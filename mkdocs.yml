
site_name: SparkFun RTK Product Manual
site_description: A guide to the SparkFun RTK hardware, firmware, and features
site_url: https://sparkfun.github.io/SparkFun_RTK_Firmware

edit_uri: edit/main/docs/

theme:
  name: material
  logo: img/sfe_logo_sm.png
  palette:
    primary: grey
    accent: red
  font:
    text: Roboto
    code: Roboto Mono
  features:
    - content.code.annotate
    - navigation.tracking
    - navigation.tabs.sticky
    - navigation.tabs    

  icon:
    repo: fontawesome/brands/github
    admonition:
      note: octicons/tag-16
      abstract: octicons/checklist-16
      info: octicons/info-16
      tip: octicons/squirrel-16
      success: octicons/check-16
      question: octicons/question-16
      warning: octicons/alert-16
      failure: octicons/x-circle-16
      danger: octicons/zap-16
      bug: octicons/bug-16
      example: octicons/beaker-16
      quote: octicons/quote-16

plugins:
  - search
  - monorepo

repo_url: https://github.com/sparkfun/SparkFun_RTK_Firmware
repo_name: sparkfun/SparkFun_RTK_Firmware

copyright: Copyright 2022 SparkFun Electronics (6333 Dry Creek Parkway, Niwot, Colorado 80503)

markdown_extensions:
  - pymdownx.highlight:
      anchor_linenums: true
  - pymdownx.inlinehilite
  - pymdownx.snippets
  - pymdownx.superfences
  - pymdownx.details
  - pymdownx.betterem:
      smart_enable: all
  - pymdownx.mark
  - pymdownx.caret
  - pymdownx.tilde
  - tables
  - admonition

extra:
  social:
    - icon: fontawesome/brands/youtube
      link: https://www.youtube.com/sparkfun
    - icon: fontawesome/brands/instagram
      link: https://www.instagram.com/sparkfun
    - icon: fontawesome/brands/github
      link: https://www.github.com/sparkfun
    - icon: fontawesome/brands/facebook
      link: https://www.facebook.com/SparkFun
    - icon: fontawesome/brands/twitter
      link: https://twitter.com/sparkfun
  
nav:
  - Software Specifics:
    - intro.md
    - connecting_bluetooth.md
    - gis_software.md
    - firmware_update.md
    - displays.md
    - system_configuration.md
    - configure_with_wifi.md
    - configure_with_bluetooth.md
    - configure_with_serial.md
<<<<<<< HEAD
=======
    - configure_with_settings_file.md
>>>>>>> 53752166
    - configure_gnss.md
    - configure_messages.md
    - configure_base.md
    - menu_wifi.md
    - configure_ports.md
    - configure_data_logging.md
    - configure_profiles.md
    - configure_pointperfect.md
    - configure_sensor.md
    - menu_radios.md
    - menu_sensor.md
    - menu_system_status.md
    - menu_debug.md
    - system_status_report.md
    - correction_sources.md
    - correction_transport.md
    - permanent_base.md
    - repair.md
    - accuracy_verification.md
    - embeddedsystem_connection.md
<<<<<<< HEAD
    - configure_with_settings_file.md
=======
>>>>>>> 53752166
    - configure_ucenter.md
    - contribute.md<|MERGE_RESOLUTION|>--- conflicted
+++ resolved
@@ -84,10 +84,6 @@
     - configure_with_wifi.md
     - configure_with_bluetooth.md
     - configure_with_serial.md
-<<<<<<< HEAD
-=======
-    - configure_with_settings_file.md
->>>>>>> 53752166
     - configure_gnss.md
     - configure_messages.md
     - configure_base.md
@@ -108,9 +104,6 @@
     - repair.md
     - accuracy_verification.md
     - embeddedsystem_connection.md
-<<<<<<< HEAD
     - configure_with_settings_file.md
-=======
->>>>>>> 53752166
     - configure_ucenter.md
     - contribute.md