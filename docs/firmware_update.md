# Updating RTK Firmware

Surveyor: ![Feature Supported](img/GreenDot.png) / Express: ![Feature Supported](img/GreenDot.png) / Express Plus: ![Feature Supported](img/GreenDot.png) / Facet: ![Feature Supported](img/GreenDot.png) / Facet L-Band: ![Feature Supported](img/GreenDot.png)

The device has two primary firmwares:

* Firmware on the ESP32 microcontroller. Keep reading.
* Firmware on the u-blox ZED-F9P, ZED-F9P, or NEO-D9S Receiver. [See below](https://docs.sparkfun.com/SparkFun_RTK_Firmware/firmware_update/#updating-u-blox-firmware).

The device firmware is displayed in a variety of places:
* Power On
* Serial Config Menu
* WiFi Config

![RTK Express with firmware v3.0](img/SparkFun%20RTK%20Boot%20Screen%20Version%20Number.png)

*RTK Express with firmware v3.0*

During power-on, the display will show the current device Firmware.

![Main Menu showing RTK Firmware v3.0-Jan 19 2023](img/SparkFun%20RTK%20Main%20Menu.png)

*Main Menu showing RTK Firmware v3.0-Jan 19 2023*

The firmware is displayed when the main menu is opened over a serial connection.

![WiFi Config page showing device firmware v2.7](img/SparkFun%20RTK%20WiFi%20Config%20Screen%20Version%20Number.png)

*WiFi Config page showing device firmware v2.7 and ZED-F9P firmware HPG 1.32*

The firmware is shown at the top of the WiFi config page.

From time to time SparkFun will release new firmware for the RTK product line to add and improve functionality. For most users, firmware can be upgraded over WiFi using the OTA method.

* [OTA Method](docs\firmware_update\#updating-firmware-over-the-air): Connect over WiFi to SparkFun to download the latest firmware *over-the-air*. This can be done using the serial menu or while in WiFi AP Config Mode. Requires a local WiFi network.
* [GUI Method](https://docs.sparkfun.com/SparkFun_RTK_Firmware/firmware_update/#updating-firmware-using-windows-gui): Use the [Windows, Linux, MacOS or Python GUI](https://github.com/sparkfun/SparkFun_RTK_Firmware_Uploader) and a USB cable. (The Python package has been tested on Raspberry Pi)
* [SD Method](https://docs.sparkfun.com/SparkFun_RTK_Firmware/firmware_update/#updating-firmware-from-the-sd-card): Load the firmware on an SD card, then use a serial terminal with the *Firmware Upgrade* menu
* [WiFi Method](https://docs.sparkfun.com/SparkFun_RTK_Firmware/firmware_update/#updating-firmware-from-wifi): Load the firmware over WiFi when the device is in WiFi AP Config Mode
* [CLI Method](https://docs.sparkfun.com/SparkFun_RTK_Firmware/firmware_update/#updating-firmware-from-cli): Use the command line *batch_program.bat*

The OTA method is generally recommended. For more information see [here](https://docs.sparkfun.com/SparkFun_RTK_Firmware/firmware_update/#updating-firmware-over-the-air).

Remember, all SparkFun RTK devices are open source hardware meaning you have total access to the [firmware](https://github.com/sparkfun/SparkFun_RTK_Firmware) and [hardware](https://github.com/sparkfun/SparkFun_RTK_Facet). Be sure to check out each repo for the latest firmware and hardware information.

## Updating Firmware Over-The-Air

![Updating Firmware from WiFi config page](img/SparkFun%20RTK%20OTA%20Firmware%20Update.gif)

*Updating the firmware via WiFi config page*

![Alt text](img/SparkFun%20RTK%20Firmware%20Update%20Menu.png)

*Updating the firmware via Firmware serial menu*

Introduced with version 3.0, firmware can be updated by pressing a button in the System Configuration section of the WiFi Config page, or over the Firmware menu of the serial interface. This makes checking and upgrading a unit very easy.

<<<<<<< HEAD
Additionally, users may opt into checking for Beta firmware. This is the latest firmware that may have new features and is meant for testing. Beta firmware is not recommended for units deployed into the field as it may not be stable.

If you have a device with firmware lower than v3.0, you will need to use the [GUI](https://docs.sparkfun.com/SparkFun_RTK_Firmware/firmware_update/#updating-firmware-using-the-uploader-gui) or a method listed below to get to v3.x.

=======
If you have a device with firmware lower than v3.0, you will need to use the [GUI](https://docs.sparkfun.com/SparkFun_RTK_Firmware/firmware_update/#updating-firmware-using-the-uploader-gui) or a method listed below to get to v3.x.

Additionally, users may opt into checking for Beta firmware. This is the latest firmware that may have new features and is meant for testing. Beta firmware is not recommended for units deployed into the field as it may not be stable.

>>>>>>> 53752166
## Updating Firmware Using The Uploader GUI

![RTK Firmware GUI](./img/RTK_Uploader_Windows.png)

*RTK Firmware GUI*

This GUI makes it easy to point and click your way through a firmware update. There are versions for Windows, Linux, MacOS and a Python package installer.

The GUI can be downloaded from its own [dedicated repo](https://github.com/sparkfun/SparkFun_RTK_Firmware_Uploader).

Download the latest RTK firmware binary file located on the [releases page](https://github.com/sparkfun/SparkFun_RTK_Firmware/releases) or from the [binaries repo](https://github.com/sparkfun/SparkFun_RTK_Firmware_Binaries).


**To Use**

* Attach the RTK device to your computer using a USB cable.
* Turn the RTK device on.
* On Windows, open the Device Manager to confirm which COM port the device is operating on. On other platforms, check ```/dev```.

![Device Manager showing USB-Serial CH340 port on COM27](img/SparkFun%20RTK%20Firmware%20Uploader%20COM%20Port.jpg)

*Device Manager showing 'USB-Serial CH340' port on COM27*

* Get the latest binary file located on the [releases page](https://github.com/sparkfun/SparkFun_RTK_Firmware/releases) or from the [binaries repo](https://github.com/sparkfun/SparkFun_RTK_Firmware_Binaries).
* Run *RTKUploader.exe* (it takes a few seconds to start)
* Click *Browse* and select the binary file to upload
* Select the COM port previously seen in the Device Manager
* Click *Upload Firmware*

Once complete, the device will reset and power down.

If your RTK 'freezes' after the update, press ```Reset ESP32``` to get it going again.

## Updating Firmware From the SD Card

[![Firmware update menu](https://cdn.sparkfun.com/assets/learn_tutorials/1/8/5/7/SparkFun_RTK_Express_-_Firmware_Update.jpg)](https://cdn.sparkfun.com/assets/learn_tutorials/1/8/5/7/SparkFun_RTK_Express_-_Firmware_Update.jpg)

*Firmware update taking place*

Download the latest binary file located on the [releases page](https://github.com/sparkfun/SparkFun_RTK_Firmware/releases) or from the [binaries repo](https://github.com/sparkfun/SparkFun_RTK_Firmware_Binaries).

The firmware upgrade menu will only display files that have the "RTK_Surveyor_Firmware*.bin" file name format so don't change the file names once loaded onto the SD card. Select the firmware you'd like to load and the system will proceed to load the new firmware, then reboot.

**Note:** The firmware is called `RTK_Surveyor_Firmware_vXX.bin` even though there are various RTK products (Facet, Express, Surveyor, etc). We united the different platforms into one. The [RTK Firmware](https://github.com/sparkfun/SparkFun_RTK_Firmware) runs on all our RTK products.

### Force Firmware Loading

In the rare event that a unit is not staying on long enough for new firmware to be loaded into a COM port, the RTK Firmware (as of version 1.2) has an override function. If a file named *RTK_Surveyor_Firmware_Force.bin* is detected on the SD card at boot that file will be used to overwrite the current firmware, and then be deleted. This update path is generally not recommended. Use the [GUI](https://docs.sparkfun.com/SparkFun_RTK_Firmware/firmware_update/#updating-firmware-using-windows-gui) or [WiFi OTA](https://docs.sparkfun.com/SparkFun_RTK_Firmware/firmware_update/#updating-firmware-from-wifi) methods as the first resort.

## Updating Firmware From WiFi

![Advanced system settings](img/SparkFun%20RTK%20System%20Config%20Upload%20BIN.png)

**Note:** Firmware versions 1.1 to 1.9 have an issue that severely limits firmware upload over WiFi and is not recommended; use the [GUI](https://docs.sparkfun.com/SparkFun_RTK_Firmware/firmware_update/#updating-firmware-using-the-uploader-gui) method instead. Firmware versions v1.10 and beyond support direct firmware updates via WiFi.

Firmware may be uploaded to the unit by clicking on 'Upload BIN', selecting the binary such as 'RTK_Surveyor_Firmware_v3_x.bin' and pressing upload. The unit will automatically reset once the firmware upload is complete.

## Updating Firmware From CLI

The command-line interface is also available. You’ll need to download the [RTK Firmware Binaries](https://github.com/sparkfun/SparkFun_RTK_Firmware_Binaries) repo. This repo contains the binaries but also various supporting tools including esptool.exe and the three binaries required along with the firmware (bootloader, partitions, and app0).

### Windows

Connect a USB A to C cable from your computer to the ESP32 port on the RTK device. Turn the unit on. Now identify the COM port the RTK enumerated at. The easiest way to do this is to open the Device Manager:

[![CH340 is on COM6 as shown in Device Manager](https://cdn.sparkfun.com/assets/learn_tutorials/1/4/6/3/RTK_Surveyor_-_Firmware_Update_COM_Port.jpg)](https://cdn.sparkfun.com/assets/learn_tutorials/1/4/6/3/RTK_Surveyor_-_Firmware_Update_COM_Port.jpg)

*CH340 is on COM6 as shown in Device Manager*

If the COM port is not showing be sure the unit is turned **On**. If an unknown device is appearing, you’ll need to [install drivers for the CH340](https://learn.sparkfun.com/tutorials/how-to-install-ch340-drivers/all). Once you know the COM port, open a command prompt (Windows button + r then type ‘cmd’).

![batch_program.bat running esptool](img/SparkFun%20RTK%20Firmware%20Update%20CLI.png)

*batch_program.bat running esptool*

Once the correct COM is identified, run 'batch_program.bat' along with the binary file name and COM port. For example *batch_program.bat RTK_Surveyor_Firmware_v2_0.bin COM6*. COM6 should be replaced by the COM port you identified earlier.

The batch file runs the following commands:

```
esptool.exe --chip esp32 --port COM6 --baud 921600 --before default_reset --after hard_reset write_flash -z --flash_mode dio --flash_freq 80m --flash_size detect 0x1000 ./bin/RTK_Surveyor.ino.bootloader.bin 0x8000 ./bin/RTK_Surveyor_Partitions_16MB.bin 0xe000 ./bin/boot_app0.bin 0x10000 ./RTK_Surveyor_Firmware_vxx.bin
```

Where *COM6* is replaced with the COM port that the RTK product enumerated at and *RTK_Surveyor_Firmware_vxx.bin* is the firmware you would like to load.

**Note:** Some users have reported the 921600bps baud rate does not work. Decrease this to 115200 as needed.

Upon completion, your RTK device will reset and power down.

### macOS / Linux

Get [esptool.py](https://github.com/espressif/esptool). Connect a USB A to C cable from your computer to the ESP32 port on the RTK device. Turn the unit on. Now identify the COM port the RTK enumerated at.

If the COM port is not showing be sure the unit is turned **On**. If an unknown device is appearing, you’ll need to [install drivers for the CH340](https://learn.sparkfun.com/tutorials/how-to-install-ch340-drivers/all). Once you know the COM port, run the following command:

py esptool.py --chip esp32 --port /dev/ttyUSB0 --baud 921600 --before default_reset --after hard_reset write_flash -z --flash_mode dio --flash_freq 80m --flash_size detect 0x1000 ./bin/RTK_Surveyor.ino.bootloader.bin 0x8000 ./bin/RTK_Surveyor_Partitions_16MB.bin 0xe000 ./bin/boot_app0.bin 0x10000 ./RTK_Surveyor_Firmware_vxx.bin

Where */dev/ttyUSB0* is replaced with the port that the RTK product enumerated at and *RTK_Surveyor_Firmware_vxx.bin* is the firmware you would like to load.

**Note:** Some users have reported the 921600bps baud rate does not work. Decrease this to 115200 as needed.

Upon completion, your RTK device will reset and power down.

## Updating 4MB Surveyors

RTK Surveyors sold before September 2021 may have an ESP32 WROOM module with 4MB flash instead of 16MB flash. These units still support all the functionality of other RTK products with the following limitations:

* There is not enough flash space for OTA. Upgrading the firmware must be done via [CLI](https://docs.sparkfun.com/SparkFun_RTK_Firmware/firmware_update/#updating-firmware-from-cli) or [GUI](https://docs.sparkfun.com/SparkFun_RTK_Firmware/firmware_update/#updating-firmware-using-windows-gui). OTA, WiFi, or SD update paths are not possible.

The GUI (as of v1.3) will autodetect the ESP32's flash size and load the appropriate partition file. No user interaction is required.

If you are using the CLI method, be sure to point to the [4MB partition file](https://github.com/sparkfun/SparkFun_RTK_Firmware_Binaries/blob/main/bin/RTK_Surveyor_Partitions_4MB.bin?raw=true). For example:

```
esptool.exe --chip esp32 --port COM6 --baud 921600 --before default_reset --after hard_reset write_flash -z --flash_mode dio --flash_freq 80m --flash_size detect 0x1000 ./bin/RTK_Surveyor.ino.bootloader.bin 0x8000 ./bin/**RTK_Surveyor_Partitions_4MB**.bin 0xe000 ./bin/boot_app0.bin 0x10000 ./RTK_Surveyor_Firmware_vxx.bin
```

### Determining The Size of Flash

To determine if the device has a 4MB module:

* Use the esptool via CLI. Please see the [flash_id](https://docs.espressif.com/projects/esptool/en/latest/esp32s3/esptool/basic-commands.html#read-spi-flash-id-flash-id) command for usage.
* Use the GUI and attempt a firmware update. The output will auto-detect and show the flash size, as shown below:

![Module with 4MB flash](img/SparkFun%20RTK%20Firmware%20Update%20GUI%20-%204MB.png)

## Updating u-blox Firmware

The following products contain the following u-blox receivers:

* RTK Surveyor: ZED-F9P
* RTK Express: ZED-F9P
* RTK Express Plus: ZED-F9R
* RTK Facet: ZED-F9P
* RTK Facet L-Band: ZED-F9P and NEO-D9S

The firmware loaded onto the ZED-F9P, ZED-F9R, and NEO-D9S receivers is written by u-blox and can vary depending on the manufacture date. The RTK Firmware (that runs on the ESP32) is designed to flexibly work with any u-blox firmware. Upgrading the ZED-F9x/NEO-D9S is a good thing to consider but is not crucial to the use of RTK products.

Not sure what firmware is loaded onto your RTK product? Open the [System Status Menu](https://docs.sparkfun.com/SparkFun_RTK_Firmware/menu_system_status/) to display the module's current firmware version.

The firmware on u-blox devices can be updated using a [Windows-based GUI](https://docs.sparkfun.com/SparkFun_RTK_Firmware/firmware_update/#updating-using-windows-gui) or [u-center](https://docs.sparkfun.com/SparkFun_RTK_Firmware/firmware_update/#updating-using-u-center). A CLI method is also possible using the `ubxfwupdate.exe` tool provided with u-center. Additionally, u-blox offers the source for the ubxfwupdate tool that is written in C. It is currently released only under an NDA so contact your local u-blox Field Applications Engineer if you need a different method.

## Updating Using Windows GUI

![SparkFun u-blox firmware update tool](img/SparkFun%20RTK%20Facet%20L-Band%20u-blox%20Firmware%20Update%20GUI.png)

*SparkFun RTK u-blox Firmware Update Tool*

The [SparkFun RTK u-blox Firmware Update Tool](https://github.com/sparkfun/SparkFun_RTK_Firmware_Binaries/tree/main/u-blox_Update_GUI) is a simple Windows GUI and python script that runs the ubxfwupdate.exe tool. This allows users to directly update module firmware without the need for u-center. Additionally, this tool queries the module to verify that the firmware type matches the module. Because the RTK Facet L-Band contains two u-blox modules that both appear as identical serial ports, it can be difficult and perilous to know which port to load firmware. This tool prevents ZED-F9P firmware from being accidentally loaded onto a NEO-D9S receiver and vice versa.

The SparkFun RTK u-blox Firmware Update Tool will only run on Windows as it relies upon u-blox's `ubxfwupdate.exe`. The full, integrated executable for Windows is available [here](https://github.com/sparkfun/SparkFun_RTK_Firmware_Binaries/raw/main/u-blox_Update_GUI/Windows_exe/RTK_u-blox_Update_GUI.exe).

* Attach the RTK device's USB port to your computer using a USB cable
* Turn the RTK device on
* Open Device Manager to confirm which COM port the device is operating on

![Device Manager showing USB Serial port on COM14](https://github.com/sparkfun/SparkFun_RTK_Firmware_Binaries/raw/main/u-blox_Update_GUI/SparkFun_RTK_u-blox_Updater_COM_Port.jpg)

*Device Manager showing USB Serial port on COM14*

* Get the latest binary firmware file from the [ZED Firmware](https://github.com/sparkfun/SparkFun_RTK_Firmware_Binaries/tree/main/ZED%20Firmware), [NEO Firmware](https://github.com/sparkfun/SparkFun_RTK_Firmware_Binaries/tree/main/NEO%20Firmware) folder, or the [u-blox](https://www.u-blox.com/) website
* Run *RTK_u-blox_Update_GUI.exe* (it takes a few seconds to start)
* Click the Firmware File *Browse* and select the binary file for the update
* Select the COM port previously seen in the Device Manager
* Click *Update Firmware*

Once complete, the u-blox module will restart.

### Updating Using u-center

If you're familiar with u-center a tutorial with step-by-step instructions for locating the firmware version as well as changing the firmware can be found in [How to Upgrade Firmware of a u-blox Receiver](https://learn.sparkfun.com/tutorials/how-to-upgrade-firmware-of-a-u-blox-gnss-receiver/all).

### ZED-F9P Firmware Changes

This module is used in the Surveyor, Express, and Facet. It is capable of both Rover *and* base modes.

Most of these binaries can be found in the [ZED Firmware/ZED-F9P](https://github.com/sparkfun/SparkFun_RTK_Firmware_Binaries/tree/main/ZED%20Firmware/ZED-F9P) folder.

All field testing and device-specific performance parameters were obtained with ZED-F9P v1.30.

* v1.12 has the benefit of working with SBAS and an operational RTK status signal (the LED illuminates correctly). See [release notes](https://content.u-blox.com/sites/default/files/ZED-F9P-FW100-HPG112_RN_%28UBX-19026698%29.pdf).

* v1.13 has a few RTK and receiver performance improvements but introduces a bug that causes the RTK Status LED to fail when SBAS is enabled. See [release notes](https://content.u-blox.com/sites/default/files/ZED-F9P-FW100-HPG113_RN_%28UBX-20019211%29.pdf).

* v1.30 has a few RTK and receiver performance improvements, I<sup>2</sup>C communication improvements, and most importantly support for SPARTN PMP packets. See [release notes](https://www.u-blox.com/sites/default/files/ZED-F9P-FW100-HPG130_RN_UBX-21047459.pdf).

* v1.32 has a few SPARTN protocol-specific improvements. See [release notes](https://www.u-blox.com/sites/default/files/documents/ZED-F9P-FW100-HPG132_RN_UBX-22004887.pdf). This firmware is required for use with the NEO-D9S and the decryption of PMP messages.

### ZED-F9R Firmware Changes

This module is used in the Express Plus. It contains an internal IMU and additional algorithms to support high-precision location fixes using dead reckoning. The ZED-F9R is not capable of operating in base mode.

Most of these binaries can be found in the [ZED Firmware/ZED-F9R](https://github.com/sparkfun/SparkFun_RTK_Firmware_Binaries/tree/main/ZED%20Firmware/ZED-F9R) folder.

* v1.00 Initial release.

* v1.21 SPARTN support as well as adding E-scooter and robotic lawnmower dynamic models. See [release notes](https://www.u-blox.com/sites/default/files/ZED-F9R-02B_FW1.00HPS1.21_RN_UBX-21035491_1.3.pdf).

### NEO-D9S Firmware Changes

This module is used in the Facet L-Band to receive encrypted PMP messages over ~1.55GHz broadcast via a geosynchronous Inmarsat.

This binary file can be found in the [NEO Firmware](https://github.com/sparkfun/SparkFun_RTK_Firmware_Binaries/tree/main/NEO%20Firmware) folder.

* v1.04 Initial release.

As of writing, no additional releases of the NEO-D9S firmware have been made.

## Compiling Source

### Windows

The SparkFun RTK firmware is compiled using Arduino (currently v1.8.15). To compile:

1. Install [Arduino](https://www.arduino.cc/en/software).
2. Install ESP32 for Arduino. [Here](https://learn.sparkfun.com/tutorials/esp32-thing-hookup-guide#installing-via-arduino-ide-boards-manager) are some good instructions for installing it via the Arduino Boards Manager. **Note**: Use v2.0.2 of the core. **Note:** We use the 'ESP32 Dev Module' for pin numbering. Select the correct board under Tools->Board->ESP32 Arduino->ESP32 Dev Module.
3. Change the Partition table. Replace 'C:\Users\\[user name]\AppData\Local\Arduino15\packages\esp32\hardware\esp32\2.0.2\tools\partitions\app3M_fat9M_16MB.csv' with the app3M_fat9M_16MB.csv [file](https://github.com/sparkfun/SparkFun_RTK_Firmware/blob/main/Firmware/app3M_fat9M_16MB.csv?raw=true) found in the [Firmware folder](https://github.com/sparkfun/SparkFun_RTK_Firmware/tree/main/Firmware). This will increase the program partition from a maximum of 1.9MB to 3MB.
4. From the Arduino IDE, set the core settings from the **Tools** menu:

    A. Set the 'Partition Scheme' to *16M Flash (3MB APP/9MB FATFS)*. This will use the 'app3M_fat9M_16MB.csv' updated partition table.

    B. Set the 'Flash Size' to 16MB (128mbit)

5. Obtain all the required libraries. **Note:** You should click on the link next to each of the #includes at the top of RTK_Surveyor.ino within the Arduino IDE to open the library manager and download them. Getting them directly from Github also works but may not be 'official' releases:
    * [ESP32Time](https://github.com/fbiego/ESP32Time)
    * [ESPAsyncWebServer](https://github.com/me-no-dev/ESPAsyncWebServer) (not available via library manager)
    * [AsyncTCP](https://github.com/me-no-dev/AsyncTCP) (not available via library manager)
    * [JC_Button](https://github.com/JChristensen/JC_Button)
    * [SdFat](https://github.com/greiman/SdFat)
    * [SparkFun u-blox GNSS Arduino Library](https://github.com/sparkfun/SparkFun_u-blox_GNSS_Arduino_Library)
    * [SparkFun MAX1704x Fuel Gauge Arduino Library](https://github.com/sparkfun/SparkFun_MAX1704x_Fuel_Gauge_Arduino_Library)
    * [SparkFun Micro OLED Arduino Library](https://github.com/sparkfun/SparkFun_Micro_OLED_Arduino_Library) -  Note the Arduino Library manager lists this as 'SparkFun Micro OLED Breakout'
    * [SparkFun LIS2DH12 Accelerometer Arduino Library](https://github.com/sparkfun/SparkFun_LIS2DH12_Arduino_Library)
    * [Arduino JSON](https://github.com/bblanchon/ArduinoJson)
    * [PubSub Client for MQTT](https://github.com/knolleary/pubsubclient)
    * [ESP32 BleSerial](https://github.com/avinabmalla/ESP32_BleSerial)

Once compiled, firmware can be uploaded directly to a unit when the RTK unit is on and the correct COM port is selected under the Arduino IDE Tools->Port menu.

If you are seeing the error:

> text section exceeds available space ...

You have not replaced the partition file correctly. See the 'Change Partition table' step inside the [Windows instructions](https://docs.sparkfun.com/SparkFun_RTK_Firmware/firmware_update/#windows_1).

**Note:** There are a variety of compile guards (COMPILE_WIFI, COMPILE_AP, etc) at the top of RTK_Surveyor.ino that can be commented out to remove them from compilation. This will greatly reduce the firmware size and allow for faster development of functions that do not rely on these features (serial menus, system configuration, logging, etc).

### Ubuntu 20.04

#### Virtual Machine

Execute the following commands to create the Linux virtual machine:

1. Using a browser, download the Ubuntu 20.04 Desktop image
2. virtualbox
    1. Click on the new button
    2. Specify the machine Name, e.g.: Sparkfun_RTK_20.04
    3. Select Type: Linux
    4. Select Version: Ubuntu (64-bit)
    5. Click the Next> button
    6. Select the memory size: 7168
    7. Click the Next> button
    8. Click on Create a virtual hard disk now
    9. Click the Create button
    10. Select VDI (VirtualBox Disk Image)
    11. Click the Next> button
    12. Select Dynamically allocated
    13. Click the Next> button
    14. Select the disk size: 128 GB
    15. Click the Create button
    16. Click on Storage
    17. Click the empty CD icon
    18. On the right-hand side, click the CD icon
    19. Click on Choose a disk file...
    20. Choose the ubuntu-20.04... iso file
    21. Click the Open button
    22. Click on Network
    23. Under 'Attached to:' select Bridged Adapter
    24. Click the OK button
    25. Click the Start button
2. Install Ubuntu 20.04
3. Log into Ubuntu
4. Click on Activities
5. Type terminal into the search box
6. Optionally install the SSH server
    1. In the terminal window
        1. sudo apt install -y net-tools openssh-server
        2. ifconfig

        Write down the IP address

    2. On the PC
        1. ssh-keygen -t rsa -f ~/.ssh/Sparkfun_RTK_20.04
        2. ssh-copy-id -o IdentitiesOnly=yes -i ~/.ssh/Sparkfun_RTK_20.04  &lt;username&gt;@&lt;IP address&gt;
        3. ssh -Y &lt;username&gt;@&lt;IP address&gt;

#### Build Environment

Execute the following commands to create the build environment for the SparkFun RTK Firmware:

1. sudo adduser $USER dialout
2. sudo shutdown -r 0

Reboot to ensure that the dialout privilege is available to the user

3. sudo apt update
4. sudo apt install -y  git  gitk  git-cola  minicom  python3-pip
5. sudo pip3 install pyserial
6. mkdir ~/SparkFun
7. mkdir ~/SparkFun/esptool
8. cd ~/SparkFun/esptool
9. git clone https://github.com/espressif/esptool .
10. cd ~/SparkFun
11. nano serial-port.sh

Insert the following text into the file:

    #!/bin/bash
    #   serial-port.sh
    #
    #   Shell script to read the serial data from the RTK Express ESP32 port
    #
    #   Parameters:
    #       1:  ttyUSBn
    #
    sudo minicom -b 115200 -8 -D /dev/$1 < /dev/tty

12. chmod +x serial-port.sh
13. nano new-firmware.sh

Insert the following text into the file:

    #!/bin/bash
    #   new-firmware.sh
    #
    #   Shell script to load firmware into the RTK Express via the ESP32 port
    #
    #   Parameters:
    #      1: ttyUSBn
    #      2: Firmware file
    #
    sudo python3 ~/SparkFun/RTK_Binaries/Uploader_GUI/esptool.py --chip esp32 --port /dev/$1 --baud 921600 --before default_reset --after hard_reset write_flash -z --flash_mode dio --flash_freq 80m --flash_size detect \
    0x1000   ~/SparkFun/RTK_Binaries/bin/RTK_Surveyor.ino.bootloader.bin \
    0x8000   ~/SparkFun/RTK_Binaries/bin/RTK_Surveyor_Partitions_16MB.bin \
    0xe000   ~/SparkFun/RTK_Binaries/bin/boot_app0.bin \
    0x10000  $2

14. chmod +x new-firmware.sh
15. nano new-firmware-4mb.sh

Insert the following text into the file:

    #!/bin/bash
    #   new-firmware-4mb.sh
    #
    #   Shell script to load firmware into the 4MB RTK Express via the ESP32 port
    #
    #   Parameters:
    #      1: ttyUSBn
    #      2: Firmware file
    #
    sudo python3 ~/SparkFun/RTK_Binaries/Uploader_GUI/esptool.py --chip esp32 --port /dev/$1 --baud 921600 --before default_reset --after hard_reset write_flash -z --flash_mode dio --flash_freq 80m --flash_size detect \
    0x1000   ~/SparkFun/RTK_Binaries/bin/RTK_Surveyor.ino.bootloader.bin \
    0x8000   ~/SparkFun/RTK_Binaries/bin/RTK_Surveyor_Partitions_4MB.bin \
    0xe000   ~/SparkFun/RTK_Binaries/bin/boot_app0.bin \
    0x10000  $2

16. chmod +x new-firmware-4mb.sh

Get the SparkFun RTK Firmware sources

17. mkdir ~/SparkFun/RTK
18. cd ~/SparkFun/RTK
19. git clone https://github.com/sparkfun/SparkFun_RTK_Firmware .

Get the SparkFun RTK binaries

20. mkdir ~/SparkFun/RTK_Binaries
21. cd ~/SparkFun/RTK_Binaries
22. git clone https://github.com/sparkfun/SparkFun_RTK_Firmware_Binaries.git .

Install the Arduino IDE

23. mkdir ~/SparkFun/arduino
24. cd ~/SparkFun/arduino
25. wget https://downloads.arduino.cc/arduino-1.8.15-linux64.tar.xz
26. tar -xvf ./arduino-1.8.15-linux64.tar.xz
27. cd arduino-1.8.15/
28. sudo ./install.sh

Add the ESP32 support

29. arduino
    1. Click on File in the menu bar
    2. Click on Preferences
    3. Go down to the Additional Boards Manager URLs text box
    4. Only if the textbox already has a value, go to the end of the value or values and add a comma
    5. Add the link: https://raw.githubusercontent.com/espressif/arduino-esp32/gh-pages/package_esp32_index.json
    6. Note the value in Sketchbook location
    7. Click the OK button
    8. Click on File in the menu bar
    9. Click on Quit

Get the required external libraries, then add to the Sketchbook location from above

30. cd   ~/Arduino/libraries
31. mkdir AsyncTCP
32. cd AsyncTCP/
33. git clone https://github.com/me-no-dev/AsyncTCP.git .
34. cd ..
35. mkdir ESPAsyncWebServer
36. cd ESPAsyncWebServer
37. git clone https://github.com/me-no-dev/ESPAsyncWebServer .

Connect the Config ESP32 port of the RTK to a USB port on the computer

38. ls /dev/ttyUSB*

Enable the libraries in the Arduino IDE

39. arduino
    1. From the menu, click on File
    2. Click on Open...
    3. Select the ~/SparkFun/RTK/Firmware/RTK_Surveyor/RTK_Surveyor.ino file
    4. Click on the Open button

    Select the ESP32 development module

    5. From the menu, click on Tools
    6. Click on Board
    7. Click on Board Manager…
    8. Click on esp32
    9. Select version 2.0.2
    10. Click on the Install button in the lower right
    11. Close the Board Manager...
    12. From the menu, click on Tools
    13. Click on Board
    14. Click on ESP32 Arduino
    15. Click on ESP32 Dev Module

    Load the required libraries

    15. From the menu, click on Tools
    16. Click on Manage Libraries…
    17. For each of the following libraries:
        1. Locate the library
        2. Click on the library
        3. Click on the Install button in the lower right

        Library List:

        * ArduinoJson
        * ESP32Time
        * ESP32_BleSerial
        * JC_Button
        * MAX17048 - Used for “Test Sketch/Batt_Monitor”
        * PubSubClient
        * SdFat
        * SparkFun LIS2DH12 Accelerometer Arduino Library
        * SparkFun MAX1704x Fuel Gauge Arduino Library
        * SparkFun Qwiic OLED Graphics Library
        * SparkFun u-blox GNSS Arduino Library

    18. Click on the Close button

    Select the terminal port

    19. From the menu, click on Tools
    20. Click on Port, Select the port that was displayed in step 38 above
    21. Select /dev/ttyUSB0
    22. Click on Upload Speed
    23. Select 230400

    Setup the partitions for the 16 MB flash

    24. From the menu, click on Tools
    25. Click on Flash Size
    26. Select 16MB
    27. From the menu, click on Tools
    28. Click on Partition Scheme
    29. Click on 16M Flash (3MB APP/9MB FATFS)
    30. From the menu click on File
    31. Click on Quit

40. cd ~/SparkFun/RTK/
41. cp  Firmware/app3M_fat9M_16MB.csv  ~/.arduino15/packages/esp32/hardware/esp32/2.0.2/tools/partitions/app3M_fat9M_16MB.csv

### Arduino CLI

The firmware can be compiled using [Arduino CLI](https://github.com/arduino/arduino-cli). This makes compilation fairly platform independent and flexible. All release candidates and firmware releases are compiled using Arduino CLI using a github action. You can see the source of the action [here](https://github.com/sparkfun/SparkFun_RTK_Firmware/blob/main/.github/workflows/compile-release.yml), and use it as a starting point for Arduino CLI compilation.<|MERGE_RESOLUTION|>--- conflicted
+++ resolved
@@ -54,17 +54,10 @@
 
 Introduced with version 3.0, firmware can be updated by pressing a button in the System Configuration section of the WiFi Config page, or over the Firmware menu of the serial interface. This makes checking and upgrading a unit very easy.
 
-<<<<<<< HEAD
 Additionally, users may opt into checking for Beta firmware. This is the latest firmware that may have new features and is meant for testing. Beta firmware is not recommended for units deployed into the field as it may not be stable.
 
 If you have a device with firmware lower than v3.0, you will need to use the [GUI](https://docs.sparkfun.com/SparkFun_RTK_Firmware/firmware_update/#updating-firmware-using-the-uploader-gui) or a method listed below to get to v3.x.
 
-=======
-If you have a device with firmware lower than v3.0, you will need to use the [GUI](https://docs.sparkfun.com/SparkFun_RTK_Firmware/firmware_update/#updating-firmware-using-the-uploader-gui) or a method listed below to get to v3.x.
-
-Additionally, users may opt into checking for Beta firmware. This is the latest firmware that may have new features and is meant for testing. Beta firmware is not recommended for units deployed into the field as it may not be stable.
-
->>>>>>> 53752166
 ## Updating Firmware Using The Uploader GUI
 
 ![RTK Firmware GUI](./img/RTK_Uploader_Windows.png)
