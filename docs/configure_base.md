# Base Menu

Surveyor: ![Feature Supported](https://raw.githubusercontent.com/sparkfun/SparkFun_RTK_Firmware/main/docs/img/GreenDot.png) / Express: ![Feature Supported](https://raw.githubusercontent.com/sparkfun/SparkFun_RTK_Firmware/main/docs/img/GreenDot.png) / Express Plus: ![Feature Not Supported](https://raw.githubusercontent.com/sparkfun/SparkFun_RTK_Firmware/main/docs/img/RedDot.png) / Facet: ![Feature Supported](https://raw.githubusercontent.com/sparkfun/SparkFun_RTK_Firmware/main/docs/img/GreenDot.png) / Facet L-Band: ![Feature Supported](https://raw.githubusercontent.com/sparkfun/SparkFun_RTK_Firmware/main/docs/img/GreenDot.png)

<<<<<<< HEAD
**Note:** The RTK Express Plus does not support Base mode. The Express Press contains an internal IMU and additional algorithms to support high-precision location fixes using dead reckoning.
=======
**Note:** The RTK Express Plus does not support Base mode. The Express Press contains an internal IMU and additional algorithms to support high precision location fixes using dead reckoning.
>>>>>>> d9bf85c0

**Note:** The RTK Facet L-Band is designed to use corrections provided via u-blox's PointPerfect system therefore, a Base/Rover setup is not needed. However, if the service is not available the RTK Facet L-Band can still be used in a traditional Base/Rover setup. Here we’ll describe how to assemble a Rover and Base.

In addition to providing accurate local location fixes, the SparkFun RTK devices can also serve as a correction source, also called a *Base*. The Base doesn't move and 'knows' where it is so it can calculate the discrepancies between the signals it is receiving and what it should be receiving. Said differently, the 'Base' is told where it is, and that it's not moving. If the GPS signals say otherwise, the Base knows there was a disturbance in the ~~Force~~ ionosphere. These differences are the correction values passed to the Rover so that the Rover can have millimeter-level accuracy.

There are two types of bases: *Surveyed* and *Fixed*. A surveyed base is often a temporary base set up in the field. Called a 'Survey-In', this is less accurate but requires only 60 seconds to complete. The 'Fixed' base is much more accurate but the precise location at which the antenna is located must be known. A fixed base is often a structure with an antenna bolted to the side. Raw satellite signals are gathered for a few hours and then processed using Precision Point Position. We have a variety of tutorials that go into depth on these subjects but all you need to know is that the RTK Facet supports both Survey-In and Fixed Base techniques.

Please see the following tutorials for more information:

<table class="table table-hover table-striped table-bordered">
  <tr align="center">
   <td><a href="https://learn.sparkfun.com/tutorials/what-is-gps-rtk"><img src="https://cdn.sparkfun.com/c/178-100/assets/learn_tutorials/8/1/3/Location-Wandering-GPS-combined.jpg"></a></td>
   <td><a href="https://learn.sparkfun.com/tutorials/getting-started-with-u-center-for-u-blox"><img src="https://cdn.sparkfun.com/c/178-100/assets/learn_tutorials/8/1/5/u-center.jpg"></a></td>
   <td><a href="https://learn.sparkfun.com/tutorials/setting-up-a-rover-base-rtk-system"><img src="https://cdn.sparkfun.com/c/178-100/assets/learn_tutorials/1/3/6/2/GNSS_RTK_DIY_Surveying_Tutorial.jpg"></a></td>
   <td><a href="https://learn.sparkfun.com/tutorials/how-to-build-a-diy-gnss-reference-station"><img src="https://cdn.sparkfun.com/c/178-100/assets/learn_tutorials/1/3/6/3/Roof_Enclosure.jpg"></a></td>
  </tr>
  <tr align="center">
    <td><a href="https://learn.sparkfun.com/tutorials/what-is-gps-rtk">What is GPS RTK?</a></td>
    <td><a href="https://learn.sparkfun.com/tutorials/getting-started-with-u-center-for-u-blox">Getting Started with u-center for u-blox</a></td>
    <td><a href="https://learn.sparkfun.com/tutorials/setting-up-a-rover-base-rtk-system">Setting up a Rover Base RTK System</a></td>
    <td><a href="https://learn.sparkfun.com/tutorials/how-to-build-a-diy-gnss-reference-station">SparkFun RTK Facet (GPS-19029)</a></td>
  </tr>
</table>


The Base Menu allows the user to select between Survey-In or Fixed Base setups.

[![Base type and location configuration](https://cdn.sparkfun.com/r/600-600/assets/learn_tutorials/1/4/6/3/RTK_Surveyor_-_WiFi_Config_-_Base_Config1.jpg)](https://cdn.sparkfun.com/assets/learn_tutorials/1/4/6/3/RTK_Surveyor_-_WiFi_Config_-_Base_Config1.jpg)

*Controlling the type of Base from WiFi AP Config*

[![DOS CMD window showing Base menu options](https://cdn.sparkfun.com/assets/learn_tutorials/1/8/5/7/SparkFun_RTK_Express_-_Base_Menu.jpg)](https://cdn.sparkfun.com/assets/learn_tutorials/1/8/5/7/SparkFun_RTK_Express_-_Base_Menu.jpg)

*Base Menu Options*

## Mode

In **Survey-In** mode, the minimum observation time and Mean 3D Standard Deviation can be set. The defaults are 60 seconds and 5 meters as directed by u-blox. The device will wait for the position accuracy to be better than 1 meter before a Survey-In is started. Don't be fooled; setting the observation time to 4 hours or an initial positional accuracy of 0.3m is not going to significantly improve the accuracy of the survey - use [PPP](https://learn.sparkfun.com/tutorials/how-to-build-a-diy-gnss-reference-station#gather-raw-gnss-data) instead.

In **Fixed** mode, the coordinates of the antenna need to be sent. These can be entered in ECEF or Geographic coordinates. Whenever a user enters Base mode by pressing the SETUP button the GNSS receiver will immediately go into Base mode with these coordinates and immediately begin outputting RTCM correction data.

[![RTK Facet in Survey-In Mode](https://cdn.sparkfun.com/assets/learn_tutorials/1/8/5/7/SparkFun_RTK_Express_-_Display_-_Survey-In.jpg)](https://cdn.sparkfun.com/assets/learn_tutorials/1/8/5/7/SparkFun_RTK_Express_-_Display_-_Survey-In.jpg)

*RTK Facet in Survey-In Mode*

Once the device has been configured, pressing the Setup button will change the device to Base mode. If the device is configured for *Survey-In* base mode, a flag icon will be shown and the survey will begin. The mean standard deviation will be shown as well as the time elapsed. For most Survey-In setups, the survey will complete when both 60 seconds have elapsed *and* a mean of 5m or less is obtained.

[![RTK Facet in Fixed Transmit Mode](https://cdn.sparkfun.com/assets/learn_tutorials/1/8/5/7/SparkFun_RTK_Express_-_Display_-_FixedBase-Xmitting.jpg)](https://cdn.sparkfun.com/assets/learn_tutorials/1/8/5/7/SparkFun_RTK_Express_-_Display_-_FixedBase-Xmitting.jpg)

*RTK Facet in Fixed Transmit Mode*

Once the *survey-in* is complete the device enters RTCM Transmit mode. The number of RTCM transmissions is displayed. By default, this is one per second. During this phase, the ZED-F9P is outputting the RTCM corrections out of the **RADIO** port. Attaching an external serial radio to this port will allow the Base to send corrections to any Rover.

The *Fixed Base* mode is similar but uses a structure icon (shown above) to indicate a fixed base.

## NTRIP Server

**NTRIP** is where the real fun begins. The Base needs a method for getting the correction data to the Rover. This can be done using radios but that's limited to a few kilometers at best. If you've got WiFi reception, use the internet!

Enabling NTRIP will present a handful of new options seen below:

[![NTRIP Server Settings](https://cdn.sparkfun.com/assets/learn_tutorials/1/4/6/3/RTK_Surveyor_-_WiFi_Config_-_Base_Config2.jpg)](https://cdn.sparkfun.com/assets/learn_tutorials/1/4/6/3/RTK_Surveyor_-_WiFi_Config_-_Base_Config2.jpg)

*Configuring NTRIP Server settings via WiFi Config AP*

[![SparkFun RTK Facet NTRIP Settings](https://cdn.sparkfun.com/assets/learn_tutorials/1/8/5/7/SparkFun_RTK_Express_-_Base_Menu_-_Fixed_NTRIP.jpg)](https://cdn.sparkfun.com/assets/learn_tutorials/1/8/5/7/SparkFun_RTK_Express_-_Base_Menu_-_Fixed_NTRIP.jpg)

*Settings for the NTRIP Server*

This is a powerful feature of the RTK line of products. The RTK device can be configured to transmit its RTCM directly over WiFi to the user's mount point. This eliminates the need for a radio link.

Once the NTRIP server is enabled you will need a handful of credentials:

* Local WiFi SSID and password
* A casting service such as [RTK2Go](http://www.rtk2go.com) or [Emlid](http://caster.emlid.com) (the port is almost always 2101)
* A mount point and password

[![RTK Facet in Transmit Mode with NTRIP](https://cdn.sparkfun.com/assets/learn_tutorials/1/8/5/7/SparkFun_RTK_Express_-_Display_-_FixedBase-Casting.jpg)](https://cdn.sparkfun.com/assets/learn_tutorials/1/8/5/7/SparkFun_RTK_Express_-_Display_-_FixedBase-Casting.jpg)

*RTK Facet in Transmit Mode with NTRIP Enabled*

[![NTRIP Server Connected](https://cdn.sparkfun.com/assets/learn_tutorials/1/4/6/3/RTK_Surveyor_-_Device_Configuration_-_NTRIP_Server_Broadcasting_v11.jpg)](https://cdn.sparkfun.com/assets/learn_tutorials/1/4/6/3/RTK_Surveyor_-_Device_Configuration_-_NTRIP_Server_Broadcasting_v11.jpg)

*NTRIP Server Connected!*

If the NTRIP server is enabled the device will first attempt to connect over WiFi. The WiFi icon will blink until a WiFi connection is obtained. If the WiFi icon continually blinks be sure to check your SSID and PW for the local WiFi.

Once WiFi connects the device will attempt to connect to the NTRIP mount point. Once successful the display will show 'Casting' along with a solid WiFi icon. The number of successful RTCM transmissions will increase every second.

[![Transmitting to mount point](https://cdn.sparkfun.com/assets/learn_tutorials/1/4/6/3/RTK_Surveyor_-_Device_Configuration_-_NTRIP_Server_Broadcasting_Bytes_v11.jpg)](https://cdn.sparkfun.com/assets/learn_tutorials/1/4/6/3/RTK_Surveyor_-_Device_Configuration_-_NTRIP_Server_Broadcasting_Bytes_v11.jpg)

Every second a few hundred bytes, up to ~2k, will be transmitted to your mount point.

Note: During NTRIP transmission WiFi is turned on and Bluetooth is turned off. You should not need to know the location information of the base so Bluetooth should not be needed. If necessary, USB can be connected to view detailed location information using the [System Report](https://sparkfun.github.io/SparkFun_RTK_Firmware/system_status_report/) command.

## L-Band Assisted Base

The RTK Facet L-Band can be set up as a relay: the L-Band device can be located in a good reception area, and then transmit very accurate corrections to a rover via Radio or internet link. To set up an assisted base, set up an RTK Facet L-Band unit with a clear view of the sky, and let it obtain RTK Fix from a fixed position in *Rover* mode. Once an RTK fix is achieved, change the device to temporary *Base* mode. The device will take 60 seconds of positional readings, at which point the fixed position will be set using RTK fixed coordinates. The RTK Facet L-Band will then output very accurate RTCM corrections that can be relayed to a rover that is in a less optimal reception setting.<|MERGE_RESOLUTION|>--- conflicted
+++ resolved
@@ -2,11 +2,7 @@
 
 Surveyor: ![Feature Supported](https://raw.githubusercontent.com/sparkfun/SparkFun_RTK_Firmware/main/docs/img/GreenDot.png) / Express: ![Feature Supported](https://raw.githubusercontent.com/sparkfun/SparkFun_RTK_Firmware/main/docs/img/GreenDot.png) / Express Plus: ![Feature Not Supported](https://raw.githubusercontent.com/sparkfun/SparkFun_RTK_Firmware/main/docs/img/RedDot.png) / Facet: ![Feature Supported](https://raw.githubusercontent.com/sparkfun/SparkFun_RTK_Firmware/main/docs/img/GreenDot.png) / Facet L-Band: ![Feature Supported](https://raw.githubusercontent.com/sparkfun/SparkFun_RTK_Firmware/main/docs/img/GreenDot.png)
 
-<<<<<<< HEAD
-**Note:** The RTK Express Plus does not support Base mode. The Express Press contains an internal IMU and additional algorithms to support high-precision location fixes using dead reckoning.
-=======
-**Note:** The RTK Express Plus does not support Base mode. The Express Press contains an internal IMU and additional algorithms to support high precision location fixes using dead reckoning.
->>>>>>> d9bf85c0
+**Note:** The RTK Express Plus does not support Base mode. The Express Plus contains an internal IMU and additional algorithms to support high-precision location fixes using dead reckoning.
 
 **Note:** The RTK Facet L-Band is designed to use corrections provided via u-blox's PointPerfect system therefore, a Base/Rover setup is not needed. However, if the service is not available the RTK Facet L-Band can still be used in a traditional Base/Rover setup. Here we’ll describe how to assemble a Rover and Base.
 
