--- conflicted
+++ resolved
@@ -10,11 +10,7 @@
 
 This menu is helpful when reporting technical issues or requesting support as it displays helpful information about the current ZED-F9x firmware version, and which parts of the unit are online.
 
-<<<<<<< HEAD
-Pressing 'r' will allow a user to reset all settings to default including a factory reset of the ZED-F9x receiver. This can be helpful if the unit has been configured into an unknown or problematic state. 
-=======
 The local timezone hours, minutes or seconds may be set by pressing 'h', 'm' or 's'.  The timezone values change the RTC clock setting and the file system's timestamps for new files.
->>>>>>> d9bf85c0
 
 Pressing 'r' will allow a user to reset all settings to default including a factory reset of the ZED-F9x receiver. This can be helpful is the unit has been configured into an unknown or problematic state.
 
