name: Build RTK Firmware
on: 
  workflow_dispatch:
    branches: 

env:
  FILENAME_PREFIX: RTK_Surveyor_Firmware
  FIRMWARE_VERSION_MAJOR: 3
  FIRMWARE_VERSION_MINOR: 3
  POINTPERFECT_TOKEN: ${{ secrets.POINTPERFECT_TOKEN }}

jobs:
  build:
    
    name: Build
    runs-on: ubuntu-latest

    steps:
      - name: Checkout
        uses: actions/checkout@master

      - name: Get current date
        id: date
        run: echo "date=$(date +'%b_%d_%Y')" >> $GITHUB_OUTPUT

      - name: Get current date
        id: dateNoScores
        run: echo "dateNoScores=$(date +'%b %d %Y')" >> $GITHUB_OUTPUT

      - name: Extract branch name
        run: echo "BRANCH=${{github.ref_name}}" >> $GITHUB_ENV

      #File_Name_v3_1.bin
      #File_Name_RC-Jan_26_2023.bin
      - name: Create file ending and compiler flags based on branch
        run: |
          if [[ $BRANCH == 'main' ]]; then
              echo "FILE_ENDING_UNDERSCORE=_v${{ env.FIRMWARE_VERSION_MAJOR }}_${{ env.FIRMWARE_VERSION_MINOR }}" >> "$GITHUB_ENV"
              echo "FILE_ENDING_NOUNDERSCORE=_v${{ env.FIRMWARE_VERSION_MAJOR }}.${{ env.FIRMWARE_VERSION_MINOR }}" >> "$GITHUB_ENV"
              echo "JSON_ENDING=" >> "$GITHUB_ENV"
              echo "JSON_FILE_NAME=RTK-Firmware.json" >> "$GITHUB_ENV"
              echo "ENABLE_DEVELOPER=false" >> "$GITHUB_ENV"
              echo "DEBUG_LEVEL=none" >> "$GITHUB_ENV"
          else
              echo "FILE_ENDING_UNDERSCORE=_RC-${{ steps.date.outputs.date }}" >> "$GITHUB_ENV"
              echo "FILE_ENDING_NOUNDERSCORE=_RC-${{ steps.dateNoScores.outputs.dateNoScores }}" >> "$GITHUB_ENV"
              echo "JSON_ENDING=-${{ steps.dateNoScores.outputs.dateNoScores }}" >> "$GITHUB_ENV"
              echo "JSON_FILE_NAME=RTK-RC-Firmware.json" >> "$GITHUB_ENV"
              echo "ENABLE_DEVELOPER=true" >> "$GITHUB_ENV"
              echo "DEBUG_LEVEL=debug" >> "$GITHUB_ENV"
          fi

      - name: Setup Arduino CLI
        uses: arduino/setup-arduino-cli@v1

      - name: Start config file
        run: arduino-cli config init --additional-urls "https://raw.githubusercontent.com/espressif/arduino-esp32/gh-pages/package_esp32_index.json"

      - name: Update index
        run: arduino-cli core update-index

      #We limit the ESP32 core to v2.0.2
      - name: Install platform
        run: arduino-cli core install esp32:esp32@2.0.2

      - name: Get Known Libraries
        run: arduino-cli lib install
          ArduinoJson@6.19.4
          ESP32Time@2.0.0
          ESP32_BleSerial@1.0.4
<<<<<<< HEAD
          "SparkFun u-blox GNSS v3"@3.0.12
          "SparkFun MAX1704x Fuel Gauge Arduino Library"@1.0.4
          "SparkFun LIS2DH12 Arduino Library"@1.0.3
=======
>>>>>>> b75bf3ee
          "ESP32-OTA-Pull"@1.0.0
          Ethernet@2.0.2
          JC_Button@2.1.2
          PubSubClient@2.8.0
          "SdFat"@2.1.1
          "SparkFun LIS2DH12 Arduino Library"@1.0.3
          "SparkFun MAX1704x Fuel Gauge Arduino Library"@1.0.4
          "SparkFun u-blox GNSS v3"@3.0.9
          SparkFun_WebServer_ESP32_W5500@1.5.5

      - name: Enable external libs
        run: arduino-cli config set library.enable_unsafe_install true

      - name: Get Libraries
        run: arduino-cli lib install --git-url
          https://github.com/sparkfun/SparkFun_Qwiic_OLED_Arduino_Library.git
          https://github.com/me-no-dev/ESPAsyncWebServer.git 
          https://github.com/me-no-dev/AsyncTCP.git
          
      #Incorporate ESP-Now patch into core: https://github.com/espressif/arduino-esp32/pull/7044/files
      #- name: Patch ESP32 Core
      #  run: |
      #    cd Firmware/RTK_Surveyor/Patch/
      #    cp WiFiGeneric.cpp /home/runner/.arduino15/packages/esp32/hardware/esp32/2.0.2/libraries/WiFi/src/WiFiGeneric.cpp

      #Patch Server.h to avoid https://github.com/arduino-libraries/Ethernet/issues/88#issuecomment-455498941
      #Note: this patch can be removed if/when we upgrade to ESP32 core >= v2.0.6 
      - name: Patch ESP32 Server.h for Ethernet
        run: |
          cd Firmware/RTK_Surveyor/Patch/
          cp Server.h /home/runner/.arduino15/packages/esp32/hardware/esp32/2.0.2/cores/esp32/Server.h

      - name: Setup Python
        uses: actions/setup-python@v4
        with:
          python-version: '3.10'

      # Configure Python - now we have Python installed, we need to provide everything needed by esptool otherwise the compile fails
      - name: Configure Python
        run: |
          pip3 install pyserial

      - name: Update index_html
        run: |
          cd Firmware/Tools
          python index_html_zipper.py ../RTK_Surveyor/AP-Config/index.html ../RTK_Surveyor/form.h

      - name: Update main_js
        run: |
          cd Firmware/Tools
          python main_js_zipper.py ../RTK_Surveyor/AP-Config/src/main.js ../RTK_Surveyor/form.h

      - name: Commit and push form.h
        uses: actions-js/push@master
        with:
          github_token: ${{ secrets.GITHUB_TOKEN }}
          directory: ./Firmware/RTK_Surveyor

      - name: Compile Sketch
        run: arduino-cli compile --fqbn "esp32:esp32:esp32":DebugLevel=${{ env.DEBUG_LEVEL }} ./Firmware/RTK_Surveyor/RTK_Surveyor.ino
          --build-property build.partitions=partitions
          --build-property upload.maximum_size=3145728 
          --build-property "compiler.cpp.extra_flags=\"-DPOINTPERFECT_TOKEN=$POINTPERFECT_TOKEN\" \"-DFIRMWARE_VERSION_MAJOR=$FIRMWARE_VERSION_MAJOR\" \"-DFIRMWARE_VERSION_MINOR=$FIRMWARE_VERSION_MINOR\" \"-DENABLE_DEVELOPER=${{ env.ENABLE_DEVELOPER }}\""
          --export-binaries

      - name: Rename binary
        run: |
          cd Firmware/RTK_Surveyor/build/esp32.esp32.esp32/
          mv RTK_Surveyor.ino.bin ${{ env.FILENAME_PREFIX }}${{ env.FILE_ENDING_UNDERSCORE }}.bin

      - name: Upload binary to action
        uses: actions/upload-artifact@v3
        with: 
          name: ${{ env.FILENAME_PREFIX }}${{ env.FILE_ENDING_UNDERSCORE }}
          path: ./Firmware/RTK_Surveyor/build/esp32.esp32.esp32/${{ env.FILENAME_PREFIX }}${{ env.FILE_ENDING_UNDERSCORE }}.bin

      - name: Push binary to Binaries Repo
        uses: dmnemec/copy_file_to_another_repo_action@main
        env:
          API_TOKEN_GITHUB: ${{ secrets.API_GITHUB_RTK_FILE_TOKEN }}
        with:
          source_file: ./Firmware/RTK_Surveyor/build/esp32.esp32.esp32/${{ env.FILENAME_PREFIX }}${{ env.FILE_ENDING_UNDERSCORE }}.bin
          destination_repo: 'sparkfun/SparkFun_RTK_Firmware_Binaries'
          destination_folder: ''
          user_email: 'nathan@sparkfun.com'
          user_name: 'nseidle'
          commit_message: 'Github Action - Updating Binary ${{ steps.dateNoScores.outputs.dateNoScores }}'

      - name: Update JSON File
        uses: "DamianReeves/write-file-action@master"
        with:
          path: ${{ env.JSON_FILE_NAME }}
          write-mode: overwrite
          contents: |
            {"Configurations": [{"Version":"${{ env.FIRMWARE_VERSION_MAJOR }}.${{ env.FIRMWARE_VERSION_MINOR }}${{ env.JSON_ENDING }}", "URL":"https://raw.githubusercontent.com/sparkfun/SparkFun_RTK_Firmware_Binaries/main/${{ env.FILENAME_PREFIX }}${{ env.FILE_ENDING_UNDERSCORE }}.bin"}]}

      - name: Push JSON to Binaries Repo
        uses: dmnemec/copy_file_to_another_repo_action@main
        env:
          API_TOKEN_GITHUB: ${{ secrets.API_GITHUB_RTK_FILE_TOKEN }}
        with:
          source_file: ${{ env.JSON_FILE_NAME }}
          destination_repo: 'sparkfun/SparkFun_RTK_Firmware_Binaries'
          destination_folder: ''
          user_email: 'nathan@sparkfun.com'
          user_name: 'nseidle'
          commit_message: 'Github Action - Updating JSON ${{ steps.dateNoScores.outputs.dateNoScores }}'<|MERGE_RESOLUTION|>--- conflicted
+++ resolved
@@ -68,12 +68,6 @@
           ArduinoJson@6.19.4
           ESP32Time@2.0.0
           ESP32_BleSerial@1.0.4
-<<<<<<< HEAD
-          "SparkFun u-blox GNSS v3"@3.0.12
-          "SparkFun MAX1704x Fuel Gauge Arduino Library"@1.0.4
-          "SparkFun LIS2DH12 Arduino Library"@1.0.3
-=======
->>>>>>> b75bf3ee
           "ESP32-OTA-Pull"@1.0.0
           Ethernet@2.0.2
           JC_Button@2.1.2
@@ -81,7 +75,7 @@
           "SdFat"@2.1.1
           "SparkFun LIS2DH12 Arduino Library"@1.0.3
           "SparkFun MAX1704x Fuel Gauge Arduino Library"@1.0.4
-          "SparkFun u-blox GNSS v3"@3.0.9
+          "SparkFun u-blox GNSS v3"@3.0.12
           SparkFun_WebServer_ESP32_W5500@1.5.5
 
       - name: Enable external libs
