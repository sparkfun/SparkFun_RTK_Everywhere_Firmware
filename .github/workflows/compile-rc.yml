--- conflicted
+++ resolved
@@ -7,12 +7,8 @@
 env:
   FILENAME_PREFIX: RTK_Surveyor_Firmware_
   RC_PREFIX: RC-
-<<<<<<< HEAD
-  VERSION: 3.1
-=======
   VERSION_MAJOR: 3
   VERSION_MINOR: 1
->>>>>>> ef8bc30b
   POINTPERFECT_TOKEN: ${{ secrets.POINTPERFECT_TOKEN }}
 
 jobs:
@@ -103,11 +99,7 @@
           path: RTK-RC-Firmware.json
           write-mode: overwrite
           contents: |
-<<<<<<< HEAD
-            {"Configurations": [{"Version":"${{ env.VERSION }}-${{ steps.dateNoScores.outputs.dateNoScores }}", "URL":"https://raw.githubusercontent.com/sparkfun/SparkFun_RTK_Firmware_Binaries/main/${{ env.FILENAME_PREFIX }}${{ env.RC_PREFIX }}${{ steps.date.outputs.date }}.bin"}]}
-=======
             {"Configurations": [{"Version":"${{ env.VERSION_MAJOR }}.${{ env.VERSION_MINOR }}-${{ steps.dateNoScores.outputs.dateNoScores }}", "URL":"https://raw.githubusercontent.com/sparkfun/SparkFun_RTK_Firmware_Binaries/main/${{ env.FILENAME_PREFIX }}${{ env.RC_PREFIX }}${{ steps.date.outputs.date }}.bin"}]}
->>>>>>> ef8bc30b
 
       - name: Push JSON to Binaries Repo
         uses: dmnemec/copy_file_to_another_repo_action@main
