name: Non-Release Build
on:
  workflow_dispatch:
    branches:

env:
  FILENAME_PREFIX: RTK_Everywhere_Firmware
  FIRMWARE_VERSION_MAJOR: 99
  FIRMWARE_VERSION_MINOR: 99
  POINTPERFECT_LBAND_TOKEN: ${{ secrets.POINTPERFECT_LBAND_TOKEN }}
  POINTPERFECT_IP_TOKEN: ${{ secrets.POINTPERFECT_IP_TOKEN }}
  POINTPERFECT_LBAND_IP_TOKEN: ${{ secrets.POINTPERFECT_LBAND_IP_TOKEN }}
  CORE_VERSION: 3.0.7

jobs:
  build:

    name: Build
    runs-on: ubuntu-latest

    steps:
      - name: Checkout
        uses: actions/checkout@main

      - name: Get current date
        id: date
        run: echo "date=$(date +'%b_%d_%Y')" >> $GITHUB_OUTPUT

      - name: Get current date
        id: dateNoScores
        run: echo "dateNoScores=$(date +'%b %d %Y')" >> $GITHUB_OUTPUT

      - name: Extract branch name
        run: echo "BRANCH=${{github.ref_name}}" >> $GITHUB_ENV

      #File_Name_v1_0.bin
      #File_Name_RC-Jan_26_2023.bin
      - name: Create file ending and compiler flags based on branch
        run: |
          if [[ $BRANCH == 'main' ]]; then
              echo "FILE_ENDING_UNDERSCORE=_v${{ env.FIRMWARE_VERSION_MAJOR }}_${{ env.FIRMWARE_VERSION_MINOR }}" >> "$GITHUB_ENV"
              echo "FILE_ENDING_NOUNDERSCORE=_v${{ env.FIRMWARE_VERSION_MAJOR }}.${{ env.FIRMWARE_VERSION_MINOR }}" >> "$GITHUB_ENV"
              echo "JSON_ENDING=" >> "$GITHUB_ENV"
              echo "JSON_FILE_NAME=RTK-Everywhere-Firmware.json" >> "$GITHUB_ENV"
              echo "ENABLE_DEVELOPER=false" >> "$GITHUB_ENV"
              echo "DEBUG_LEVEL=none" >> "$GITHUB_ENV"
          else
              echo "FILE_ENDING_UNDERSCORE=_RC-${{ steps.date.outputs.date }}" >> "$GITHUB_ENV"
              echo "FILE_ENDING_NOUNDERSCORE=_RC-${{ steps.dateNoScores.outputs.dateNoScores }}" >> "$GITHUB_ENV"
              echo "JSON_ENDING=-${{ steps.dateNoScores.outputs.dateNoScores }}" >> "$GITHUB_ENV"
              echo "JSON_FILE_NAME=RTK-Everywhere-RC-Firmware.json" >> "$GITHUB_ENV"
              echo "ENABLE_DEVELOPER=true" >> "$GITHUB_ENV"
              echo "DEBUG_LEVEL=debug" >> "$GITHUB_ENV"
          fi

      - name: Setup Arduino CLI
        uses: arduino/setup-arduino-cli@v1

      - name: Start config file
        run: arduino-cli config init --additional-urls "https://raw.githubusercontent.com/espressif/arduino-esp32/gh-pages/package_esp32_index.json,https://espressif.github.io/arduino-esp32/package_esp32_dev_index.json"

      - name: Update core index
        run: arduino-cli core update-index

      - name: Update library index
        run: arduino-cli lib update-index

      - name: Install platform
        run: arduino-cli core install esp32:esp32@${{ env.CORE_VERSION }}

      - name: Get IDF version
        run: |
          cd /home/runner/.arduino15/packages/esp32/tools/esp32-arduino-libs
          IDF_VERSION=$(ls | grep idf-release)
          echo "ESP_IDF=${IDF_VERSION}" >> "$GITHUB_ENV"

      - name: Get Known Libraries
        run: arduino-cli lib install
          ArduinoJson@7.0.4
          ESP32Time@2.0.0
          ESP32_BleSerial@2.0.1
          "ESP32-OTA-Pull"@1.0.0
          JC_Button@2.1.2
          PubSubClient@2.8.0
          "SdFat"@2.1.1
          "SparkFun LIS2DH12 Arduino Library"@1.0.3
          "SparkFun MAX1704x Fuel Gauge Arduino Library"@1.0.4
          "SparkFun u-blox GNSS v3"@3.1.8
          "SparkFun Qwiic OLED Arduino Library"@1.0.13
          SSLClientESP32@2.0.0
          "SparkFun Extensible Message Parser"@1.0.2
          "SparkFun BQ40Z50 Battery Manager Arduino Library"@1.0.0
          "ArduinoMqttClient"@0.1.8
          "SparkFun u-blox PointPerfect Library"@1.11.4
          "SparkFun IM19 IMU Arduino Library"@1.0.1
          "SparkFun UM980 Triband RTK GNSS Arduino Library"@1.0.4
          "SparkFun LG290P Quadband RTK GNSS Arduino Library"@1.0.0
          "SparkFun I2C Expander Arduino Library"@1.0.1

      - name: Patch libmbedtls
        run: |
          cd Firmware/RTK_Everywhere/Patch/
          cp libmbedtls.a /home/runner/.arduino15/packages/esp32/tools/esp32-arduino-libs/${{ env.ESP_IDF }}/esp32/lib/libmbedtls.a
          cp libmbedtls_2.a /home/runner/.arduino15/packages/esp32/tools/esp32-arduino-libs/${{ env.ESP_IDF }}/esp32/lib/libmbedtls_2.a
          cp libmbedcrypto.a /home/runner/.arduino15/packages/esp32/tools/esp32-arduino-libs/${{ env.ESP_IDF }}/esp32/lib/libmbedcrypto.a
          cp libmbedx509.a /home/runner/.arduino15/packages/esp32/tools/esp32-arduino-libs/${{ env.ESP_IDF }}/esp32/lib/libmbedx509.a

      - name: Patch NetworkEvents
        run: |
          cd Firmware/RTK_Everywhere/Patch/
          cp NetworkEvents.* /home/runner/.arduino15/packages/esp32/hardware/esp32/${{ env.CORE_VERSION }}/libraries/Network/src/

      - name: Setup Python
        uses: actions/setup-python@v4
        with:
          python-version: '3.10'

      # Configure Python - now we have Python installed, we need to provide everything needed by esptool otherwise the compile fails
      - name: Configure Python
        run: |
          pip3 install pyserial

      - name: Update index_html
        run: |
          cd Firmware/Tools
          python index_html_zipper.py ../RTK_Everywhere/AP-Config/index.html ../RTK_Everywhere/form.h

      - name: Update main_js
        run: |
          cd Firmware/Tools
          python main_js_zipper.py ../RTK_Everywhere/AP-Config/src/main.js ../RTK_Everywhere/form.h

      - name: Commit and push form.h
        uses: actions-js/push@master
        with:
          github_token: ${{ secrets.GITHUB_TOKEN }}
          directory: ./Firmware/RTK_Everywhere
          branch: ${{ env.BRANCH }}
          message: 'Update form.h via Python'

      - name: Copy custom RTKEverywhere.csv
        run:
          # Use the 16MB partitions by default. 8MB (Postcard) partitions must be compiled separately
          cp Firmware/RTKEverywhere.csv /home/runner/.arduino15/packages/esp32/hardware/esp32/${{ env.CORE_VERSION }}/tools/partitions/RTKEverywhere.csv

      - name: Compile Sketch
        run: arduino-cli compile --fqbn "esp32:esp32:esp32":DebugLevel=${{ env.DEBUG_LEVEL }},PSRAM=enabled ./Firmware/RTK_Everywhere/RTK_Everywhere.ino
          --build-property build.partitions=RTKEverywhere
<<<<<<< HEAD
          --build-property upload.maximum_size=4055040
=======
          --build-property upload.maximum_size=3145728
>>>>>>> 5f7a57ce
          --build-property "compiler.cpp.extra_flags=-MMD -c \"-DPOINTPERFECT_LBAND_TOKEN=$POINTPERFECT_LBAND_TOKEN\" \"-DPOINTPERFECT_IP_TOKEN=$POINTPERFECT_IP_TOKEN\" \"-DPOINTPERFECT_LBAND_IP_TOKEN=$POINTPERFECT_LBAND_IP_TOKEN\" \"-DFIRMWARE_VERSION_MAJOR=$FIRMWARE_VERSION_MAJOR\" \"-DFIRMWARE_VERSION_MINOR=$FIRMWARE_VERSION_MINOR\" \"-DENABLE_DEVELOPER=${{ env.ENABLE_DEVELOPER }}\""
          --export-binaries

      - name: Create artifact name
        run: |
          echo "ARTIFACT=${{ env.FILENAME_PREFIX }}${{ env.FILE_ENDING_UNDERSCORE }}" >> $GITHUB_ENV

      - name: Create artifact directory
        run: |
          cd Firmware/RTK_Everywhere/build/esp32.esp32.esp32/
          mkdir ${{ env.ARTIFACT }}
          mv RTK_Everywhere.ino.bin ${{ env.ARTIFACT }}

      - name: Upload artifact directory to action - avoid double-zip
        uses: actions/upload-artifact@v3
        with:
          name: ${{ env.ARTIFACT }}
          path: Firmware/RTK_Everywhere/build/esp32.esp32.esp32/${{ env.ARTIFACT }}
          retention-days: 7<|MERGE_RESOLUTION|>--- conflicted
+++ resolved
@@ -146,11 +146,7 @@
       - name: Compile Sketch
         run: arduino-cli compile --fqbn "esp32:esp32:esp32":DebugLevel=${{ env.DEBUG_LEVEL }},PSRAM=enabled ./Firmware/RTK_Everywhere/RTK_Everywhere.ino
           --build-property build.partitions=RTKEverywhere
-<<<<<<< HEAD
           --build-property upload.maximum_size=4055040
-=======
-          --build-property upload.maximum_size=3145728
->>>>>>> 5f7a57ce
           --build-property "compiler.cpp.extra_flags=-MMD -c \"-DPOINTPERFECT_LBAND_TOKEN=$POINTPERFECT_LBAND_TOKEN\" \"-DPOINTPERFECT_IP_TOKEN=$POINTPERFECT_IP_TOKEN\" \"-DPOINTPERFECT_LBAND_IP_TOKEN=$POINTPERFECT_LBAND_IP_TOKEN\" \"-DFIRMWARE_VERSION_MAJOR=$FIRMWARE_VERSION_MAJOR\" \"-DFIRMWARE_VERSION_MINOR=$FIRMWARE_VERSION_MINOR\" \"-DENABLE_DEVELOPER=${{ env.ENABLE_DEVELOPER }}\""
           --export-binaries
 
