// Menu of Logging Menus
void menuLogSelection()
{
    if (present.microSd && !present.mosaicMicroSd)
        menuLog();
#ifdef COMPILE_MOSAICX5
    if (!present.microSd && present.mosaicMicroSd)
        menuLogMosaic();
#endif
    if (present.microSd && present.mosaicMicroSd)
    {
        while (1)
        {
            systemPrintln();
            systemPrintln("Menu: Logging");
            systemPrintln();

            systemPrintln("Accessible microSD:");
            printMicroSdInfo();
            systemPrintln();
#ifdef COMPILE_MOSAICX5
            systemPrintln("Internal mosaic microSD:");
            printMosaicCardSpace();
            systemPrintln();
#endif
            systemPrintln("1) Accessible microSD logging");
            systemPrintln("2) Internal mosaic microSD logging");

            systemPrintln("x) Exit");

            int incoming = getUserInputNumber(); // Returns EXIT, TIMEOUT, or long

            if (incoming == 1)
                menuLog();
#ifdef COMPILE_MOSAICX5
            else if (incoming == 2)
                menuLogMosaic();
#endif
            else if (incoming == 'x')
                break;
            else if (incoming == INPUT_RESPONSE_GETNUMBER_EXIT)
                break;
            else if (incoming == INPUT_RESPONSE_GETNUMBER_TIMEOUT)
                break;
            else
                printUnknown(incoming);
        }
        clearBuffer(); // Empty buffer of any newline chars
    }
}

// Print accessible microSd size and free space
void printMicroSdInfo()
{
    if (settings.enableSD && online.microSD)
    {
        char sdCardSizeChar[20];
        String cardSize;
        stringHumanReadableSize(cardSize, sdCardSize);
        cardSize.toCharArray(sdCardSizeChar, sizeof(sdCardSizeChar));
        char sdFreeSpaceChar[20];
        String freeSpace;
        stringHumanReadableSize(freeSpace, sdFreeSpace);
        freeSpace.toCharArray(sdFreeSpaceChar, sizeof(sdFreeSpaceChar));

        char myString[70];
        snprintf(myString, sizeof(myString), "SD card size: %s / Free space: %s", sdCardSizeChar, sdFreeSpaceChar);
        systemPrintln(myString);

        if (online.logging)
        {
            systemPrintf("Current log file name: %s\r\n", logFileName);
        }
    }
    else
        systemPrintln("No microSD card is detected");

    if (bufferOverruns)
        systemPrintf("Buffer overruns: %d\r\n", bufferOverruns);
}

// Control the messages that get logged to SD
// Control max logging time (limit to a certain number of minutes)
// The main use case is the setup for a base station to log RAW sentences that then get post processed
void menuLog()
{
    while (1)
    {
        systemPrintln();
        systemPrintln("Menu: Logging");
        systemPrintln();

        printMicroSdInfo();
        systemPrintln();

        systemPrint("1) Log to microSD: ");
        if (settings.enableLogging == true)
            systemPrintln("Enabled");
        else
            systemPrintln("Disabled");

        if (settings.enableLogging == true)
        {
            systemPrint("2) Set max logging time: ");
            systemPrint(settings.maxLogTime_minutes);
            systemPrintln(" minutes");

            systemPrint("3) Set max log length: ");
            systemPrint(settings.maxLogLength_minutes);
            systemPrintln(" minutes");

            if (online.logging == true)
                systemPrintln("4) Start new log");

            systemPrint("5) Log Antenna Reference Position from RTCM 1005/1006: ");
            if (settings.enableARPLogging == true)
                systemPrintln("Enabled");
            else
                systemPrintln("Disabled");

            if (settings.enableARPLogging == true)
            {
                systemPrint("6) Set ARP logging interval: ");
                systemPrint(settings.ARPLoggingInterval_s);
                systemPrintln(" seconds");
            }
        }

        systemPrint("7) Reset system if the SD card is detected but fails to initialize: ");
        if (settings.forceResetOnSDFail == true)
            systemPrintln("Enabled");
        else
            systemPrintln("Disabled");

        if (present.ethernet_ws5500 == true)
        {
            systemPrint("8) Write NTP requests to microSD: ");
            if (settings.enableNTPFile == true)
                systemPrintln("Enabled");
            else
                systemPrintln("Disabled");
        }

        if (settings.enableLogging == true)
        {
            systemPrint("9) Log file length alignment: ");
            if (settings.alignedLogFiles == true)
                systemPrintln("Enabled");
            else
                systemPrintln("Disabled");
        }

        systemPrintln("x) Exit");

        int incoming = getUserInputNumber(); // Returns EXIT, TIMEOUT, or long

        if (incoming == 1)
        {
            settings.enableLogging ^= 1;

            // Reset the start logging time when logging is enabled to ensure that
            // data can be captured.
            if (settings.enableLogging == true)
                startLogTime_minutes = millis() / 1000L / 60;
        }
        else if (incoming == 2 && settings.enableLogging == true)
        {
            // Arbitrary 2 year limit. See https://github.com/sparkfun/SparkFun_RTK_Firmware/issues/86
            // Note: the 2 year limit is fine. But systemTime_minutes is based on millis(), and millis()
            //       will roll over every 2^32ms = ~50 days...
            //       TODO: use the GNSS epoch (uint32_t seconds plus uint32_t microseconds) to resolve this.
            getNewSetting("Enter max minutes before logging stops", 0, 60 * 24 * 365 * 2, &settings.maxLogTime_minutes);
        }
        else if (incoming == 3 && settings.enableLogging == true)
        {
            // Arbitrary 48 hour limit
            getNewSetting("Enter max minutes of logging before new log is created", 0, 60 * 48,
                          &settings.maxLogLength_minutes);
        }
        else if (incoming == 4 && settings.enableLogging == true && online.logging == true)
        {
            endLogging(false, true); //(gotSemaphore, releaseSemaphore) Close file. Reset parser stats.
            beginLogging();          // Create new file based on current RTC.
        }
        else if (incoming == 5 && settings.enableLogging == true)
        {
            settings.enableARPLogging ^= 1;
        }
        else if (incoming == 6 && settings.enableLogging == true && settings.enableARPLogging == true)
        {
            // Arbitrary 10 minute limit
            getNewSetting("Enter the ARP logging interval in seconds", 1, 60 * 10, &settings.ARPLoggingInterval_s);
        }
        else if (incoming == 7)
        {
            settings.forceResetOnSDFail ^= 1;
        }
        else if ((present.ethernet_ws5500 == true) && (incoming == 8))
        {
            settings.enableNTPFile ^= 1;
        }
        else if (incoming == 9 && settings.enableLogging == true)
        {
            settings.alignedLogFiles ^= 1;
        }
        else if (incoming == 'x')
            break;
        else if (incoming == INPUT_RESPONSE_GETNUMBER_EXIT)
            break;
        else if (incoming == INPUT_RESPONSE_GETNUMBER_TIMEOUT)
            break;
        else
            printUnknown(incoming);
    }

    clearBuffer(); // Empty buffer of any newline chars
}

// Control the RTCM message rates when in Base mode
void menuMessagesBaseRTCM()
{
    while (1)
    {
        systemPrintln();
        systemPrintln("Menu: GNSS Messages - Base RTCM");

        systemPrintln("1) Set RTCM Messages for Base Mode");

        systemPrintf("2) Reset to Defaults (%s)\r\n", gnss->getRtcmDefaultString());
        systemPrintf("3) Reset to Low Bandwidth Link (%s)\r\n", gnss->getRtcmLowDataRateString());

        if (namedSettingAvailableOnPlatform("useMSM7"))
            systemPrintf("4) MSM Selection: MSM%c\r\n", settings.useMSM7 ? '7' : '4');
        if (namedSettingAvailableOnPlatform("rtcmMinElev"))
            systemPrintf("5) Minimum Elevation for RTCM: %d\r\n", settings.rtcmMinElev);

        systemPrintln("x) Exit");

        int incoming = getUserInputNumber(); // Returns EXIT, TIMEOUT, or long

        if (incoming == 1)
        {
            gnss->menuMessageBaseRtcm();
        }
        else if (incoming == 2)
        {
            gnss->baseRtcmDefault();
            gnssConfigure(GNSS_CONFIG_MESSAGE_RATE_RTCM_BASE); // Request receiver to use new settings

            systemPrintf("Reset to Defaults (%s)\r\n", gnss->getRtcmDefaultString());
        }
        else if (incoming == 3)
        {
            gnss->baseRtcmLowDataRate();
            gnssConfigure(GNSS_CONFIG_MESSAGE_RATE_RTCM_BASE); // Request receiver to use new settings

            systemPrintf("Reset to Low Bandwidth Link (%s)\r\n", gnss->getRtcmLowDataRateString());
        }
        else if ((incoming == 4) && (namedSettingAvailableOnPlatform("useMSM7")))
        {
            settings.useMSM7 ^= 1;
            gnssConfigure(GNSS_CONFIG_MESSAGE_RATE_RTCM_ROVER); // Request receiver to use new settings
        }
        else if ((incoming == 5) && (namedSettingAvailableOnPlatform("rtcmMinElev")))
        {
            systemPrintf("Enter minimum elevation for RTCM: ");

            int elevation = getUserInputNumber(); // Returns EXIT, TIMEOUT, or long

            if (elevation >= -90 && elevation <= 90)
            {
                settings.rtcmMinElev = elevation;
                restartBase = true;
            }
        }

        else if (incoming == INPUT_RESPONSE_GETNUMBER_EXIT)
            break;
        else if (incoming == INPUT_RESPONSE_GETNUMBER_TIMEOUT)
            break;
        else
            printUnknown(incoming);
    }

    clearBuffer(); // Empty buffer of any newline chars
}

// Creates a log if logging is enabled, and SD is detected
// Based on GPS data/time, create a log file in the format SFE_Everywhere_YYMMDD_HHMMSS.ubx
bool beginLogging()
{
    return (beginLogging(nullptr));
}

bool beginLogging(const char *customFileName)
{
    if (online.microSD == false)
        beginSD();

    if (online.logging == false)
    {
        if (online.microSD == true && settings.enableLogging == true &&
            online.rtc == true) // We can't create a file until we have date/time
        {
            if (customFileName == nullptr)
            {
                // Generate a standard log file name
                if (reuseLastLog == true) // attempt to use previous log
                {
                    reuseLastLog = false; // Don't reuse the file a second time

                    // findLastLog does not add the preceding slash. We need to do it manually
                    logFileName[0] = '/'; // Erase any existing file name
                    logFileName[1] = 0;

                    if (findLastLog(&logFileName[1], sizeof(logFileName) - 1) == false)
                    {
                        logFileName[0] = 0; // No file found. Erase the slash
                        log_d("Failed to find last log. Making new one.");
                    }
                    else
                        log_d("Using last log file.");
                }
                else
                {
                    // We are not reusing the last log, so erase the global/original filename
                    logFileName[0] = 0;
                }

                if (strlen(logFileName) == 0)
                {
                    // u-blox platforms use ubx file extension for logs, all others use TXT
                    char fileExtension[4] = "ubx";
                    if (present.gnss_zedf9p == false)
                        strncpy(fileExtension, "txt", sizeof(fileExtension));

                    snprintf(logFileName, sizeof(logFileName), "/%s_%02d%02d%02d_%02d%02d%02d.%s", // SdFat library
                             platformFilePrefix, rtc.getYear() - 2000, rtc.getMonth() + 1,
                             rtc.getDay(), // ESP32Time returns month:0-11
                             rtc.getHour(true), rtc.getMinute(),
                             rtc.getSecond(), // ESP32Time getHour(true) returns hour:0-23
                             fileExtension);
                }
            }
            else
            {
                strncpy(logFileName, customFileName,
                        sizeof(logFileName) - 1); // customFileName already has the preceding slash added
            }

            // Allocate the log file
            if (!logFile)
            {
                logFile = new SdFile;
                if (!logFile)
                {
                    systemPrintln("Failed to allocate logFile!");
                    return (false);
                }
            }

            // Attempt to write to file system. This avoids collisions with file writing in gnssSerialReadTask()
            if (xSemaphoreTake(sdCardSemaphore, fatSemaphore_longWait_ms) == pdPASS)
            {
                markSemaphore(FUNCTION_CREATEFILE);

                // O_CREAT - create the file if it does not exist
                // O_APPEND - seek to the end of the file prior to each write
                // O_WRITE - open for write
                if (logFile->open(logFileName, O_CREAT | O_APPEND | O_WRITE) == false)
                {
                    systemPrintf("Failed to create GNSS log file: %s\r\n", logFileName);
                    online.logging = false;
                    xSemaphoreGive(sdCardSemaphore);
                    return (false);
                }

                logFileSize = 0;
                lastLogSize = 0;           // Reset counter - used for displaying active logging icon
                lastFileReport = millis(); // Fake last file report to avoid an immediate timeout

                bufferOverruns = 0; // Reset counter

                sdUpdateFileCreateTimestamp(logFile); // Update the file to create time & date

                // Calculate the time of the next log file change
                nextLogTime_ms = 0; // Default to no limit
                if ((settings.alignedLogFiles) && (settings.maxLogLength_minutes > 0))
                {
                    // Aligned logging is only possible if the interval is an integral fraction of 24 hours
                    if ((24 * 60 * 2) % settings.maxLogLength_minutes == 0)
                    {
                        // Calculate when the next log file should be opened - in millis()
                        unsigned long hoursAsMillis = rtc.getMillis() + (rtc.getSecond() * 1000) +
                                                      (rtc.getMinute() * 1000 * 60) +
                                                      (rtc.getHour(true) * 1000 * 60 * 60);
                        unsigned long maxLogLength_ms = (unsigned long)settings.maxLogLength_minutes * 60 * 1000;
                        unsigned long millisFromPreviousLog = hoursAsMillis % maxLogLength_ms;
                        unsigned long millisToNextLog = maxLogLength_ms - millisFromPreviousLog;
                        nextLogTime_ms = millis() + millisToNextLog;
                    }
                }
                if ((nextLogTime_ms == 0) && (settings.maxLogLength_minutes > 0)) // Non-aligned logging
                    nextLogTime_ms = millis() + ((unsigned long)settings.maxLogLength_minutes * 60 * 1000);

                // Add NMEA txt message with restart reason
                char rstReason[30];
                switch (esp_reset_reason())
                {
                case ESP_RST_UNKNOWN:
                    strcpy(rstReason, "ESP_RST_UNKNOWN");
                    break;
                case ESP_RST_POWERON:
                    strcpy(rstReason, "ESP_RST_POWERON");
                    break;
                case ESP_RST_SW:
                    strcpy(rstReason, "ESP_RST_SW");
                    break;
                case ESP_RST_PANIC:
                    strcpy(rstReason, "ESP_RST_PANIC");
                    break;
                case ESP_RST_INT_WDT:
                    strcpy(rstReason, "ESP_RST_INT_WDT");
                    break;
                case ESP_RST_TASK_WDT:
                    strcpy(rstReason, "ESP_RST_TASK_WDT");
                    break;
                case ESP_RST_WDT:
                    strcpy(rstReason, "ESP_RST_WDT");
                    break;
                case ESP_RST_DEEPSLEEP:
                    strcpy(rstReason, "ESP_RST_DEEPSLEEP");
                    break;
                case ESP_RST_BROWNOUT:
                    strcpy(rstReason, "ESP_RST_BROWNOUT");
                    break;
                case ESP_RST_SDIO:
                    strcpy(rstReason, "ESP_RST_SDIO");
                    break;
                default:
                    strcpy(rstReason, "Unknown");
                }

                // Mark top of log with system information
                char nmeaMessage[82]; // Max NMEA sentence length is 82
                createNMEASentence(CUSTOM_NMEA_TYPE_RESET_REASON, nmeaMessage, sizeof(nmeaMessage),
                                   rstReason); // textID, buffer, sizeOfBuffer, text
                logFile->println(nmeaMessage);

                // Record system firmware versions and info to log

                // SparkFun RTK Express v1.10-Feb 11 2022
                char firmwareVersion[30]; // v1.3 December 31 2021
                firmwareVersion[0] = 'v';
                firmwareVersionGet(&firmwareVersion[1], sizeof(firmwareVersion) - 1, true);
                createNMEASentence(CUSTOM_NMEA_TYPE_SYSTEM_VERSION, nmeaMessage, sizeof(nmeaMessage),
                                   firmwareVersion); // textID, buffer, sizeOfBuffer, text
                logFile->println(nmeaMessage);

                // ZED-F9P firmware: HPG 1.30
                createNMEASentence(CUSTOM_NMEA_TYPE_ZED_VERSION, nmeaMessage, sizeof(nmeaMessage),
                                   gnssFirmwareVersion); // textID, buffer, sizeOfBuffer, text
                logFile->println(nmeaMessage);

                // GNSS module unique chip ID
                createNMEASentence(CUSTOM_NMEA_TYPE_GNSS_UNIQUE_ID, nmeaMessage, sizeof(nmeaMessage),
                                   gnssUniqueId); // textID, buffer, sizeOfBuffer, text
                logFile->println(nmeaMessage);

                // Device BT MAC. See issue: https://github.com/sparkfun/SparkFun_RTK_Firmware/issues/346
                char macAddress[5];
                snprintf(macAddress, sizeof(macAddress), "%02X%02X", btMACAddress[4], btMACAddress[5]);
                createNMEASentence(CUSTOM_NMEA_TYPE_DEVICE_BT_ID, nmeaMessage, sizeof(nmeaMessage),
                                   macAddress); // textID, buffer, sizeOfBuffer, text
                logFile->println(nmeaMessage);

                // Record today's time/date into log. This is in case a log is restarted. See issue 440:
                // https://github.com/sparkfun/SparkFun_RTK_Firmware/issues/440
                char currentDate[80]; // 80 is just to keep the compiler happy...
                snprintf(currentDate, sizeof(currentDate), "%02d%02d%02d,%02d%02d%02d", rtc.getYear() - 2000,
                         rtc.getMonth() + 1, rtc.getDay(), // ESP32Time returns month:0-11
                         rtc.getHour(true), rtc.getMinute(),
                         rtc.getSecond() // ESP32Time getHour(true) returns hour:0-23
                );
                createNMEASentence(CUSTOM_NMEA_TYPE_CURRENT_DATE, nmeaMessage, sizeof(nmeaMessage),
                                   currentDate); // textID, buffer, sizeOfBuffer, text
                logFile->println(nmeaMessage);

                logFile->sync(); // Sync any partially written data

                if (reuseLastLog == true)
                {
                    systemPrintln("Appending last available log");
                }

                xSemaphoreGive(sdCardSemaphore);
            }
            else
            {
                // A retry will happen during the next loop, the log will eventually be opened
                log_d("Failed to get file system lock to create GNSS log file");
                online.logging = false;
                return (false);
            }

            systemPrintf("Log file name: %s\r\n", logFileName);
            online.logging = true;
        } // online.sd, enable.logging, online.rtc
    } // online.logging

    return (true);
}

// Stop writing to the log file on the microSD card
void endLogging(bool gotSemaphore, bool releaseSemaphore)
{
    if (online.logging == true)
    {
        // Wait up to 1000ms to allow hanging SD writes to time out
        if (gotSemaphore || (xSemaphoreTake(sdCardSemaphore, 1000 / portTICK_PERIOD_MS) == pdPASS))
        {
            markSemaphore(FUNCTION_ENDLOGGING);

            online.logging = false;

            // Record the number of NMEA/RTCM/UBX messages that were filtered out
            char parserStats[50];

            snprintf(parserStats, sizeof(parserStats), "%d,%d,%d,", failedParserMessages_NMEA,
                     failedParserMessages_RTCM, failedParserMessages_UBX);

            char nmeaMessage[82]; // Max NMEA sentence length is 82
            createNMEASentence(CUSTOM_NMEA_TYPE_PARSER_STATS, nmeaMessage, sizeof(nmeaMessage),
                               parserStats); // textID, buffer, sizeOfBuffer, text
            logFile->sync();                 // Sync any partially written data
            logFile->println(nmeaMessage);
            logFile->sync();

            // Reset stats in case a new log is created
            failedParserMessages_NMEA = 0;
            failedParserMessages_RTCM = 0;
            failedParserMessages_UBX = 0;

            // Close down file system
            logFile->close();
            // Done with the log file
            delete logFile;
            logFile = nullptr;

            systemPrintf("Log file closed @ %s\r\n", getTimeStamp());

            // Release the semaphore if requested
            if (releaseSemaphore)
                xSemaphoreGive(sdCardSemaphore);
        } // End sdCardSemaphore
        else
        {
            char semaphoreHolder[50];
            getSemaphoreFunction(semaphoreHolder);

            // This is OK because in the interim more data will be written to the log
            // and the log file will eventually be closed by the next call in loop
            log_d("sdCardSemaphore failed to yield, held by %s, menuMessages.ino line %d\r\n", semaphoreHolder,
                  __LINE__);
        }
    }
}

// Finds last log
// Returns true if successful
// lastLogName will contain the name of the last log file on return - ** but without the preceding slash **
bool findLastLog(char *lastLogNamePrt, size_t lastLogNameSize)
{
    bool foundAFile = false;

    if (online.microSD == true)
    {
        // Attempt to access file system. This avoids collisions with file writing in gnssSerialReadTask()
        // Wait up to 5s, this is important
        if (xSemaphoreTake(sdCardSemaphore, 5000 / portTICK_PERIOD_MS) == pdPASS)
        {
            markSemaphore(FUNCTION_FINDLOG);

            // Count available binaries
            SdFile tempFile;
            SdFile dir;
            const char *LOG_EXTENSION = "ubx";
            const char *LOG_PREFIX = platformFilePrefix;
            char fname[100]; // Handle long file names

            dir.open("/"); // Open root

            while (tempFile.openNext(&dir, O_READ))
            {
                if (tempFile.isFile())
                {
                    tempFile.getName(fname, sizeof(fname));

                    // Check for matching file name prefix and extension
                    if (strcmp(LOG_EXTENSION, &fname[strlen(fname) - strlen(LOG_EXTENSION)]) == 0)
                    {
                        if (strstr(fname, LOG_PREFIX) != nullptr)
                        {
                            strncpy(lastLogNamePrt, fname,
                                    lastLogNameSize - 1); // Store this file as last known log file
                            foundAFile = true;
                        }
                    }
                }
                tempFile.close();
            }

            xSemaphoreGive(sdCardSemaphore);
        }
        else
        {
            // Error when a log file exists on the microSD card, data should be appended
            // to the existing log file
            systemPrintf("sdCardSemaphore failed to yield, menuMessages.ino line %d\r\n", __LINE__);
        }
    }

    return (foundAFile);
}

// Check various setting arrays (message rates, etc) to see if they need to be reset to defaults
void checkGNSSArrayDefaults()
{
    bool defaultsApplied = false;

#ifdef COMPILE_ZED
    if (present.gnss_zedf9p)
    {
        if (settings.dynamicModel == 254)
        {
            defaultsApplied = true;
            settings.dynamicModel = DYN_MODEL_PORTABLE;
        }

        if (settings.enableExtCorrRadio == 254)
        {
            defaultsApplied = true;
            settings.enableExtCorrRadio = true;
        }

        if (settings.ubxMessageRates[0] == 254)
        {
            defaultsApplied = true;

            // Reset rates to defaults
            for (int x = 0; x < MAX_UBX_MSG; x++)
            {
                if (ubxMessages[x].msgClass == UBX_RTCM_MSB)
                    settings.ubxMessageRates[x] = 0; // For general rover messages, RTCM should be zero by default.
                                                     // ubxMessageRatesBase will have the proper defaults.
                else
                    settings.ubxMessageRates[x] = ubxMessages[x].msgDefaultRate;
            }
        }

        if (settings.ubxMessageRatesBase[0] == 254)
        {
            defaultsApplied = true;

            // Reset Base rates to defaults
            GNSS_ZED *zed = (GNSS_ZED *)gnss;
            int firstRTCMRecord = zed->getMessageNumberByName("RTCM_1005");
            for (int x = 0; x < MAX_UBX_MSG_RTCM; x++)
                settings.ubxMessageRatesBase[x] = ubxMessages[firstRTCMRecord + x].msgDefaultRate;
        }
    }
#else
    if (false)
    {
    }
#endif // COMPILE_ZED

#ifdef COMPILE_UM980
    else if (present.gnss_um980)
    {
        if (settings.dataPortBaud != 115200)
        {
            // Belt and suspenders... Let's make really sure COM3 only ever runs at 115200
            defaultsApplied = true;
            settings.dataPortBaud = 115200;
        }

        if (settings.dynamicModel == 254)
        {
            defaultsApplied = true;
            settings.dynamicModel = UM980_DYN_MODEL_SURVEY;
        }

        // This setting is not supported on the UM980 nor is it in the command array
        // so it does not get used nor recorded to NVM leading to the defaults being
        // applied at every boot. Commented out to prevent this issue.
        // if (settings.enableExtCorrRadio == 254)
        // {
        //     defaultsApplied = true;
        //     settings.enableExtCorrRadio = false;
        // }

        if (settings.um980Constellations[0] == 254)
        {
            defaultsApplied = true;

            // Reset constellations to defaults
            for (int x = 0; x < MAX_UM980_CONSTELLATIONS; x++)
                settings.um980Constellations[x] = 1;
        }

        if (settings.um980MessageRatesNMEA[0] == 254)
        {
            defaultsApplied = true;

            // Reset rates to defaults
            for (int x = 0; x < MAX_UM980_NMEA_MSG; x++)
                settings.um980MessageRatesNMEA[x] = umMessagesNMEA[x].msgDefaultRate;
        }

        if (settings.um980MessageRatesRTCMRover[0] == 254)
        {
            defaultsApplied = true;

            // For rovers, RTCM should be zero by default.
            for (int x = 0; x < MAX_UM980_RTCM_MSG; x++)
                settings.um980MessageRatesRTCMRover[x] = 0;
        }

        if (settings.um980MessageRatesRTCMBase[0] == 254)
        {
            defaultsApplied = true;

            // Reset RTCM rates to defaults
            for (int x = 0; x < MAX_UM980_RTCM_MSG; x++)
                settings.um980MessageRatesRTCMBase[x] = umMessagesRTCM[x].msgDefaultRate;
        }
    }
#endif // COMPILE_UM980

#ifdef COMPILE_MOSAICX5
    else if (present.gnss_mosaicX5)
    {
        if (settings.dynamicModel == 254)
        {
            defaultsApplied = true;
            settings.dynamicModel = MOSAIC_DYN_MODEL_QUASISTATIC;
        }

        if (settings.enableExtCorrRadio == 254)
        {
            defaultsApplied = true;
            settings.enableExtCorrRadio = true;
        }

        if (settings.mosaicConstellations[0] == 254)
        {
            defaultsApplied = true;

            // Reset constellations to defaults
            for (int x = 0; x < MAX_MOSAIC_CONSTELLATIONS; x++)
                settings.mosaicConstellations[x] = 1;
        }

        if (settings.mosaicMessageStreamNMEA[0] == 254)
        {
            defaultsApplied = true;

            // Reset rates to defaults
            for (int x = 0; x < MAX_MOSAIC_NMEA_MSG; x++)
                settings.mosaicMessageStreamNMEA[x] = mosaicMessagesNMEA[x].msgDefaultStream;
        }

        if (settings.mosaicMessageIntervalsRTCMv3Rover[0] == 0.0)
        {

            defaultsApplied = true;

            for (int x = 0; x < MAX_MOSAIC_RTCM_V3_INTERVAL_GROUPS; x++)
                settings.mosaicMessageIntervalsRTCMv3Rover[x] = mosaicRTCMv3MsgIntervalGroups[x].defaultInterval;
        }

        if (settings.mosaicMessageIntervalsRTCMv3Base[0] == 0.0)
        {
            defaultsApplied = true;

            for (int x = 0; x < MAX_MOSAIC_RTCM_V3_INTERVAL_GROUPS; x++)
                settings.mosaicMessageIntervalsRTCMv3Base[x] = mosaicRTCMv3MsgIntervalGroups[x].defaultInterval;
        }

        if (settings.mosaicMessageEnabledRTCMv3Rover[0] == 254)
        {
            defaultsApplied = true;

            for (int x = 0; x < MAX_MOSAIC_RTCM_V3_MSG; x++)
                settings.mosaicMessageEnabledRTCMv3Rover[x] = 0;
        }

        if (settings.mosaicMessageEnabledRTCMv3Base[0] == 254)
        {
            defaultsApplied = true;

            for (int x = 0; x < MAX_MOSAIC_RTCM_V3_MSG; x++)
                settings.mosaicMessageEnabledRTCMv3Base[x] = mosaicMessagesRTCMv3[x].defaultEnabled;
        }
    }
#endif // COMPILE_MOSAICX5

#ifdef COMPILE_LG290P
    else if (present.gnss_lg290p)
    {
        if (settings.enableExtCorrRadio == 254)
        {
            defaultsApplied = true;
            settings.enableExtCorrRadio = false;
        }

        if (settings.lg290pConstellations[0] == 254)
        {
            defaultsApplied = true;

            // Reset constellations to defaults
            for (int x = 0; x < MAX_LG290P_CONSTELLATIONS; x++)
                settings.lg290pConstellations[x] = 1;

            settings.enableGalileoHas = false; // The default is true. Move to false so user must opt to turn it on.
        }

        if (settings.lg290pMessageRatesNMEA[0] == 254)
        {
            defaultsApplied = true;

            // Reset rates to defaults
            for (int x = 0; x < MAX_LG290P_NMEA_MSG; x++)
                settings.lg290pMessageRatesNMEA[x] = lgMessagesNMEA[x].msgDefaultRate;
        }

        if (settings.lg290pMessageRatesRTCMRover[0] == 254)
        {
            defaultsApplied = true;

            // For rovers, RTCM should be zero by default.
            for (int x = 0; x < MAX_LG290P_RTCM_MSG; x++)
                settings.lg290pMessageRatesRTCMRover[x] = 0;
        }

        if (settings.lg290pMessageRatesRTCMBase[0] == 254)
        {
            defaultsApplied = true;

            // Reset RTCM rates to defaults
            for (int x = 0; x < MAX_LG290P_RTCM_MSG; x++)
                settings.lg290pMessageRatesRTCMBase[x] = lgMessagesRTCM[x].msgDefaultRate;
        }

        if (settings.lg290pMessageRatesPQTM[0] == 254)
        {
            defaultsApplied = true;

            // Reset rates to defaults
            for (int x = 0; x < MAX_LG290P_PQTM_MSG; x++)
                settings.lg290pMessageRatesPQTM[x] = lgMessagesPQTM[x].msgDefaultRate;
        }
    }
#endif // COMPILE_LG290P

    // If defaults have been applied, override antennaPhaseCenter_mm with default
    // (This was in beginSystemState - for the Torch / UM980 only. Weird...)
    if (defaultsApplied)
    {
        settings.antennaPhaseCenter_mm = present.antennaPhaseCenter_mm;
    }

    // If defaults were applied, also default the non-array settings for this particular GNSS receiver
    if (defaultsApplied == true)
    {
        if (present.gnss_um980)
        {
            settings.minCN0 = 10;                    // Default 10 dBHz
            settings.surveyInStartingAccuracy = 2.0; // Default 2m
            settings.measurementRateMs = 500;        // Default 2Hz.
        }
        else if (present.gnss_zedf9p)
        {
            settings.minCN0 = 6;                     // Default 6 dBHz
            settings.surveyInStartingAccuracy = 1.0; // Default 1m
            settings.measurementRateMs = 250;        // Default 4Hz.
        }
        else if (present.gnss_lg290p)
        {
<<<<<<< HEAD
            // settings.minCN0 = 10;                     // Not yet supported
=======
            settings.minCNO = 10;                    // Default 10 dBHz
>>>>>>> 2f35ac15
            settings.surveyInStartingAccuracy = 2.0; // Default 2m
            settings.measurementRateMs = 500;        // Default 2Hz.
        }
    }

    if (defaultsApplied == true)
    {
        gnssConfigureDefaults(); // Request a full reconfigure of the GNSS receiver
        recordSystemSettings();
    }
}

// Determine logging type based on the GNSS receiver
// Standard logging is usually the default NMEA 5 (or 6) messages, lines in a page icon is used
// If user is logging messages for a PPP survey (usually NMEA + RAWX + SFRBX), then a P is shown
// If user has other sentences turned on, it's custom logging, a C is shown
void setLoggingType()
{
    loggingType = (LoggingType)gnss->getLoggingType();
}<|MERGE_RESOLUTION|>--- conflicted
+++ resolved
@@ -888,11 +888,7 @@
         }
         else if (present.gnss_lg290p)
         {
-<<<<<<< HEAD
-            // settings.minCN0 = 10;                     // Not yet supported
-=======
             settings.minCNO = 10;                    // Default 10 dBHz
->>>>>>> 2f35ac15
             settings.surveyInStartingAccuracy = 2.0; // Default 2m
             settings.measurementRateMs = 500;        // Default 2Hz.
         }
