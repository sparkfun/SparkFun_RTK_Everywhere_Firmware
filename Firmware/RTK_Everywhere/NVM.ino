--- conflicted
+++ resolved
@@ -1363,13 +1363,10 @@
         settings->um980MeasurementRateMs = d;
     else if (strcmp(settingName, "enableImuCompensationDebug") == 0)
         settings->enableImuCompensationDebug = d;
-<<<<<<< HEAD
     else if (strcmp(settingName, "correctionsSourcesLifetime_s") == 0)
         settings->correctionsSourcesLifetime_s = d;
-=======
     else if (strcmp(settingName, "debugEspNow") == 0)
         settings->debugEspNow = d;
->>>>>>> 78ec7095
 
     // Add new settings above <--------------------------------------------------->
 
