--- conflicted
+++ resolved
@@ -105,11 +105,7 @@
 
 static const char *networkConsumerTable[] = {
     "HTTP_CLIENT",    "NTP_SERVER",     "NTRIP_CLIENT", "NTRIP_SERVER_0", "NTRIP_SERVER_1",
-<<<<<<< HEAD
-    "NTRIP_SERVER_2", "NTRIP_SERVER_3", "OTA_CLIENT",   "PPL_KEY_UPDATE", "PPL_MQTT_CLIENT",
-=======
     "NTRIP_SERVER_2", "NTRIP_SERVER_3", "OTA_CLIENT",   "POINTPERFECT_KEY_UPDATE", "POINTPERFECT_MQTT_CLIENT",
->>>>>>> 041c84a8
     "TCP_CLIENT",     "TCP_SERVER",     "UDP_SERVER",   "WEB_CONFIG",
 };
 
@@ -1313,10 +1309,7 @@
         return;
     }
 
-<<<<<<< HEAD
     // Mark this network as offline
-=======
->>>>>>> 041c84a8
     networkHasInternet_bm &= ~bitMask;
     if (settings.debugNetworkLayer)
         systemPrintf("%s does NOT have internet access\r\n", networkInterfaceTable[index].name);
