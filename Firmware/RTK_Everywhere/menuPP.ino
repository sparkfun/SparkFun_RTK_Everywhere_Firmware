--- conflicted
+++ resolved
@@ -1256,7 +1256,6 @@
                     systemPrintln("Invalid certificates or keys. Starting provisioning");
                 provisioningSetState(PROVISIONING_CHECK_NETWORK);
             }
-<<<<<<< HEAD
             // If requestKeyUpdate is true, begin provisioning
             else if (settings.requestKeyUpdate)
             {
@@ -1265,8 +1264,6 @@
                 provisioningSetState(PROVISIONING_CHECK_NETWORK);
             }
             // If RTC is not online, we have to skip PROVISIONING_CHECK_ATTEMPT
-=======
->>>>>>> d0a99da1
             else if (!online.rtc)
             {
                 if (settings.debugPpCertificate)
@@ -1330,12 +1327,8 @@
         }
         case PROVISIONING_STARTED:
         {
-<<<<<<< HEAD
             // Only leave this state if we timeout or ZTP is complete
             if (millis() > (provisioningStartTime_millis + provisioningTimeout_ms))
-=======
-            if (millis() > (provisioningStartTime + provisioningTimeout))
->>>>>>> d0a99da1
             {
                 httpClientModeNeeded = false; // Tell HTTP_Client to give up. (But it probably already has...)
                 paintKeyUpdateFail(5000);
@@ -1451,25 +1444,17 @@
 
             gnssApplyPointPerfectKeys(); // Send current keys, if available, to GNSS
 
-<<<<<<< HEAD
             settings.requestKeyUpdate = false; // However we got here, clear requestKeyUpdate
             recordSystemSettings(); // Record these settings to unit
 
             provisioningStartTime_millis = millis(); // Record the time so we can restart after 24 hours
-=======
->>>>>>> d0a99da1
             provisioningSetState(PROVISIONING_WAIT_ATTEMPT);
         }
         break;
         case PROVISIONING_WAIT_ATTEMPT:
         {
-<<<<<<< HEAD
             if (settings.requestKeyUpdate) // requestKeyUpdate can be set via the menu, mode button or web config
                 provisioningSetState(PROVISIONING_CHECK_REMAINING);
-=======
-            if (settings.requestKeyUpdate)
-                provisioningSetState(PROVISIONING_STARTING);
->>>>>>> d0a99da1
             else if (!settings.enablePointPerfectCorrections || !settings.autoKeyRenewal)
                 provisioningSetState(PROVISIONING_OFF);
             // When did we last try to get keys? Attempt every 24 hours - or every 15 mins for DEVELOPER
