--- conflicted
+++ resolved
@@ -9,12 +9,8 @@
     // Skip if going into / in configure-via-ethernet mode
     if (configureViaEthernet)
     {
-<<<<<<< HEAD
-        //log_d("configureViaEthernet: skipping sdUpdate");
-=======
         //if (settings.debugNetworkLayer)
         //    systemPrintln("configureViaEthernet: skipping sdUpdate");
->>>>>>> 232bf6a9
         return;
     }
 
