/*------------------------------------------------------------------------------
GNSS_LG290P.ino

  Implementation of the GNSS_LG290P class

  The ESP32 reads in binary and NMEA from the LG290P and passes that data over Bluetooth.
------------------------------------------------------------------------------*/

#ifdef COMPILE_LG290P

<<<<<<< HEAD
uint8_t lg290pFirmwareVersion = 0; // 0 = Unknown
=======
int lg290pFirmwareVersion = 0;
>>>>>>> 756c47a0

//----------------------------------------
// If we have decryption keys, configure module
// Note: don't check online.lband_neo here. We could be using ip corrections
//----------------------------------------
void GNSS_LG290P::applyPointPerfectKeys()
{
    // Taken care of in beginPPL()
}

//----------------------------------------
// Set RTCM for base mode to defaults (1005/1074/1084/1094/1124 1Hz & 1033 0.1Hz)
//----------------------------------------
void GNSS_LG290P::baseRtcmDefault()
{
    // Reset RTCM rates to defaults
    for (int x = 0; x < MAX_LG290P_RTCM_MSG; x++)
        settings.lg290pMessageRatesRTCMBase[x] = lgMessagesRTCM[x].msgDefaultRate;
}

//----------------------------------------
// Reset to Low Bandwidth Link (1074/1084/1094/1124 0.5Hz & 1005/1033 0.1Hz)
//----------------------------------------
void GNSS_LG290P::baseRtcmLowDataRate()
{
    // Zero out everything
    for (int x = 0; x < MAX_LG290P_RTCM_MSG; x++)
        settings.lg290pMessageRatesRTCMBase[x] = 0;

    settings.lg290pMessageRatesRTCMBase[getRtcmMessageNumberByName("RTCM3-1005")] =
        10; // 1005 0.1Hz - Exclude antenna height
    settings.lg290pMessageRatesRTCMBase[getRtcmMessageNumberByName("RTCM3-107X")] = 2; // 1074 0.5Hz
    settings.lg290pMessageRatesRTCMBase[getRtcmMessageNumberByName("RTCM3-108X")] = 2; // 1084 0.5Hz
    settings.lg290pMessageRatesRTCMBase[getRtcmMessageNumberByName("RTCM3-109X")] = 2; // 1094 0.5Hz
    settings.lg290pMessageRatesRTCMBase[getRtcmMessageNumberByName("RTCM3-111X")] = 2; // 1124 0.5Hz
    settings.lg290pMessageRatesRTCMBase[getRtcmMessageNumberByName("RTCM3-112X")] = 2; // 1124 0.5Hz
    settings.lg290pMessageRatesRTCMBase[getRtcmMessageNumberByName("RTCM3-113X")] = 2; // 1134 0.5Hz
    // settings.lg290pMessageRatesRTCMBase[getRtcmMessageNumberByName("RTCM3-1033")] = 10; // 1033 0.1Hz Not supported
}

//----------------------------------------
const char *GNSS_LG290P::getRtcmDefaultString()
{
    return "1005/107X/108X/109X/111X/112X/113X 1Hz";
}

//----------------------------------------
const char *GNSS_LG290P::getRtcmLowDataRateString()
{
    return "107X/108X/109X/111X/112X/113X 0.5Hz & 1005 0.1Hz";
}

//----------------------------------------
// Connect to GNSS and identify particulars
//----------------------------------------
void GNSS_LG290P::begin()
{
    // During identifyBoard(), the GNSS UART and DR pins are set

    // The GNSS UART is already started. We can now pass it to the library.
    if (serialGNSS == nullptr)
    {
        systemPrintln("GNSS UART not started");
        return;
    }

    // Instantiate the library
    _lg290p = new LG290P();

    // // Turn on/off debug messages
    if (settings.debugGnss)
        debuggingEnable();

    if (_lg290p->begin(*serialGNSS) == false) // Give the serial port over to the library
    {
        if (settings.debugGnss)
            systemPrintln("GNSS Failed to begin. Trying again.");

        // Try again with power on delay
        delay(1000);
        if (_lg290p->begin(*serialGNSS) == false)
        {
            systemPrintln("GNSS offline");
            displayGNSSFail(1000);
            return;
        }
    }
    systemPrintln("GNSS LG290P online");

    online.gnss = true;

    // Check firmware version and print info
<<<<<<< HEAD
    std::string version, buildDate, buildTime;
    if (_lg290p->getVersionInfo(version, buildDate, buildTime))
        snprintf(gnssFirmwareVersion, sizeof(gnssFirmwareVersion), "%s", version.c_str());

    // Version strings look like LG290P03AANR01A03S and is version 03
    char *spot = strnstr(gnssFirmwareVersion, "LG290P03AANR01A", sizeof(gnssFirmwareVersion));
    if (spot != NULL)
    {
        spot += strlen("LG290P03AANR01A");
        if (sscanf(spot, "%d", &lg290pFirmwareVersion) != 1)
            lg290pFirmwareVersion = 0; // Unknown
    }
=======
    _lg290p->getFirmwareVersion(lg290pFirmwareVersion); // Needs LG290P library v1.0.7
>>>>>>> 756c47a0

    if (lg290pFirmwareVersion < 4)
    {
        systemPrintf(
            "Current LG290P firmware: v%d (full form: %s). GST and DATA port configuration require v4 or newer. Please "
            "update the "
            "firmware on your LG290P to allow for these features. Please see https://bit.ly/sfe-rtk-lg290p-update\r\n",
            lg290pFirmwareVersion, gnssFirmwareVersion);
    }
    if (lg290pFirmwareVersion < 5)
    {
        systemPrintf(
            "Current LG290P firmware: v%d (full form: %s). Elevation and CNR mask configuration require v5 or newer. "
            "Please "
            "update the "
            "firmware on your LG290P to allow for these features. Please see https://bit.ly/sfe-rtk-lg290p-update\r\n",
            lg290pFirmwareVersion, gnssFirmwareVersion);
    }

    if (lg290pFirmwareVersion >= 5)
    {
        // Supported starting in v05
        present.minElevation = true;
        present.minCno = true;
    }

    printModuleInfo();

    snprintf(gnssUniqueId, sizeof(gnssUniqueId), "%s", getId());
}

//----------------------------------------
// Setup the timepulse output on the PPS pin for external triggering
// Setup TM2 time stamp input as need
//----------------------------------------
bool GNSS_LG290P::beginExternalEvent()
{
    // TODO LG290P
    return (false);
}

//----------------------------------------
// Setup the timepulse output on the PPS pin for external triggering
//----------------------------------------
bool GNSS_LG290P::beginPPS()
{
    // TODO LG290P
    return (false);
}

//----------------------------------------
bool GNSS_LG290P::checkNMEARates()
{
    return false;
}

//----------------------------------------
bool GNSS_LG290P::checkPPPRates()
{
    return false;
}

//----------------------------------------
// Setup the GNSS module for any setup (base or rover)
// In general we check if the setting is different than setting stored in NVM before writing it.
//----------------------------------------
bool GNSS_LG290P::configureGNSS()
{
    for (int x = 0; x < 3; x++)
    {
        // Wait up to 5 seconds for device to come online
        for (int x = 0; x < 5; x++)
        {
            if (_lg290p->isConnected())
                break;
            else
                systemPrintln("Device still rebooting");
            delay(1000); // Wait for device to reboot
        }

        if (configureOnce())
            return (true);

        // If we fail, reset LG290P
        systemPrintln("Resetting LG290P to complete configuration");

        lg290pReset();
        delay(500);
        lg290pBoot();
    }

    systemPrintln("LG290P failed to configure");
    return (false);
}

//----------------------------------------
// Configure the basic LG290P settings (rover/base agnostic)
//----------------------------------------
bool GNSS_LG290P::configureOnce()
{
    /*
    Disable all message traffic
    Set COM port baud rates,
      LG290P COM1 - DATA / Direct to USB, 115200
      LG290P COM2 - BT and GNSS config. Configured for 115200 from begin().
      LG290P COM3 - RADIO / Direct output to locking JST connector.
    Set minCNO
    Set elevationAngle
    Set Constellations
    Set messages
      Enable selected NMEA messages on COM2
      Enable selected RTCM messages on COM2
*/

    if (settings.gnssConfiguredOnce)
    {
        systemPrintln("LG290P configuration maintained");
        return (true);
    }

    if (settings.debugGnss)
        debuggingEnable(); // Print all debug to Serial

    serialGNSS->flush(); // Remove any incoming characters

    bool response = true;

    uint8_t retries = 4;

    while ((retries > 0) && (!enterConfigMode(500)))
    {
        retries--;
        systemPrintf("configureOnce: Enter config mode failed. %d retries remaining\r\n", retries);
    }

    response &= (retries > 0);
    if (settings.debugGnss && response == false)
        systemPrintln("configureOnce: Enter config mode failed");

    response &= setDataBaudRate(settings.dataPortBaud);   // LG290P UART1 is connected to CH342 (Port B)
    response &= _lg290p->setPortBaudrate(2, 115200 * 4);  // LG290P UART2 is connected to the ESP32 UART1
    response &= setRadioBaudRate(settings.radioPortBaud); // LG290P UART3 is connected to the locking JST connector
    if (settings.debugGnss && response == false)
        systemPrintln("configureOnce: setBauds failed");

    // Enable PPS signal with a width of 200ms
    response &= _lg290p->setPPS(200, false, true); // duration time ms, alwaysOutput, polarity
    if (settings.debugGnss && response == false)
        systemPrintln("configureOnce: setPPS failed");

    response &= setConstellations();
    if (settings.debugGnss && response == false)
        systemPrintln("configureOnce: setConstellations failed");

    // We do not set Rover or fix rate here because fix rate only applies in rover mode.

    response &= exitConfigMode(); // We must exit config before we save otherwise we will save with NMEA/RTCM off

    if (response)
    {
        online.gnss = true; // If we failed before, mark as online now

        systemPrintln("LG290P configuration updated");

        // Save the current configuration into non-volatile memory (NVM)
        response &= saveConfiguration();
    }
    else
        online.gnss = false; // Take it offline

    settings.gnssConfiguredOnce = response;

    return (response);
}

//----------------------------------------
// Configure specific aspects of the receiver for rover mode
//----------------------------------------
bool GNSS_LG290P::configureRover()
{
    /*
        Set mode to Rover
        Enable RTCM messages on UART1/2/3
        Enable NMEA on UART1/2/3
    */
    if (online.gnss == false)
    {
        systemPrintln("GNSS not online");
        return (false);
    }

    // If our settings haven't changed, trust GNSS's settings
    if (settings.gnssConfiguredRover)
    {
        systemPrintln("Skipping LG290P Rover configuration");
        return (true);
    }

    bool response = true;

    serialGNSS->flush(); // Remove any incoming characters

    uint8_t retries = 4;

    while ((retries > 0) && (!enterConfigMode(500)))
    {
        retries--;
        systemPrintf("configureRover: Enter config mode failed. %d retries remaining\r\n", retries);
    }

    response &= (retries > 0);
    if (settings.debugGnss && response == false)
        systemPrintln("configureRover: Enter config mode failed");

    // We must force receiver into Rover mode so that we can set fix rate
    int currentMode = getMode();
    if (currentMode != 1) // 0 - Unknown, 1 - Rover, 2 - Base
    {
        // response &= _lg290p->setModeRover(); // Wait for save and reset
        // Ignore result for now. enterConfigMode disables NMEA, which causes the built-in write/save/reset methods to
        // fail because NMEA is not present.
        _lg290p->setModeRover(); // Wait for save and reset
        if (settings.debugGnss && response == false)
            systemPrintln("configureRover: Set mode rover failed");
    }

    response &= setElevation(settings.minElev);

    response &= setMinCnoRadio(settings.minCNO);

    // Set the fix rate. Default on LG290P is 10Hz so set accordingly.
    response &= setRate(settings.measurementRateMs / 1000.0); // May require save/reset
    if (settings.debugGnss && response == false)
        systemPrintln("configureRover: Set rate failed");

    response &= enableRTCMRover();
    if (settings.debugGnss && response == false)
        systemPrintln("configureRover: Enable RTCM failed");

    response &= enableNMEA();
    if (settings.debugGnss && response == false)
        systemPrintln("configureRover: Enable NMEA failed");

    response &= exitConfigMode(); // We must exit config before we save otherwise we will save with NMEA/RTCM off

    if (response == false)
    {
        systemPrintln("LG290P Rover failed to configure");
    }
    else
    {
        // Save the current configuration into non-volatile memory (NVM)
        response &= saveConfiguration();

        // For RTCM and MSM messages to take effect (ie, PointPerfect is active) we must save/reset
        softwareReset();

        if (settings.debugGnss && response)
            systemPrintln("LG290P Rover configured");
    }

    settings.gnssConfiguredRover = response;

    return (response);
}

//----------------------------------------
// Configure specific aspects of the receiver for base mode
//----------------------------------------
bool GNSS_LG290P::configureBase()
{
    /*
        Disable all messages
        Enable RTCM Base messages
        Enable NMEA messages
    */

    if (online.gnss == false)
    {
        systemPrintln("GNSS not online");
        return (false);
    }

    if (settings.gnssConfiguredBase)
    {
        if (settings.debugGnss)
            systemPrintln("Skipping LG290P Base configuration");
        return true;
    }

    bool response = true;

    serialGNSS->flush(); // Remove any incoming characters

    uint8_t retries = 4;

    while ((retries > 0) && (!enterConfigMode(500)))
    {
        retries--;
        systemPrintf("configureBase: Enter config mode failed. %d retries remaining\r\n", retries);
    }

    response &= (retries > 0);
    if (settings.debugGnss && response == false)
        systemPrintln("configureBase: Enter config mode failed");

    // "When set to Base Station mode, the receiver will automatically disable NMEA message output and enable RTCM MSM4
    // and RTCM3-1005 message output."
    // "Note: After switching the module's working mode, save the configuration and then reset the module. Otherwise, it
    // will continue to operate in the original mode."

    // We set base mode here because we don't want to reset the module right before we (potentially) start a survey-in
    // We wait for States.ino to change us from base settle, to survey started, at which time the surveyInStart() is
    // issued.
    int currentMode = getMode();
    if (currentMode != 2) // 0 - Unknown, 1 - Rover, 2 - Base
    {
        // response &= _lg290p->setModeBase(); // Wait for save and reset
        // Ignore result for now. enterConfigMode disables NMEA, which causes the built-in write/save/reset methods to
        // fail because NMEA is not present.
        _lg290p->setModeBase(false); // Don't save and reset
        if (settings.debugGnss && response == false)
            systemPrintln("configureBase: Set mode base failed");

        // Device should now have survey mode disabled
    }

    // If we are in survey mode, then disable it
    uint8_t surveyInMode = getSurveyInMode(); // 0 - Disabled, 1 - Survey-in mode, 2 - Fixed mode
    if (surveyInMode == 1 || surveyInMode == 2)
    {
        // response &= disableSurveyIn(); // Wait for save and reset
        // Ignore result for now. enterConfigMode disables NMEA, which causes the built-in write/save/reset methods to
        // fail because NMEA is not present.
        disableSurveyIn(false); // Don't save and reset
        if (settings.debugGnss && response == false)
            systemPrintln("configureBase: disable survey in failed");
    }

    response &= setElevation(settings.minElev);

    response &= setMinCnoRadio(settings.minCNO);

    response &= enableRTCMBase(); // Set RTCM messages
    if (settings.debugGnss && response == false)
        systemPrintln("configureBase: Enable RTCM failed");

    response &= enableNMEA(); // Set NMEA messages
    if (settings.debugGnss && response == false)
        systemPrintln("configureBase: Enable NMEA failed");

    response &= exitConfigMode(); // We must exit config before we save otherwise we will save with NMEA/RTCM off

    if (response == false)
    {
        systemPrintln("LG290P Base failed to configure");
    }
    else
    {
        // Save the current configuration into non-volatile memory (NVM)
        response &= saveConfiguration();

        softwareReset();

        // When a device is changed from Rover to Base, NMEA messages settings do not survive PQTMSAVEPAR
        // Re-enable NMEA post reset
        response &= enableNMEA(); // Set NMEA messages

        if (settings.debugGnss && response)
            systemPrintln("LG290P Base configured");
    }

    settings.gnssConfiguredBase = response;

    return (response);
}

//----------------------------------------
// Responds with the messages supported on this platform
// Inputs:
//   returnText: String to receive message names
// Returns message names in the returnText string
//----------------------------------------
void GNSS_LG290P::createMessageList(String &returnText)
{
}

//----------------------------------------
// Responds with the RTCM/Base messages supported on this platform
// Inputs:
//   returnText: String to receive message names
// Returns message names in the returnText string
//----------------------------------------
void GNSS_LG290P::createMessageListBase(String &returnText)
{
}

//----------------------------------------
// Return the survey-in mode from PQTMCFGSVIN
// 0 - Disabled, 1 - Survey-in mode, 2 - Fixed mode
//----------------------------------------
uint8_t GNSS_LG290P::getSurveyInMode()
{
    if (online.gnss)
        return (_lg290p->getSurveyMode());
    return (false);
}

//----------------------------------------
// Configure specific aspects of the receiver for NTP mode
//----------------------------------------
bool GNSS_LG290P::configureNtpMode()
{
    return false;
}

//----------------------------------------
// Disable NMEA and RTCM on UART2 to reduce the serial traffic
//----------------------------------------
bool GNSS_LG290P::enterConfigMode(unsigned long waitForSemaphoreTimeout_millis)
{
    if (online.gnss)
    {
        unsigned long start = millis();
        bool isBlocking;
        do
        { // Wait for up to waitForSemaphoreTimeout for library to stop blocking
            isBlocking = _lg290p->isBlocking();
        } while (isBlocking && (millis() < (start + waitForSemaphoreTimeout_millis)));

        // This will fail if the library is still blocking, but it is worth a punt...
        return (_lg290p->sendOkCommand("$PQTMCFGPROT",
                                       ",W,1,2,00000000,00000000")); // Disable NMEA and RTCM on the LG290P UART2
    }
    return (false);
}

//----------------------------------------
// Enable NMEA and RTCM on UART2
//----------------------------------------
bool GNSS_LG290P::exitConfigMode()
{
    if (online.gnss)
        return (_lg290p->sendOkCommand("$PQTMCFGPROT",
                                       ",W,1,2,00000005,00000005")); // Enable NMEA and RTCM on the LG290P UART2
    return (false);
}

//----------------------------------------
// Disable Survey-In
//----------------------------------------
bool GNSS_LG290P::disableSurveyIn(bool saveAndReset)
{
    bool response = false;
    if (online.gnss)
    {
        response = _lg290p->sendOkCommand("$PQTMCFGSVIN", ",W,0,0,0,0,0,0"); // Disable survey mode
        if (settings.debugGnss && response == false)
            systemPrintln("disableSurveyIn: sendOkCommand failed");

        if (saveAndReset)
        {
            response &= saveConfiguration();
            if (settings.debugGnss && response == false)
                systemPrintln("disableSurveyIn: save failed");
            response &= softwareReset();
            if (settings.debugGnss && response == false)
                systemPrintln("disableSurveyIn: reset failed");
        }
    }

    return (response);
}

//----------------------------------------
void GNSS_LG290P::debuggingDisable()
{
    if (online.gnss)
        _lg290p->disableDebugging();
}

//----------------------------------------
void GNSS_LG290P::debuggingEnable()
{
    if (online.gnss)
    {
        _lg290p->enableDebugging();       // Print all debug to Serial
        _lg290p->enablePrintRxMessages(); // Print incoming processed messages from SEMP
    }
}

//----------------------------------------
void GNSS_LG290P::enableGgaForNtrip()
{
    // TODO lg290pEnableGgaForNtrip();
}

//----------------------------------------
// Turn on all the enabled NMEA messages
//----------------------------------------
bool GNSS_LG290P::enableNMEA()
{
    bool response = true;
    bool gpggaEnabled = false;
    bool gpzdaEnabled = false;

    int portNumber = 1;

    while (portNumber < 4)
    {
        for (int messageNumber = 0; messageNumber < MAX_LG290P_NMEA_MSG; messageNumber++)
        {
            // Check if this NMEA message is supported by the current LG290P firmware
            if (lg290pFirmwareVersion >= lgMessagesNMEA[messageNumber].firmwareVersionSupported)
            {
                // Disable NMEA output on UART3 RADIO
                int msgRate = settings.lg290pMessageRatesNMEA[messageNumber];
                if ((portNumber == 3) && (settings.enableNmeaOnRadio == false))
                    msgRate = 0;

                // If firmware is 4 or higher, use setMessageRateOnPort, otherwise setMessageRate
                if (lg290pFirmwareVersion >= 4)
                    // Enable this message, at this rate, on this port
                    response &=
                        _lg290p->setMessageRateOnPort(lgMessagesNMEA[messageNumber].msgTextName,
                                                      msgRate, portNumber);
                else
                    // Enable this message, at this rate
                    response &= _lg290p->setMessageRate(lgMessagesNMEA[messageNumber].msgTextName,
                                                        msgRate);
                if (response == false && settings.debugGnss)
                    systemPrintf("Enable NMEA failed at messageNumber %d %s.\r\n", messageNumber,
                                 lgMessagesNMEA[messageNumber].msgTextName);

                // If we are using IP based corrections, we need to send local data to the PPL
                // The PPL requires being fed GPGGA/ZDA, and RTCM1019/1020/1042/1046
                if (pointPerfectIsEnabled())
                {
                    // Mark PPL required messages as enabled if rate > 0
                    if (settings.lg290pMessageRatesNMEA[messageNumber] > 0)
                    {
                        if (strcmp(lgMessagesNMEA[messageNumber].msgTextName, "GGA") == 0)
                            gpggaEnabled = true;

                        // ZDA not supported on LG290P
                        // if (strcmp(lgMessagesNMEA[messageNumber].msgTextName, "ZDA") == 0)
                        // gpzdaEnabled = true;
                    }
                }
            }
        }

        portNumber++;

        // setMessageRateOnPort only supported on v4 and above
        if (lg290pFirmwareVersion < 4)
            break; // Don't step through portNumbers
    }

    if (pointPerfectIsEnabled())
    {
        // Force on any messages that are needed for PPL
        // If firmware is 4 or higher, use setMessageRateOnPort, otherwise setMessageRate
        if (lg290pFirmwareVersion >= 4)
        {
            // Enable GGA / ZDA on port 2 (ESP32) only
            if (gpggaEnabled == false)
                response &= _lg290p->setMessageRateOnPort("GGA", 1, 2);

            // if (gpggaEnabled == false)
            //     response &= _lg290p->setMessageRateOnPort("GGA", 1, 1);
        }
        else
        {
            // Enable GGA / ZDA on all ports. It's the best we can do.
            if (gpggaEnabled == false)
                response &= _lg290p->setMessageRate("GGA", 1);

            // if (gpzdaEnabled == false)
            //     response &= _lg290p->setMessageRate("ZDA", 1);
        }
    }

    return (response);
}

//----------------------------------------
// Turn on all the enabled RTCM Base messages
//----------------------------------------
bool GNSS_LG290P::enableRTCMBase()
{
    bool response = true;
    bool enableMSM = false; // Goes true if we need to enable MSM output reporting

    int portNumber = 1;

    while (portNumber < 4)
    {
        for (int messageNumber = 0; messageNumber < MAX_LG290P_RTCM_MSG; messageNumber++)
        {
            // Check if this RTCM message is supported by the current LG290P firmware
            if (lg290pFirmwareVersion >= lgMessagesRTCM[messageNumber].firmwareVersionSupported)
            {
                // Setting RTCM-1005 must have only the rate
                // Setting RTCM-107X must have rate and offset
                if (strchr(lgMessagesRTCM[messageNumber].msgTextName, 'X') == nullptr)
                {
                    // No X found. This is RTCM-1??? message. No offset.

                    // If firmware is 4 or higher, use setMessageRateOnPort, otherwise setMessageRate
                    if (lg290pFirmwareVersion >= 4)
                        // Enable this message, at this rate, on this port
                        response &= _lg290p->setMessageRateOnPort(lgMessagesRTCM[messageNumber].msgTextName,
                                                                  settings.lg290pMessageRatesRTCMBase[messageNumber],
                                                                  portNumber);
                    else
                        // Enable this message, at this rate
                        response &= _lg290p->setMessageRate(lgMessagesRTCM[messageNumber].msgTextName,
                                                            settings.lg290pMessageRatesRTCMBase[messageNumber]);

                    if (response == false && settings.debugGnss)
                        systemPrintf("Enable RTCM failed at messageNumber %d %s\r\n", messageNumber,
                                     lgMessagesRTCM[messageNumber].msgTextName);
                }
                else
                {
                    // X found. This is RTCM-1??X message. Assign 'offset' of 0

                    // If firmware is 4 or higher, use setMessageRateOnPort, otherwise setMessageRate
                    if (lg290pFirmwareVersion >= 4)
                        // Enable this message, at this rate, on this port
                        response &= _lg290p->setMessageRateOnPort(lgMessagesRTCM[messageNumber].msgTextName,
                                                                  settings.lg290pMessageRatesRTCMBase[messageNumber],
                                                                  portNumber, 0);
                    else
                        // Enable this message, at this rate
                        response &= _lg290p->setMessageRate(lgMessagesRTCM[messageNumber].msgTextName,
                                                            settings.lg290pMessageRatesRTCMBase[messageNumber], 0);

                    if (response == false && settings.debugGnss)
                        systemPrintf("Enable RTCM failed at messageNumber %d %s\r\n", messageNumber,
                                     lgMessagesRTCM[messageNumber].msgTextName);
                }

                // If any message is enabled, enable MSM output
                if (settings.lg290pMessageRatesRTCMBase[messageNumber] > 0)
                    enableMSM = true;
            }
        }

        portNumber++;

        // setMessageRateOnPort only supported on v4 and above
        if (lg290pFirmwareVersion < 4)
            break; // Don't step through portNumbers
    }

    if (enableMSM == true)
    {
        if (settings.debugGnss)
            systemPrintln("Enabling Base RTCM MSM output");

        // PQTMCFGRTCM fails to respond with OK over UART2 of LG290P, so don't look for it
        _lg290p->sendOkCommand(
            "PQTMCFGRTCM,W,7,0,-90,07,06,2,1"); // Enable MSM7, output regular intervals, interval (seconds)
    }

    return (response);
}

//----------------------------------------
// Turn on all the enabled RTCM Rover messages
//----------------------------------------
bool GNSS_LG290P::enableRTCMRover()
{
    bool response = true;
    bool rtcm1019Enabled = false;
    bool rtcm1020Enabled = false;
    bool rtcm1042Enabled = false;
    bool rtcm1046Enabled = false;
    bool enableMSM = false; // Goes true if we need to enable MSM output reporting

    int portNumber = 1;

    while (portNumber < 4)
    {
        for (int messageNumber = 0; messageNumber < MAX_LG290P_RTCM_MSG; messageNumber++)
        {
            // Check if this RTCM message is supported by the current LG290P firmware
            if (lg290pFirmwareVersion >= lgMessagesRTCM[messageNumber].firmwareVersionSupported)
            {
                // Setting RTCM-1005 must have only the rate
                // Setting RTCM-107X must have rate and offset
                if (strchr(lgMessagesRTCM[messageNumber].msgTextName, 'X') == nullptr)
                {
                    // No X found. This is RTCM-1??? message. No offset.

                    // If firmware is 4 or higher, use setMessageRateOnPort, otherwise setMessageRate
                    if (lg290pFirmwareVersion >= 4)
                    {
                        // If any one of the commands fails, report failure overall
                        response &= _lg290p->setMessageRateOnPort(lgMessagesRTCM[messageNumber].msgTextName,
                                                                  settings.lg290pMessageRatesRTCMRover[messageNumber],
                                                                  portNumber);
                    }
                    else
                        response &= _lg290p->setMessageRate(lgMessagesRTCM[messageNumber].msgTextName,
                                                            settings.lg290pMessageRatesRTCMRover[messageNumber]);

                    if (response == false && settings.debugGnss)
                        systemPrintf("Enable RTCM failed at messageNumber %d %s\r\n", messageNumber,
                                     lgMessagesRTCM[messageNumber].msgTextName);
                }
                else
                {
                    // X found. This is RTCM-1??X message. Assign 'offset' of 0

                    // If firmware is 4 or higher, use setMessageRateOnPort, otherwise setMessageRate
                    if (lg290pFirmwareVersion >= 4)
                    {
                        response &= _lg290p->setMessageRateOnPort(lgMessagesRTCM[messageNumber].msgTextName,
                                                                  settings.lg290pMessageRatesRTCMRover[messageNumber],
                                                                  portNumber, 0);
                    }
                    else
                        response &= _lg290p->setMessageRate(lgMessagesRTCM[messageNumber].msgTextName,
                                                            settings.lg290pMessageRatesRTCMRover[messageNumber], 0);

                    if (response == false && settings.debugGnss)
                        systemPrintf("Enable RTCM failed at messageNumber %d %s\r\n", messageNumber,
                                     lgMessagesRTCM[messageNumber].msgTextName);
                }

                // If any message is enabled, enable MSM output
                if (settings.lg290pMessageRatesRTCMRover[messageNumber] > 0)
                    enableMSM = true;

                // If we are using IP based corrections, we need to send local data to the PPL
                // The PPL requires being fed GPGGA/ZDA, and RTCM1019/1020/1042/1046
                if (pointPerfectIsEnabled())
                {
                    // Mark PPL required messages as enabled if rate > 0
                    if (settings.lg290pMessageRatesRTCMRover[messageNumber] > 0)
                    {
                        if (strcmp(lgMessagesRTCM[messageNumber].msgTextName, "RTCM3-1019") == 0)
                            rtcm1019Enabled = true;
                        else if (strcmp(lgMessagesRTCM[messageNumber].msgTextName, "RTCM3-1020") == 0)
                            rtcm1020Enabled = true;
                        else if (strcmp(lgMessagesRTCM[messageNumber].msgTextName, "RTCM3-1042") == 0)
                            rtcm1042Enabled = true;
                        else if (strcmp(lgMessagesRTCM[messageNumber].msgTextName, "RTCM3-1046") == 0)
                            rtcm1046Enabled = true;
                    }
                }
            }
        }

        portNumber++;

        // setMessageRateOnPort only supported on v4 and above
        if (lg290pFirmwareVersion < 4)
            break; // Don't step through portNumbers
    }

    if (pointPerfectIsEnabled())
    {
        enableMSM = true; // Force enable MSM output

        // Force on any messages that are needed for PPL
        if (rtcm1019Enabled == false)
        {
            if (settings.debugCorrections)
                systemPrintln("PPL Enabling RTCM3-1019");
            response &= _lg290p->setMessageRate("RTCM3-1019", 1);
        }
        if (rtcm1020Enabled == false)
        {
            if (settings.debugCorrections)
                systemPrintln("PPL Enabling RTCM3-1020");

            response &= _lg290p->setMessageRate("RTCM3-1020", 1);
        }
        if (rtcm1042Enabled == false)
        {
            if (settings.debugCorrections)
                systemPrintln("PPL Enabling RTCM3-1042");

            response &= _lg290p->setMessageRate("RTCM3-1042", 1);
        }
        if (rtcm1046Enabled == false)
        {
            if (settings.debugCorrections)
                systemPrintln("PPL Enabling RTCM3-1046");
            response &= _lg290p->setMessageRate("RTCM3-1046", 1);
        }
    }

    if (enableMSM == true)
    {
        if (settings.debugCorrections)
            systemPrintln("Enabling Rover RTCM MSM output");

        // PQTMCFGRTCM fails to respond with OK over UART2 of LG290P, so don't look for it
        _lg290p->sendOkCommand(
            "PQTMCFGRTCM,W,7,0,-90,07,06,2,1"); // Enable MSM7, output regular intervals, interval (seconds)
    }

    return (response);
}

//----------------------------------------
// Enable RTCM 1230. This is the GLONASS bias sentence and is transmitted
// even if there is no GPS fix. We use it to test serial output.
// Returns true if successfully started and false upon failure
//----------------------------------------
bool GNSS_LG290P::enableRTCMTest()
{
    // RTCM-1230 not supported on the LG290P
    return false;
}

//----------------------------------------
// Restore the GNSS to the factory settings
//----------------------------------------
void GNSS_LG290P::factoryReset()
{
    if (online.gnss)
    {
        _lg290p->factoryRestore(); // Restores the parameters configured by all commands to their default values.
                                   // This command takes effect after restarting.

        softwareReset(); // Reboot the receiver.

        systemPrintln("Waiting for LG290P to reboot");
        while (1)
        {
            delay(1000); // Wait for device to reboot
            if (_lg290p->isConnected())
                break;
            else
                systemPrintln("Device still rebooting");
        }
        systemPrintln("LG290P has been factory reset");
    }
}

//----------------------------------------
uint16_t GNSS_LG290P::fileBufferAvailable()
{
    // TODO return(lg290pFileBufferAvailable());
    return (0);
}

//----------------------------------------
uint16_t GNSS_LG290P::fileBufferExtractData(uint8_t *fileBuffer, int fileBytesToRead)
{
    // TODO return(lg290pFileBufferAvailable());
    return (0);
}

//----------------------------------------
// Start the base using fixed coordinates
//----------------------------------------
bool GNSS_LG290P::fixedBaseStart()
{
    bool response = true;

    if (online.gnss == false)
        return (false);

    if (settings.fixedBaseCoordinateType == COORD_TYPE_ECEF)
    {
        // Waits for save and reset
        response &= _lg290p->setSurveyFixedMode(settings.fixedEcefX, settings.fixedEcefY, settings.fixedEcefZ);
    }
    else if (settings.fixedBaseCoordinateType == COORD_TYPE_GEODETIC)
    {
        // LG290P doesn't currently have a start base in LLA mode, so we convert to ECEF and start

        // Add height of instrument (HI) to fixed altitude
        // https://www.e-education.psu.edu/geog862/node/1853
        // For example, if HAE is at 100.0m, + 2m stick + 73mm APC = 102.073
        float totalFixedAltitude =
            settings.fixedAltitude + ((settings.antennaHeight_mm + settings.antennaPhaseCenter_mm) / 1000.0);

        double ecefX, ecefY, ecefZ;

        // Convert LLA to ECEF
        geodeticToEcef(settings.fixedLat, settings.fixedLong, totalFixedAltitude, &ecefX, &ecefY, &ecefZ);

        // Waits for save and reset
        response &= _lg290p->setSurveyFixedMode(ecefX, ecefY, ecefZ);
    }

    return (response);
}

//----------------------------------------
// Return the number of active/enabled messages
//----------------------------------------
uint8_t GNSS_LG290P::getActiveMessageCount()
{
    uint8_t count = 0;

    count += getActiveNmeaMessageCount();
    count += getActiveRtcmMessageCount();
    return (count);
}

//----------------------------------------
uint8_t GNSS_LG290P::getActiveNmeaMessageCount()
{
    uint8_t count = 0;

    for (int x = 0; x < MAX_LG290P_NMEA_MSG; x++)
        if (settings.lg290pMessageRatesNMEA[x] > 0)
            count++;

    return (count);
}

//----------------------------------------
uint8_t GNSS_LG290P::getActiveRtcmMessageCount()
{
    uint8_t count = 0;

    // Determine which state we are in
    if (inRoverMode())
    {
        for (int x = 0; x < MAX_LG290P_RTCM_MSG; x++)
            if (settings.lg290pMessageRatesRTCMRover[x] > 0)
                count++;
    }
    else
    {
        for (int x = 0; x < MAX_LG290P_RTCM_MSG; x++)
            if (settings.lg290pMessageRatesRTCMBase[x] > 0)
                count++;
    }

    return (count);
}

//----------------------------------------
//   Returns the altitude in meters or zero if the GNSS is offline
//----------------------------------------
double GNSS_LG290P::getAltitude()
{
    if (online.gnss)
        return (_lg290p->getAltitude());
    return (0);
}

//----------------------------------------
// Returns the carrier solution or zero if not online
// 0 = No RTK, 1 = RTK Float, 2 = RTK Fix
//----------------------------------------
uint8_t GNSS_LG290P::getCarrierSolution()
{
    if (online.gnss)
    {
        // 0 = Fix not available or invalid.
        // 1 = GPS SPS Mode, fix valid.
        // 2 = Differential GPS, SPS Mode, or Satellite Based Augmentation. System (SBAS), fix valid.
        // 3 = GPS PPS Mode, fix valid.
        // 4 = Real Time Kinematic (RTK) System used in RTK mode with fixed integers.
        // 5 = Float RTK. Satellite system used in RTK mode, floating integers.

        uint8_t fixType = _lg290p->getFixQuality();

        if (fixType == 4)
            return 2; // RTK Fix
        if (fixType == 5)
            return 1; // RTK Float
        return 0;
    }
    return 0;
}

//----------------------------------------
// UART1 of the LG290P is connected to USB CH342 (Port B)
// This is nicknamed the DATA port
// Return the baud rate of UART1
//----------------------------------------
uint32_t GNSS_LG290P::getDataBaudRate()
{
    if (online.gnss)
    {
        uint32_t baud;
        uint8_t dataBits, parity, stop, flowControl;
        if (_lg290p->getPortInfo(1, baud, dataBits, parity, stop, flowControl) == true)
            return baud;
    }
    return (0);
}

//----------------------------------------
// UART1 of the LG290P is connected to USB CH342 (Port B)
// This is nicknamed the DATA port
// Return the baud rate of UART1
//----------------------------------------
bool GNSS_LG290P::setDataBaudRate(uint32_t baud)
{
    if (online.gnss)
    {
        return (_lg290p->setPortBaudrate(1, baud) == true);
    }
    return (0);
}

// Return the baud rate of UART3, connected to the locking JST connector
//----------------------------------------
uint32_t GNSS_LG290P::getRadioBaudRate()
{
    if (online.gnss)
    {
        uint32_t baud;
        uint8_t dataBits, parity, stop, flowControl;

        if (_lg290p->getPortInfo(3, baud, dataBits, parity, stop, flowControl) == true)
            return baud;
    }
    return (0);
}

// Set the baud rate for UART3, connected to the locking JST connector
//----------------------------------------
bool GNSS_LG290P::setRadioBaudRate(uint32_t baud)
{
    return (_lg290p->setPortBaudrate(3, baud));
}

//----------------------------------------
// Returns the day number or zero if not online
//----------------------------------------
uint8_t GNSS_LG290P::getDay()
{
    if (online.gnss)
        return (_lg290p->getDay());
    return 0;
}

//----------------------------------------
// Return the number of milliseconds since GNSS data was last updated
//----------------------------------------
uint16_t GNSS_LG290P::getFixAgeMilliseconds()
{
    if (online.gnss)
        return (_lg290p->getPVTDomainAgeMs());
    return 0;
}

//----------------------------------------
// Returns the fix type or zero if not online
//----------------------------------------
uint8_t GNSS_LG290P::getFixType()
{
    if (online.gnss)
        // 0 = Fix not available or invalid.
        // 1 = GPS SPS Mode, fix valid.
        // 2 = Differential GPS, SPS Mode, or Satellite Based Augmentation. System (SBAS), fix valid.
        // 3 = GPS PPS Mode, fix valid.
        // 4 = Real Time Kinematic (RTK) System used in RTK mode with fixed integers.
        // 5 = Float RTK. Satellite system used in RTK mode, floating integers.
        return (_lg290p->getFixQuality());
    return 0;
}

//----------------------------------------
// Get the horizontal position accuracy
// Returns the horizontal position accuracy or zero if offline
//----------------------------------------
float GNSS_LG290P::getHorizontalAccuracy()
{
    if (online.gnss)
        return (_lg290p->get2DError());
    return 0;
}

//----------------------------------------
// Returns the hours of 24 hour clock or zero if not online
//----------------------------------------
uint8_t GNSS_LG290P::getHour()
{
    if (online.gnss)
        return (_lg290p->getHour());
    return 0;
}

//----------------------------------------
const char *GNSS_LG290P::getId()
{
    if (online.gnss)
    {
        std::string serialNumber;
        if (_lg290p->getSerialNumber(serialNumber))
            return (serialNumber.c_str());
    }

    return ((char *)"\0");
}

//----------------------------------------
// Get the latitude value
// Returns the latitude value or zero if not online
//----------------------------------------
double GNSS_LG290P::getLatitude()
{
    if (online.gnss)
        return (_lg290p->getLatitude());
    return 0;
}

//----------------------------------------
// Query GNSS for current leap seconds
//----------------------------------------
uint8_t GNSS_LG290P::getLeapSeconds()
{
    // TODO Waiting for implementation in library
    return 0;
}

//----------------------------------------
// Return the type of logging that matches the enabled messages - drives the logging icon
//----------------------------------------
uint8_t GNSS_LG290P::getLoggingType()
{
    LoggingType logType = LOGGING_CUSTOM;

    if (lg290pFirmwareVersion <= 3)
    {
        // GST is not available/default
        if (getActiveNmeaMessageCount() == 6 && getActiveRtcmMessageCount() == 0)
            logType = LOGGING_STANDARD;
    }
    else
    {
        // GST *is* available/default
        if (getActiveNmeaMessageCount() == 7 && getActiveRtcmMessageCount() == 0)
            logType = LOGGING_STANDARD;
    }

    // What RTCM messages need to be logged to reach LOGGING_PPP?

    return ((uint8_t)logType);
}

//----------------------------------------
// Get the longitude value
// Outputs:
// Returns the longitude value or zero if not online
//----------------------------------------
double GNSS_LG290P::getLongitude()
{
    if (online.gnss)
        return (_lg290p->getLongitude());
    return 0;
}

//----------------------------------------
// Returns two digits of milliseconds or zero if not online
//----------------------------------------
uint8_t GNSS_LG290P::getMillisecond()
{
    if (online.gnss)
        return (_lg290p->getMillisecond());
    return 0;
}

//----------------------------------------
// Returns minutes or zero if not online
//----------------------------------------
uint8_t GNSS_LG290P::getMinute()
{
    if (online.gnss)
        return (_lg290p->getMinute());
    return 0;
}

//----------------------------------------
// Returns month number or zero if not online
//----------------------------------------
uint8_t GNSS_LG290P::getMonth()
{
    if (online.gnss)
        return (_lg290p->getMonth());
    return 0;
}

//----------------------------------------
// Returns nanoseconds or zero if not online
//----------------------------------------
uint32_t GNSS_LG290P::getNanosecond()
{
    if (online.gnss)
        // LG290P has nanoseconds but not exposed at this time. Use milliseconds.
        return (getMillisecond() * 1000L); // Convert to ns
    return 0;
}

//----------------------------------------
// Given the name of an NMEA message, return the array number
//----------------------------------------
uint8_t GNSS_LG290P::getNmeaMessageNumberByName(const char *msgName)
{
    for (int x = 0; x < MAX_LG290P_NMEA_MSG; x++)
    {
        if (strcmp(lgMessagesNMEA[x].msgTextName, msgName) == 0)
            return (x);
    }

    systemPrintf("getNmeaMessageNumberByName: %s not found\r\n", msgName);
    return (0);
}

//----------------------------------------
// Returns the seconds between measurements
//----------------------------------------
double GNSS_LG290P::getRateS()
{
    return (((double)settings.measurementRateMs) / 1000.0);
}

//----------------------------------------
// Given the name of an RTCM message, return the array number
//----------------------------------------
uint8_t GNSS_LG290P::getRtcmMessageNumberByName(const char *msgName)
{
    for (int x = 0; x < MAX_LG290P_RTCM_MSG; x++)
    {
        if (strcmp(lgMessagesRTCM[x].msgTextName, msgName) == 0)
            return (x);
    }

    systemPrintf("getRtcmMessageNumberByName: %s not found\r\n", msgName);
    return (0);
}

//----------------------------------------
// Returns the number of satellites in view or zero if offline
//----------------------------------------
uint8_t GNSS_LG290P::getSatellitesInView()
{
    if (online.gnss)
        return (_lg290p->getSatellitesInViewCount());
    return 0;
}

//----------------------------------------
// Returns seconds or zero if not online
//----------------------------------------
uint8_t GNSS_LG290P::getSecond()
{
    if (online.gnss)
        return (_lg290p->getSecond());
    return 0;
}

//----------------------------------------
// Get the survey-in mean accuracy
//----------------------------------------
float GNSS_LG290P::getSurveyInMeanAccuracy()
{
    if (online.gnss)
        return (_lg290p->getSurveyInMeanAccuracy());
    return 0;
}

//----------------------------------------
// Return the number of seconds the survey-in process has been running
//----------------------------------------
int GNSS_LG290P::getSurveyInObservationTime()
{
    int elapsedSeconds = (millis() - _autoBaseStartTimer) / 1000;
    return (elapsedSeconds);
}

//----------------------------------------
// Returns timing accuracy or zero if not online
//----------------------------------------
uint32_t GNSS_LG290P::getTimeAccuracy()
{
    // TODO on the LG290P - I see a time DOP but not a true queryable value
    // if (online.gnss)
    // {
    //     double timeDeviation_ns = _lg290p->getTimeOffsetDeviation();
    //     return (timeDeviation_ns);
    // }
    return 0;
}

//----------------------------------------
// Returns full year, ie 2023, not 23.
//----------------------------------------
uint16_t GNSS_LG290P::getYear()
{
    if (online.gnss)
        return (_lg290p->getYear());
    return 0;
}

//----------------------------------------
// Returns true if the device is in Rover mode
// Currently the only two modes are Rover or Base
//----------------------------------------
bool GNSS_LG290P::inRoverMode()
{
    // Determine which state we are in
    if (settings.lastState == STATE_BASE_NOT_STARTED)
        return (false);

    return (true); // Default to Rover
}

// If we issue a library command that must wait for a response, we don't want
// the gnssReadTask() gobbling up the data before the library can use it
// Check to see if the library is expecting a response
//----------------------------------------
bool GNSS_LG290P::isBlocking()
{
    if (online.gnss)
        return (_lg290p->isBlocking());
    return (false);
}

//----------------------------------------
// Date is confirmed once we have GNSS fix
//----------------------------------------
bool GNSS_LG290P::isConfirmedDate()
{
    // LG290P doesn't have this feature. Check for valid date.
    return isValidDate();
}

//----------------------------------------
// Time is confirmed once we have GNSS fix
//----------------------------------------
bool GNSS_LG290P::isConfirmedTime()
{
    // LG290P doesn't have this feature. Check for valid time.
    return isValidTime();
}

// Returns true if data is arriving on the Radio Ext port
bool GNSS_LG290P::isCorrRadioExtPortActive()
{
    return settings.enableExtCorrRadio;
}

//----------------------------------------
// Return true if GNSS receiver has a higher quality DGPS fix than 3D
//----------------------------------------
bool GNSS_LG290P::isDgpsFixed()
{
    if (online.gnss)
    {
        // 0 = Fix not available or invalid.
        // 1 = GPS SPS Mode, fix valid.
        // 2 = Differential GPS, SPS Mode, or Satellite Based Augmentation. System (SBAS), fix valid.
        // 3 = GPS PPS Mode, fix valid.
        // 4 = Real Time Kinematic (RTK) System used in RTK mode with fixed integers.
        // 5 = Float RTK. Satellite system used in RTK mode, floating integers.

        if (_lg290p->getFixQuality() == 2)
            return (true);
    }
    return false;
}

//----------------------------------------
// Some functions (L-Band area frequency determination) merely need to know if we have a valid fix, not what type of
// fix This function checks to see if the given platform has reached sufficient fix type to be considered valid
//----------------------------------------
bool GNSS_LG290P::isFixed()
{
    if (online.gnss)
    {
        // 0 = Fix not available or invalid.
        // 1 = GPS SPS Mode, fix valid.
        // 2 = Differential GPS, SPS Mode, or Satellite Based Augmentation. System (SBAS), fix valid.
        // 3 = GPS PPS Mode, fix valid.
        // 4 = Real Time Kinematic (RTK) System used in RTK mode with fixed integers.
        // 5 = Float RTK. Satellite system used in RTK mode, floating integers.

        if (_lg290p->getFixQuality() > 0)
            return (true);
    }
    return (false);
}

//----------------------------------------
// Used in tpISR() for time pulse synchronization
//----------------------------------------
bool GNSS_LG290P::isFullyResolved()
{
    // LG290P doesn't have this feature. Use isFixed as good enough.
    return (isFixed());
}

//----------------------------------------
// Return true if the GPGGA message is active
//----------------------------------------
bool GNSS_LG290P::isGgaActive()
{
    if (settings.lg290pMessageRatesNMEA[getNmeaMessageNumberByName("GGA")] > 0)
        return (true);
    return (false);
}

//----------------------------------------
bool GNSS_LG290P::isPppConverged()
{
    // Not supported
    return (false);
}

//----------------------------------------
bool GNSS_LG290P::isPppConverging()
{
    // Not supported
    return (false);
}

//----------------------------------------
// Some functions (L-Band area frequency determination) merely need to
// know if we have an RTK Fix.  This function checks to see if the given
// platform has reached sufficient fix type to be considered valid
//----------------------------------------
bool GNSS_LG290P::isRTKFix()
{
    if (online.gnss)
    {
        // 0 = Fix not available or invalid.
        // 1 = GPS SPS Mode, fix valid.
        // 2 = Differential GPS, SPS Mode, or Satellite Based Augmentation. System (SBAS), fix valid.
        // 3 = GPS PPS Mode, fix valid.
        // 4 = Real Time Kinematic (RTK) System used in RTK mode with fixed integers.
        // 5 = Float RTK. Satellite system used in RTK mode, floating integers.

        if (_lg290p->getFixQuality() == 4)
            return (true);
    }
    return (false);
}

//----------------------------------------
// Some functions (L-Band area frequency determination) merely need to
// know if we have an RTK Float.  This function checks to see if the
// given platform has reached sufficient fix type to be considered valid
//----------------------------------------
bool GNSS_LG290P::isRTKFloat()
{
    if (online.gnss)
    {
        // 0 = Fix not available or invalid.
        // 1 = GPS SPS Mode, fix valid.
        // 2 = Differential GPS, SPS Mode, or Satellite Based Augmentation. System (SBAS), fix valid.
        // 3 = GPS PPS Mode, fix valid.
        // 4 = Real Time Kinematic (RTK) System used in RTK mode with fixed integers.
        // 5 = Float RTK. Satellite system used in RTK mode, floating integers.

        if (_lg290p->getFixQuality() == 5)
            return (true);
    }
    return (false);
}

//----------------------------------------
// Determine if the survey-in operation is complete
//----------------------------------------
bool GNSS_LG290P::isSurveyInComplete()
{
    if (online.gnss)
    {
        // 0 - Invalid
        // 1 - In-progress
        // 2 - Complete
        uint8_t surveyInStatus = _lg290p->getSurveyInStatus();
        if (surveyInStatus == 2)
            return (true);
    }
    return (false);
}

//----------------------------------------
// Date will be valid if the RTC is reporting (regardless of GNSS fix)
//----------------------------------------
bool GNSS_LG290P::isValidDate()
{
    // LG290P doesn't have a valid time/date bit. Use fixType as good enough.
    return (isFixed());
}

//----------------------------------------
// Time will be valid if the RTC is reporting (regardless of GNSS fix)
//----------------------------------------
bool GNSS_LG290P::isValidTime()
{
    // LG290P doesn't have a valid time/date bit. Use fixType as good enough.
    return (isFixed());
}

//----------------------------------------
// Controls the constellations that are used to generate a fix and logged
//----------------------------------------
void GNSS_LG290P::menuConstellations()
{
    while (1)
    {
        systemPrintln();
        systemPrintln("Menu: Constellations");

        for (int x = 0; x < MAX_LG290P_CONSTELLATIONS; x++)
        {
            systemPrintf("%d) Constellation %s: ", x + 1, lg290pConstellationNames[x]);
            if (settings.lg290pConstellations[x] > 0)
                systemPrint("Enabled");
            else
                systemPrint("Disabled");
            systemPrintln();
        }

        systemPrintln("x) Exit");

        int incoming = getUserInputNumber(); // Returns EXIT, TIMEOUT, or long

        if (incoming >= 1 && incoming <= MAX_LG290P_CONSTELLATIONS)
        {
            incoming--; // Align choice to constellation array of 0 to 5

            settings.lg290pConstellations[incoming] ^= 1;
        }
        else if (incoming == INPUT_RESPONSE_GETNUMBER_EXIT)
            break;
        else if (incoming == INPUT_RESPONSE_GETNUMBER_TIMEOUT)
            break;
        else
            printUnknown(incoming);
    }

    // Apply current settings to module
    gnss->setConstellations();

    clearBuffer(); // Empty buffer of any newline chars
}

//----------------------------------------
void GNSS_LG290P::menuMessageBaseRtcm()
{
    menuMessagesSubtype(settings.lg290pMessageRatesRTCMBase, "RTCMBase");
}

//----------------------------------------
// Control the messages that get broadcast over Bluetooth and logged (if enabled)
//----------------------------------------
void GNSS_LG290P::menuMessages()
{
    while (1)
    {
        systemPrintln();
        systemPrintln("Menu: GNSS Messages");

        systemPrintf("Active messages: %d\r\n", gnss->getActiveMessageCount());

        systemPrintln("1) Set NMEA Messages");
        systemPrintln("2) Set Rover RTCM Messages");
        systemPrintln("3) Set Base RTCM Messages");
        systemPrintln("4) Set PQTM Messages");

        systemPrintln("10) Reset to Defaults");

        systemPrintln("x) Exit");

        int incoming = getUserInputNumber(); // Returns EXIT, TIMEOUT, or long

        if (incoming == 1)
            menuMessagesSubtype(settings.lg290pMessageRatesNMEA, "NMEA");
        else if (incoming == 2)
            menuMessagesSubtype(settings.lg290pMessageRatesRTCMRover, "RTCMRover");
        else if (incoming == 3)
            menuMessagesSubtype(settings.lg290pMessageRatesRTCMBase, "RTCMBase");
        else if (incoming == 4)
            menuMessagesSubtype(settings.lg290pMessageRatesPQTM, "PQTM");
        else if (incoming == 10)
        {
            // Reset rates to defaults
            for (int x = 0; x < MAX_LG290P_NMEA_MSG; x++)
                settings.lg290pMessageRatesNMEA[x] = lgMessagesNMEA[x].msgDefaultRate;

            // For rovers, RTCM should be zero by default.
            for (int x = 0; x < MAX_LG290P_RTCM_MSG; x++)
                settings.lg290pMessageRatesRTCMRover[x] = 0;

            // Reset RTCM rates to defaults
            for (int x = 0; x < MAX_LG290P_RTCM_MSG; x++)
                settings.lg290pMessageRatesRTCMBase[x] = lgMessagesRTCM[x].msgDefaultRate;

            // Reset PQTM rates to defaults
            for (int x = 0; x < MAX_LG290P_PQTM_MSG; x++)
                settings.lg290pMessageRatesPQTM[x] = lgMessagesPQTM[x].msgDefaultRate;

            systemPrintln("Reset to Defaults");
        }

        else if (incoming == INPUT_RESPONSE_GETNUMBER_EXIT)
            break;
        else if (incoming == INPUT_RESPONSE_GETNUMBER_TIMEOUT)
            break;
        else
            printUnknown(incoming);
    }

    clearBuffer(); // Empty buffer of any newline chars

    // Apply these changes at menu exit
    if (inRoverMode())
        restartRover = true;
    else
        restartBase = true;
}

//----------------------------------------
// Given a sub type (ie "RTCM", "NMEA") present menu showing messages with this subtype
// Controls the messages that get broadcast over Bluetooth and logged (if enabled)
//----------------------------------------
void GNSS_LG290P::menuMessagesSubtype(int *localMessageRate, const char *messageType)
{
    while (1)
    {
        systemPrintln();
        systemPrintf("Menu: Message %s\r\n", messageType);

        int endOfBlock = 0;

        if (strcmp(messageType, "NMEA") == 0)
        {
            endOfBlock = MAX_LG290P_NMEA_MSG;

            for (int x = 0; x < endOfBlock; x++)
            {
                if (lg290pFirmwareVersion <= lgMessagesNMEA[x].firmwareVersionSupported)
                    systemPrintf("%d) Message %s: %d - Requires firmware update\r\n", x + 1,
                                 lgMessagesNMEA[x].msgTextName, settings.lg290pMessageRatesNMEA[x]);
                else
                    systemPrintf("%d) Message %s: %d\r\n", x + 1, lgMessagesNMEA[x].msgTextName,
                                 settings.lg290pMessageRatesNMEA[x]);
            }
        }
        else if (strcmp(messageType, "RTCMRover") == 0)
        {
            endOfBlock = MAX_LG290P_RTCM_MSG;

            for (int x = 0; x < endOfBlock; x++)
            {
                if (lg290pFirmwareVersion <= lgMessagesRTCM[x].firmwareVersionSupported)
                    systemPrintf("%d) Message %s: %d - Requires firmware update\r\n", x + 1,
                                 lgMessagesRTCM[x].msgTextName, settings.lg290pMessageRatesRTCMRover[x]);
                else
                    systemPrintf("%d) Message %s: %d\r\n", x + 1, lgMessagesRTCM[x].msgTextName,
                                 settings.lg290pMessageRatesRTCMRover[x]);
            }
        }
        else if (strcmp(messageType, "RTCMBase") == 0)
        {
            endOfBlock = MAX_LG290P_RTCM_MSG;

            for (int x = 0; x < endOfBlock; x++)
            {
                if (lg290pFirmwareVersion <= lgMessagesRTCM[x].firmwareVersionSupported)
                    systemPrintf("%d) Message %s: %d - Requires firmware update\r\n", x + 1,
                                 lgMessagesRTCM[x].msgTextName, settings.lg290pMessageRatesRTCMBase[x]);
                else
                    systemPrintf("%d) Message %s: %d\r\n", x + 1, lgMessagesRTCM[x].msgTextName,
                                 settings.lg290pMessageRatesRTCMBase[x]);
            }
        }
        else if (strcmp(messageType, "PQTM") == 0)
        {
            endOfBlock = MAX_LG290P_PQTM_MSG;

            for (int x = 0; x < endOfBlock; x++)
            {
                if (lg290pFirmwareVersion <= lgMessagesPQTM[x].firmwareVersionSupported)
                    systemPrintf("%d) Message %s: %d - Requires firmware update\r\n", x + 1,
                                 lgMessagesPQTM[x].msgTextName, settings.lg290pMessageRatesPQTM[x]);
                else
                    systemPrintf("%d) Message %s: %d\r\n", x + 1, lgMessagesPQTM[x].msgTextName,
                                 settings.lg290pMessageRatesPQTM[x]);
            }
        }

        systemPrintln("x) Exit");

        int incoming = getUserInputNumber(); // Returns EXIT, TIMEOUT, or long

        if (incoming >= 1 && incoming <= endOfBlock)
        {
            // Adjust incoming to match array start of 0
            incoming--;

            // Create user prompt
            char messageString[100] = "";
            if (strcmp(messageType, "NMEA") == 0)
            {
                sprintf(messageString, "Enter number of fixes required before %s is reported (0 to disable)",
                        lgMessagesNMEA[incoming].msgTextName);
            }
            else if ((strcmp(messageType, "RTCMRover") == 0) || (strcmp(messageType, "RTCMBase") == 0))
            {
                sprintf(messageString, "Enter number of fixes required before %s is reported (0 to disable)",
                        lgMessagesRTCM[incoming].msgTextName);
            }
            else if (strcmp(messageType, "PQTM") == 0)
            {
                sprintf(messageString, "Enter number of fixes required before %s is reported (0 to disable)",
                        lgMessagesPQTM[incoming].msgTextName);
            }

            int newSetting = 0;

            // Message rates are 1 for NMEA, and 1-1200 for most RTCM messages
            // TODO Limit input range on RTCM 1019, 1020, 1041-1046
            if (strcmp(messageType, "NMEA") == 0)
            {
                if (getNewSetting(messageString, 0, 1, &newSetting) == INPUT_RESPONSE_VALID)
                    settings.lg290pMessageRatesNMEA[incoming] = newSetting;
            }
            if (strcmp(messageType, "RTCMRover") == 0)
            {
                if (getNewSetting(messageString, 0, 1200, &newSetting) == INPUT_RESPONSE_VALID)
                    settings.lg290pMessageRatesRTCMRover[incoming] = newSetting;
            }
            if (strcmp(messageType, "RTCMBase") == 0)
            {
                if (getNewSetting(messageString, 0, 1200, &newSetting) == INPUT_RESPONSE_VALID)
                    settings.lg290pMessageRatesRTCMBase[incoming] = newSetting;
            }
            if (strcmp(messageType, "PQTM") == 0)
            {
                if (getNewSetting(messageString, 0, 1, &newSetting) == INPUT_RESPONSE_VALID)
                    settings.lg290pMessageRatesPQTM[incoming] = newSetting;
            }
        }
        else if (incoming == INPUT_RESPONSE_GETNUMBER_EXIT)
            break;
        else if (incoming == INPUT_RESPONSE_GETNUMBER_TIMEOUT)
            break;
        else
            printUnknown(incoming);
    }

    settings.gnssConfiguredOnce = false; // Update the GNSS config at the next boot
    settings.gnssConfiguredBase = false;
    settings.gnssConfiguredRover = false;

    clearBuffer(); // Empty buffer of any newline chars
}

//----------------------------------------
// Print the module type and firmware version
//----------------------------------------
void GNSS_LG290P::printModuleInfo()
{
    if (online.gnss)
    {
        std::string version, buildDate, buildTime;
        if (_lg290p->getVersionInfo(version, buildDate, buildTime))
        {
            systemPrintf("LG290P version: v%02d - %s %s %s - v%d\r\n", lg290pFirmwareVersion, version.c_str(),
                         buildDate.c_str(), buildTime.c_str());
        }
        else
        {
            systemPrintln("Version info unavailable");
        }
    }
    else
    {
        systemPrintln("Version info unavailable");
    }
}

//----------------------------------------
// Send data directly from ESP GNSS UART1 to LG290P UART2
// Returns the number of correction data bytes written
//----------------------------------------
int GNSS_LG290P::pushRawData(uint8_t *dataToSend, int dataLength)
{
    if (online.gnss)
        return (serialGNSS->write(dataToSend, dataLength));
    return (0);
}

//----------------------------------------
uint16_t GNSS_LG290P::rtcmBufferAvailable()
{
    // TODO return(lg290pRtcmBufferAvailable());
    return (0);
}

//----------------------------------------
// If LBand is being used, ignore any RTCM that may come in from the GNSS
//----------------------------------------
void GNSS_LG290P::rtcmOnGnssDisable()
{
    // LG290P does not have a separate interface for RTCM
}

//----------------------------------------
// If L-Band is available, but encrypted, allow RTCM through other sources (radio, ESP-Now) to GNSS receiver
//----------------------------------------
void GNSS_LG290P::rtcmOnGnssEnable()
{
    // LG290P does not have a separate interface for RTCM
}

//----------------------------------------
uint16_t GNSS_LG290P::rtcmRead(uint8_t *rtcmBuffer, int rtcmBytesToRead)
{
    // TODO return(lg290pRtcmRead(rtcmBuffer, rtcmBytesToRead));
    return (0);
}

//----------------------------------------
// Save the current configuration
// Returns true when the configuration was saved and false upon failure
//----------------------------------------
bool GNSS_LG290P::saveConfiguration()
{
    if (online.gnss)
        return (_lg290p->save());

    return false;
}

//----------------------------------------
// Set the baud rate on the GNSS port that interfaces between the ESP32 and the GNSS
// This just sets the GNSS side
// Used during Bluetooth testing
//----------------------------------------
bool GNSS_LG290P::setBaudrate(uint32_t baudRate)
{
    if (online.gnss)
        // Set the baud rate on UART2 of the LG290P
        return _lg290p->setPortBaudrate(2, baudRate);
    return false;
}

//----------------------------------------
// Enable all the valid constellations and bands for this platform
// Band support varies between platforms and firmware versions
//----------------------------------------
bool GNSS_LG290P::setConstellations()
{
    bool response = true;

    if (online.gnss)
    {
        response = _lg290p->setConstellations(settings.lg290pConstellations[0],  // GPS
                                              settings.lg290pConstellations[1],  // GLONASS
                                              settings.lg290pConstellations[2],  // Galileo
                                              settings.lg290pConstellations[3],  // BDS
                                              settings.lg290pConstellations[4],  // QZSS
                                              settings.lg290pConstellations[5]); // NavIC
    }

    return (response);
}

// Enable / disable corrections protocol(s) on the Radio External port
// Always update if force is true. Otherwise, only update if enable has changed state
bool GNSS_LG290P::setCorrRadioExtPort(bool enable, bool force)
{
    if (online.gnss)
    {
        if (force || (enable != _corrRadioExtPortEnabled))
        {
            // Set UART3 InputProt: RTCM3 (4) vs NMEA (1)
            if (_lg290p->setPortInputProtocols(3, enable ? 4 : 1))
            {
                if ((settings.debugCorrections == true) && !inMainMenu)
                {
                    systemPrintf("Radio Ext corrections: %s -> %s%s\r\n",
                                 _corrRadioExtPortEnabled ? "enabled" : "disabled", enable ? "enabled" : "disabled",
                                 force ? " (Forced)" : "");
                }

                _corrRadioExtPortEnabled = enable;
                return true;
            }
            else
            {
                systemPrintf("Radio Ext corrections FAILED: %s -> %s%s\r\n",
                             _corrRadioExtPortEnabled ? "enabled" : "disabled", enable ? "enabled" : "disabled",
                             force ? " (Forced)" : "");
            }
        }
    }

    return false;
}

//----------------------------------------
// Set the elevation in degrees
//----------------------------------------
bool GNSS_LG290P::setElevation(uint8_t elevationDegrees)
{
    // Present on >= v05
    if (lg290pFirmwareVersion >= 5)
        return(_lg290p->setElevationAngle(elevationDegrees));

    // Because we call this during module setup we rely on a positive result
    return true;
}

//----------------------------------------
// Enable all the valid messages for this platform
// There are many messages so split into batches. VALSET is limited to 64 max per batch
// Uses dummy newCfg and sendCfg values to be sure we open/close a complete set
//----------------------------------------
bool GNSS_LG290P::setMessages(int maxRetries)
{
    // Not needed for LG290P
    return (true);
}

//----------------------------------------
// Enable all the valid messages for this platform over the USB port
// Add 2 to every UART1 key. This is brittle and non-perfect, but works.
//----------------------------------------
bool GNSS_LG290P::setMessagesUsb(int maxRetries)
{
    // Not needed for LG290P
    return (true);
}

//----------------------------------------
// Set the minimum satellite signal level for navigation.
//----------------------------------------
bool GNSS_LG290P::setMinCnoRadio(uint8_t cnoValue)
{
    // Present on >= v05
    if (lg290pFirmwareVersion >= 5)
        return(_lg290p->setCNR((float)cnoValue)); // 0.0 to 99.0

    // Because we call this during module setup we rely on a positive result
    return true;
}

//----------------------------------------
// Set the dynamic model to use for RTK
//----------------------------------------
bool GNSS_LG290P::setModel(uint8_t modelNumber)
{
    // Not a feature on LG290p
    return (false);
}

//----------------------------------------
// Returns the current mode
// 0 - Unknown, 1 - Rover, 2 - Base
//----------------------------------------
uint8_t GNSS_LG290P::getMode()
{
    // The fix rate can only be set in rover mode. Return false if we are in base mode.
    int currentMode = 0;
    if (online.gnss)
        _lg290p->getMode(currentMode);
    return (currentMode);
}

//----------------------------------------
// Given the number of seconds between desired solution reports
//----------------------------------------
bool GNSS_LG290P::setRate(double secondsBetweenSolutions)
{
    if (online.gnss == false)
        return (false);

    // The fix rate can only be set in rover mode. Return false if we are in base mode.
    int currentMode = getMode();
    if (currentMode == 2) // Base
    {
        if (settings.debugGnss || settings.debugCorrections)
            systemPrintln("Error: setRate can only be used in Rover mode");
        return (false);
    }

    // The LG290P has a fix interval and a message output rate
    // Fix interval is in milliseconds
    // The message output rate is the number of fix calculations before a message is issued

    // LG290P has fix interval in milliseconds
    uint16_t msBetweenSolutions = secondsBetweenSolutions * 1000;

    bool response = true;

    // The LG290P requires some settings to be applied and then a software reset to occur to take affect
    // A soft reset takes multiple seconds so we will read, then write if required.
    uint16_t fixInterval;
    if (_lg290p->getFixInterval(fixInterval) == true)
    {
        if (fixInterval != msBetweenSolutions)
        {
            if (settings.debugGnss || settings.debugCorrections)
                systemPrintf("Modifying fix interval to %d\r\n", msBetweenSolutions);

            // Set the fix interval
            response &= _lg290p->setFixInterval(msBetweenSolutions);

            // Reboot receiver to apply changes
            if (response == true)
            {
                if (settings.debugGnss || settings.debugCorrections)
                    systemPrintln("Rebooting LG290P");

                response &= saveConfiguration();

                response &= softwareReset();

                int maxTries = 10;
                for (int x = 0; x < maxTries; x++)
                {
                    delay(1000); // Wait for device to reboot
                    if (_lg290p->isConnected())
                        break;
                    else
                        systemPrintln("Device still rebooting");
                }
            }
        }
    }

    // If we successfully set rates, then record to settings
    if (response)
    {
        settings.measurementRateMs = msBetweenSolutions;
    }
    else
    {
        systemPrintln("Failed to set measurement and navigation rates");
        return (false);
    }

    return (true);
}

//----------------------------------------
bool GNSS_LG290P::setTalkerGNGGA()
{
    // TODO lg290pSetTalkerGNGGA();
    return false;
}

//----------------------------------------
// Reset GNSS via software command
// Poll for isConnected()
//----------------------------------------
bool GNSS_LG290P::softwareReset()
{
    if (online.gnss)
    {
        _lg290p->reset();

        // Poll for a limited amount of time before unit comes back
        int x = 0;
        while (x++ < 50)
        {
            delay(100); // Wait for device to reboot
            if (_lg290p->isConnected() == true)
                break;
            else
                systemPrintln("GNSS still rebooting");
        }
        if (x < 50)
            return (true);

        systemPrintln("GNSS failed to connect after reboot");
    }
    return (false);
}

//----------------------------------------
bool GNSS_LG290P::standby()
{
    return true;
}

//----------------------------------------
// Restart/reset the Survey-In
// Used if the survey-in fails to complete
//----------------------------------------
bool GNSS_LG290P::surveyInReset()
{
    if (online.gnss)
        // It's not clear how to reset a Survey In on the LG290P. This may not work.
        return (surveyInStart());
    return (false);
}

//----------------------------------------
// Start the survey-in operation
//----------------------------------------
bool GNSS_LG290P::surveyInStart()
{
    if (online.gnss)
    {
        bool response = true;

        response &=
            _lg290p->setSurveyInMode(settings.observationSeconds); // Average for a number of seconds (default is 60)

        if (response == false)
        {
            systemPrintln("Survey start failed");
            return (false);
        }

        _autoBaseStartTimer = millis(); // Stamp when averaging began

        return (response);
    }
    return false;
}

//----------------------------------------
// If we have received serial data from the LG290P outside of the library (ie, from processUart1Message task)
// we can pass data back into the LG290P library to allow it to update its own variables
//----------------------------------------
void lg290pHandler(uint8_t *incomingBuffer, int bufferLength)
{
    if (online.gnss)
    {
        GNSS_LG290P *lg290p = (GNSS_LG290P *)gnss;
        lg290p->lg290pUpdate(incomingBuffer, bufferLength);
    }
}

//----------------------------------------
// Pass a buffer of bytes to LG290P library. Allows a stream outside of library to feed the library.
//----------------------------------------
void GNSS_LG290P::lg290pUpdate(uint8_t *incomingBuffer, int bufferLength)
{
    if (online.gnss)
    {
        _lg290p->update(incomingBuffer, bufferLength);
    }
}

//----------------------------------------
// Poll routine to update the GNSS state
//----------------------------------------
void GNSS_LG290P::update()
{
    // We don't check serial data here; the gnssReadTask takes care of serial consumption
}

//----------------------------------------
void lg290pBoot()
{
    digitalWrite(pin_GNSS_Reset, HIGH); // Tell LG290P to boot
}

void lg290pReset()
{
    digitalWrite(pin_GNSS_Reset, LOW);
}

// Given a NMEA or PQTM sentence, determine if it is enabled in settings
// This is used to signal to the processUart1Message() task to remove messages that are needed
// by the library to function (ie, PQTMEPE, PQTMPVT, GNGSV) but should not be logged or passed to other consumers
// If unknown, allow messages through. Filtering and suppression should be selectively added in.
bool lg290pMessageEnabled(char *nmeaSentence, int sentenceLength)
{
    // Identify message type: PQTM or NMEA
    char messageType[strlen("PQTM") + 1] = {0};
    strncpy(messageType, &nmeaSentence[1],
            4); // Copy four letters, starting in spot 1. Null terminated from array initializer.

    if (strncmp(messageType, "PQTM", sizeof(messageType)) == 0)
    {
        // Identify sentence type
        char sentenceType[strlen("EPE") + 1] = {0};
        strncpy(sentenceType, &nmeaSentence[5],
                3); // Copy three letters, starting in spot 5. Null terminated from array initializer.

        // Find this sentence type in the settings array
        for (int messageNumber = 0; messageNumber < MAX_LG290P_PQTM_MSG; messageNumber++)
        {
            if (strncmp(lgMessagesPQTM[messageNumber].msgTextName, sentenceType, sizeof(sentenceType)) == 0)
            {
                if (settings.lg290pMessageRatesPQTM[messageNumber] > 0)
                    return (true);
                return (false);
            }
        }
    }

    else // We have to assume $G????
    {
        // Identify sentence type
        char sentenceType[strlen("GSV") + 1] = {0};
        strncpy(sentenceType, &nmeaSentence[3],
                3); // Copy three letters, starting in spot 3. Null terminated from array initializer.

        // Find this sentence type in the settings array
        for (int messageNumber = 0; messageNumber < MAX_LG290P_NMEA_MSG; messageNumber++)
        {
            if (strncmp(lgMessagesNMEA[messageNumber].msgTextName, sentenceType, sizeof(sentenceType)) == 0)
            {
                if (settings.lg290pMessageRatesNMEA[messageNumber] > 0)
                    return (true);
                return (false);
            }
        }
    }

    // If we can't ID this message, allow it by default. The device configuration should control most message flow.
    return (true);
}

#endif // COMPILE_LG290P<|MERGE_RESOLUTION|>--- conflicted
+++ resolved
@@ -8,11 +8,7 @@
 
 #ifdef COMPILE_LG290P
 
-<<<<<<< HEAD
-uint8_t lg290pFirmwareVersion = 0; // 0 = Unknown
-=======
 int lg290pFirmwareVersion = 0;
->>>>>>> 756c47a0
 
 //----------------------------------------
 // If we have decryption keys, configure module
@@ -105,22 +101,7 @@
     online.gnss = true;
 
     // Check firmware version and print info
-<<<<<<< HEAD
-    std::string version, buildDate, buildTime;
-    if (_lg290p->getVersionInfo(version, buildDate, buildTime))
-        snprintf(gnssFirmwareVersion, sizeof(gnssFirmwareVersion), "%s", version.c_str());
-
-    // Version strings look like LG290P03AANR01A03S and is version 03
-    char *spot = strnstr(gnssFirmwareVersion, "LG290P03AANR01A", sizeof(gnssFirmwareVersion));
-    if (spot != NULL)
-    {
-        spot += strlen("LG290P03AANR01A");
-        if (sscanf(spot, "%d", &lg290pFirmwareVersion) != 1)
-            lg290pFirmwareVersion = 0; // Unknown
-    }
-=======
     _lg290p->getFirmwareVersion(lg290pFirmwareVersion); // Needs LG290P library v1.0.7
->>>>>>> 756c47a0
 
     if (lg290pFirmwareVersion < 4)
     {
