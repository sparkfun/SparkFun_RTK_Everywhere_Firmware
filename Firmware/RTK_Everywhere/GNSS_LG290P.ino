--- conflicted
+++ resolved
@@ -208,121 +208,7 @@
 //----------------------------------------
 bool GNSS_LG290P::configure()
 {
-<<<<<<< HEAD
     return (true);
-=======
-    /*
-        Set mode to Rover
-        Enable RTCM messages on UART1/2/3
-        Enable NMEA on UART1/2/3
-    */
-    if (online.gnss == false)
-    {
-        systemPrintln("GNSS not online");
-        return (false);
-    }
-
-    // If our settings haven't changed, trust GNSS's settings
-    if (settings.gnssConfiguredRover)
-    {
-        systemPrintln("Skipping LG290P Rover configuration");
-        return (true);
-    }
-
-    bool response = true;
-
-    serialGNSS->flush(); // Remove any incoming characters
-
-    uint8_t retries = 4;
-
-    while ((retries > 0) && (!enterConfigMode(500)))
-    {
-        retries--;
-        systemPrintf("configureRover: Enter config mode failed. %d retries remaining\r\n", retries);
-    }
-
-    response &= (retries > 0);
-    if (settings.debugGnss && response == false)
-        systemPrintln("configureRover: Enter config mode failed");
-
-    // We must force receiver into Rover mode so that we can set fix rate
-    int currentMode = getMode();
-    if (currentMode != 1) // 0 - Unknown, 1 - Rover, 2 - Base
-    {
-        // response &= _lg290p->setModeRover(); // Wait for save and reset
-        // Ignore result for now. enterConfigMode disables NMEA, which causes the built-in write/save/reset methods to
-        // fail because NMEA is not present.
-        _lg290p->setModeRover(); // Wait for save and reset
-        if (settings.debugGnss && response == false)
-            systemPrintln("configureRover: Set mode rover failed");
-    }
-
-    response &= setElevation(settings.minElev);
-
-    response &= setMinCnoRadio(settings.minCNO);
-
-    // If we are on a platform that supports tilt
-    if (present.tiltPossible == true)
-    {
-        // And tilt is present and enabled
-        if (present.imu_im19 == true && settings.enableTiltCompensation == true)
-        {
-            // Configure GNSS to support the tilt sensor
-
-            // Tilt sensor requires 5Hz at a minimum
-            if (settings.measurementRateMs > 200)
-            {
-                systemPrintln("Increasing GNSS measurement rate to 5Hz for tilt support");
-                settings.measurementRateMs = 200;
-            }
-
-            // On the LG290P Flex module, UART 3 of the GNSS is connected to the IMU UART 1
-            response &= setBaudRate(3, 115200);
-
-            if (response == false && settings.debugGnss)
-                systemPrintln("configureRover: setBaud failed.");
-
-            // Enable of GGA, RMC, GST for tilt sensor is done in enableNMEA()
-        }
-    }
-
-    // Set the fix rate. Default on LG290P is 10Hz so set accordingly.
-    response &= setRate(settings.measurementRateMs / 1000.0); // May require save/reset
-    if (settings.debugGnss && response == false)
-        systemPrintln("configureRover: Set rate failed");
-
-    response &= setHighAccuracyService(settings.enableGalileoHas, (const char *)settings.configurePPP);
-
-    response &= enableRTCMRover();
-    if (settings.debugGnss && response == false)
-        systemPrintln("configureRover: Enable RTCM failed");
-
-    response &= enableNMEA();
-    if (settings.debugGnss && response == false)
-        systemPrintln("configureRover: Enable NMEA failed");
-
-    response &= exitConfigMode(); // We must exit config before we save otherwise we will save with NMEA/RTCM off
-
-    if (response == false)
-    {
-        systemPrintln("LG290P Rover failed to configure");
-    }
-    else
-    {
-        // Save the current configuration into non-volatile memory (NVM)
-        response &= saveConfiguration();
-
-        // For RTCM and MSM messages to take effect (ie, PointPerfect is active) we must save/reset
-        softwareReset();
-
-        if (settings.debugGnss && response)
-            systemPrintln("LG290P Rover configured");
-    }
-
-    settings.gnssConfiguredRover = response;
-
-    return (response);
->>>>>>> 2f35ac15
 }
 
 //----------------------------------------
@@ -372,25 +258,6 @@
             systemPrintln("configureBase: disable survey in failed");
     }
 
-<<<<<<< HEAD
-=======
-    response &= setElevation(settings.minElev);
-
-    response &= setMinCnoRadio(settings.minCNO);
-
-    response &= setHighAccuracyService(settings.enableGalileoHas, (const char *)settings.configurePPP);
-
-    response &= enableRTCMBase(); // Set RTCM messages
-    if (settings.debugGnss && response == false)
-        systemPrintln("configureBase: Enable RTCM failed");
-
-    response &= enableNMEA(); // Set NMEA messages
-    if (settings.debugGnss && response == false)
-        systemPrintln("configureBase: Enable NMEA failed");
-
-    response &= exitConfigMode(); // We must exit config before we save otherwise we will save with NMEA/RTCM off
-
->>>>>>> 2f35ac15
     if (response == false)
     {
         systemPrintln("LG290P Base failed to configure");
@@ -614,11 +481,1485 @@
     if (online.gnss == false)
         return (false);
 
-<<<<<<< HEAD
     // If we are already in the appropriate base mode, no changes needed
     if (gnssInBaseFixedMode())
         return (true); // No changes needed
-=======
+
+    if (settings.fixedBaseCoordinateType == COORD_TYPE_ECEF)
+    {
+        // Waits for save and reset
+        response &= _lg290p->setSurveyFixedMode(settings.fixedEcefX, settings.fixedEcefY, settings.fixedEcefZ);
+    }
+    else if (settings.fixedBaseCoordinateType == COORD_TYPE_GEODETIC)
+    {
+        // LG290P doesn't currently have a start base in LLA mode, so we convert to ECEF and start
+
+        // Add height of instrument (HI) to fixed altitude
+        // https://www.e-education.psu.edu/geog862/node/1853
+        // For example, if HAE is at 100.0m, + 2m stick + 73mm APC = 102.073
+        float totalFixedAltitude =
+            settings.fixedAltitude + ((settings.antennaHeight_mm + settings.antennaPhaseCenter_mm) / 1000.0);
+
+        double ecefX, ecefY, ecefZ;
+
+        // Convert LLA to ECEF
+        geodeticToEcef(settings.fixedLat, settings.fixedLong, totalFixedAltitude, &ecefX, &ecefY, &ecefZ);
+
+        // Waits for save and reset
+        response &= _lg290p->setSurveyFixedMode(ecefX, ecefY, ecefZ);
+    }
+
+    return (response);
+}
+
+//----------------------------------------
+// Check if given GNSS fix rate is allowed
+// Rates are expressed in ms between fixes.
+//----------------------------------------
+const uint32_t lgAllowedFixRatesHz[] = {1, 2, 5, 10, 20}; // The LG290P doesn't support slower speeds than 1Hz
+const int lgAllowedFixRatesCount = sizeof(lgAllowedFixRatesHz) / sizeof(lgAllowedFixRatesHz[0]);
+
+bool GNSS_LG290P::fixRateIsAllowed(uint32_t fixRateMs)
+{
+    for (int x = 0; x < lgAllowedFixRatesCount; x++)
+        if (fixRateMs == (1000.0 / lgAllowedFixRatesHz[x]))
+            return (true);
+    return (false);
+}
+
+// Return minimum in milliseconds
+uint32_t GNSS_LG290P::fixRateGetMinimumMs()
+{
+    return (1000.0 / lgAllowedFixRatesHz[lgAllowedFixRatesCount - 1]); // The max Hz value is the min ms value
+}
+
+// Return maximum in milliseconds
+uint32_t GNSS_LG290P::fixRateGetMaximumMs()
+{
+    return (1000.0 / lgAllowedFixRatesHz[0]);
+}
+
+//----------------------------------------
+// Return the number of active/enabled messages
+//----------------------------------------
+uint8_t GNSS_LG290P::getActiveMessageCount()
+{
+    uint8_t count = 0;
+
+    count += getActiveNmeaMessageCount();
+    count += getActiveRtcmMessageCount();
+    return (count);
+}
+
+//----------------------------------------
+uint8_t GNSS_LG290P::getActiveNmeaMessageCount()
+{
+    uint8_t count = 0;
+
+    for (int x = 0; x < MAX_LG290P_NMEA_MSG; x++)
+        if (settings.lg290pMessageRatesNMEA[x] > 0)
+            count++;
+
+    return (count);
+}
+
+//----------------------------------------
+uint8_t GNSS_LG290P::getActiveRtcmMessageCount()
+{
+    uint8_t count = 0;
+
+    // Determine which state we are in
+    if (inRoverMode())
+    {
+        for (int x = 0; x < MAX_LG290P_RTCM_MSG; x++)
+            if (settings.lg290pMessageRatesRTCMRover[x] > 0)
+                count++;
+    }
+    else
+    {
+        for (int x = 0; x < MAX_LG290P_RTCM_MSG; x++)
+            if (settings.lg290pMessageRatesRTCMBase[x] > 0)
+                count++;
+    }
+
+    return (count);
+}
+
+//----------------------------------------
+// Returns the altitude in meters or zero if the GNSS is offline
+//----------------------------------------
+double GNSS_LG290P::getAltitude()
+{
+    if (online.gnss)
+        return (_lg290p->getAltitude());
+    return (0);
+}
+
+//----------------------------------------
+// Returns the carrier solution or zero if not online
+// 0 = No RTK, 1 = RTK Float, 2 = RTK Fix
+//----------------------------------------
+uint8_t GNSS_LG290P::getCarrierSolution()
+{
+    if (online.gnss)
+    {
+        // 0 = Fix not available or invalid.
+        // 1 = GPS SPS Mode, fix valid.
+        // 2 = Differential GPS, SPS Mode, or Satellite Based Augmentation. System (SBAS), fix valid.
+        // 3 = GPS PPS Mode, fix valid.
+        // 4 = Real Time Kinematic (RTK) System used in RTK mode with fixed integers.
+        // 5 = Float RTK. Satellite system used in RTK mode, floating integers.
+
+        uint8_t fixType = _lg290p->getFixQuality();
+
+        if (fixType == 4)
+            return 2; // RTK Fix
+        if (fixType == 5)
+            return 1; // RTK Float
+        return 0;
+    }
+    return 0;
+}
+
+//----------------------------------------
+// Return the baud rate of a given UART
+//----------------------------------------
+uint32_t GNSS_LG290P::getBaudRate(uint8_t uartNumber)
+{
+    if (uartNumber < 1 || uartNumber > 3)
+    {
+        systemPrintln("getBaudRate error: out of range");
+        return (0);
+    }
+
+    uint32_t baud = 0;
+    if (online.gnss)
+    {
+        uint8_t dataBits, parity, stop, flowControl;
+
+        _lg290p->getPortInfo(uartNumber, baud, dataBits, parity, stop, flowControl, 250);
+    }
+    return (baud);
+}
+
+//----------------------------------------
+// Set the baud rate of a given UART
+//----------------------------------------
+bool GNSS_LG290P::setBaudRate(uint8_t uartNumber, uint32_t baudRate)
+{
+    if (uartNumber < 1 || uartNumber > 3)
+    {
+        systemPrintln("setBaudRate error: out of range");
+        return (false);
+    }
+
+    return (_lg290p->setPortBaudrate(uartNumber, baudRate, 250));
+}
+
+//----------------------------------------
+// Return the baud rate of port nicknamed DATA
+//----------------------------------------
+uint32_t GNSS_LG290P::getDataBaudRate()
+{
+    uint8_t dataUart = 0;
+    if (productVariant == RTK_POSTCARD)
+    {
+        // UART1 of the LG290P is connected to USB CH342 (Port B)
+        // This is nicknamed the DATA port
+        dataUart = 1;
+    }
+    else if (productVariant == RTK_TORCH_X2)
+    {
+        // UART3 of the LG290P is connected to USB CH342 (Port A)
+        // This is nicknamed the DATA port
+        dataUart = 3;
+    }
+    else
+    {
+        systemPrintln("getDataBaudRate: Uncaught platform");
+    }
+    return (getBaudRate(dataUart));
+}
+
+//----------------------------------------
+// Set the baud rate of port nicknamed DATA
+//----------------------------------------
+bool GNSS_LG290P::setBaudRateData(uint32_t baud)
+{
+    if (online.gnss)
+    {
+        if (getDataBaudRate() == baud)
+        {
+            return (true); // Baud is set!
+        }
+        else
+        {
+            if (productVariant == RTK_POSTCARD)
+            {
+                // UART1 of the LG290P is connected to USB CH342 (Port B)
+                // This is nicknamed the DATA port
+                return (setBaudRate(1, baud));
+            }
+            else if (productVariant == RTK_TORCH_X2)
+            {
+                if (getDataBaudRate() != baud)
+                {
+                    // UART3 of the LG290P is connected to USB CH342 (Port A)
+                    // This is nicknamed the DATA port
+                    return (setBaudRate(3, baud));
+                }
+            }
+            else
+            {
+                // On products that don't have a DATA port (Flex), act as if we have set the baud successfully
+                return (true);
+            }
+        }
+    }
+    return (false);
+}
+
+//----------------------------------------
+// Return the baud rate of interface where a radio is connected
+//----------------------------------------
+uint32_t GNSS_LG290P::getRadioBaudRate()
+{
+    uint8_t radioUart = 0;
+    if (productVariant == RTK_POSTCARD)
+    {
+        // UART3 of the LG290P is connected to the locking JST connector labled RADIO
+        radioUart = 3;
+    }
+    else if (productVariant == RTK_FLEX)
+    {
+        // UART2 of the LG290P is connected to SW4, which is connected to LoRa UART0
+        radioUart = 2;
+    }
+    else if (productVariant == RTK_TORCH_X2)
+    {
+        // UART1 of the LG290P is connected to SW, which is connected to ESP32 UART0
+        // Not really used at this time but available for configuration
+        radioUart = 1;
+    }
+    return (getBaudRate(radioUart));
+}
+
+//----------------------------------------
+// Set the baud rate for the Radio connection
+//----------------------------------------
+bool GNSS_LG290P::setBaudRateRadio(uint32_t baud)
+{
+    if (online.gnss)
+    {
+        if (getRadioBaudRate() == baud)
+        {
+            return (true); // Baud is set!
+        }
+        else
+        {
+            uint8_t radioUart = 0;
+            if (productVariant == RTK_POSTCARD)
+            {
+                // UART3 of the LG290P is connected to the locking JST connector labled RADIO
+                radioUart = 3;
+            }
+            else if (productVariant == RTK_FLEX)
+            {
+                // UART2 of the LG290P is connected to SW4, which is connected to LoRa UART0
+                radioUart = 2;
+            }
+            else if (productVariant == RTK_TORCH_X2)
+            {
+                // UART1 of the LG290P is connected to SW, which is connected to ESP32 UART0
+                // Not really used at this time but available for configuration
+                radioUart = 1;
+            }
+            return (setBaudRate(radioUart, baud));
+        }
+    }
+    return (false);
+}
+
+//----------------------------------------
+// Returns the day number or zero if not online
+//----------------------------------------
+uint8_t GNSS_LG290P::getDay()
+{
+    if (online.gnss)
+        return (_lg290p->getDay());
+    return 0;
+}
+
+//----------------------------------------
+// Return the number of milliseconds since GNSS data was last updated
+//----------------------------------------
+uint16_t GNSS_LG290P::getFixAgeMilliseconds()
+{
+    if (online.gnss)
+        return (_lg290p->getPVTDomainAgeMs());
+    return 0;
+}
+
+//----------------------------------------
+// Returns the fix type or zero if not online
+//----------------------------------------
+uint8_t GNSS_LG290P::getFixType()
+{
+    if (online.gnss)
+        // 0 = Fix not available or invalid.
+        // 1 = GPS SPS Mode, fix valid.
+        // 2 = Differential GPS, SPS Mode, or Satellite Based Augmentation. System (SBAS), fix valid.
+        // 3 = GPS PPS Mode, fix valid.
+        // 4 = Real Time Kinematic (RTK) System used in RTK mode with fixed integers.
+        // 5 = Float RTK. Satellite system used in RTK mode, floating integers.
+        return (_lg290p->getFixQuality());
+    return 0;
+}
+
+//----------------------------------------
+// Get the horizontal position accuracy
+// Returns the horizontal position accuracy or zero if offline
+//----------------------------------------
+float GNSS_LG290P::getHorizontalAccuracy()
+{
+    if (online.gnss)
+        return (_lg290p->get2DError());
+    return 0;
+}
+
+//----------------------------------------
+// Returns the hours of 24 hour clock or zero if not online
+//----------------------------------------
+uint8_t GNSS_LG290P::getHour()
+{
+    if (online.gnss)
+        return (_lg290p->getHour());
+    return 0;
+}
+
+//----------------------------------------
+// Return the serial number of the LG290P
+//----------------------------------------
+const char *GNSS_LG290P::getId()
+{
+    if (online.gnss)
+    {
+        std::string serialNumber;
+        if (_lg290p->getSerialNumber(serialNumber))
+            return (serialNumber.c_str());
+    }
+
+    return ((char *)"\0");
+}
+
+//----------------------------------------
+// Get the latitude value
+// Returns the latitude value or zero if not online
+//----------------------------------------
+double GNSS_LG290P::getLatitude()
+{
+    if (online.gnss)
+        return (_lg290p->getLatitude());
+    return 0;
+}
+
+//----------------------------------------
+// Query GNSS for current leap seconds
+//----------------------------------------
+uint8_t GNSS_LG290P::getLeapSeconds()
+{
+    // TODO Waiting for implementation in library
+    return 0;
+}
+
+//----------------------------------------
+// Return the type of logging that matches the enabled messages - drives the logging icon
+//----------------------------------------
+uint8_t GNSS_LG290P::getLoggingType()
+{
+    LoggingType logType = LOGGING_CUSTOM;
+
+    if (lg290pFirmwareVersion <= 3)
+    {
+        // GST is not available/default
+        if (getActiveNmeaMessageCount() == 6 && getActiveRtcmMessageCount() == 0)
+            logType = LOGGING_STANDARD;
+        else if (getActiveNmeaMessageCount() == 6 && getActiveRtcmMessageCount() == 4)
+            logType = LOGGING_PPP;
+    }
+    else
+    {
+        // GST *is* available/default
+        if (getActiveNmeaMessageCount() == 7 && getActiveRtcmMessageCount() == 0)
+            logType = LOGGING_STANDARD;
+        else if (getActiveNmeaMessageCount() == 7 && getActiveRtcmMessageCount() == 4)
+            logType = LOGGING_PPP;
+    }
+
+    return ((uint8_t)logType);
+}
+
+//----------------------------------------
+// Get the longitude value
+// Outputs:
+// Returns the longitude value or zero if not online
+//----------------------------------------
+double GNSS_LG290P::getLongitude()
+{
+    if (online.gnss)
+        return (_lg290p->getLongitude());
+    return 0;
+}
+
+//----------------------------------------
+// Returns two digits of milliseconds or zero if not online
+//----------------------------------------
+uint8_t GNSS_LG290P::getMillisecond()
+{
+    if (online.gnss)
+        return (_lg290p->getMillisecond());
+    return 0;
+}
+
+//----------------------------------------
+// Returns minutes or zero if not online
+//----------------------------------------
+uint8_t GNSS_LG290P::getMinute()
+{
+    if (online.gnss)
+        return (_lg290p->getMinute());
+    return 0;
+}
+
+//----------------------------------------
+// Returns month number or zero if not online
+//----------------------------------------
+uint8_t GNSS_LG290P::getMonth()
+{
+    if (online.gnss)
+        return (_lg290p->getMonth());
+    return 0;
+}
+
+//----------------------------------------
+// Returns nanoseconds or zero if not online
+//----------------------------------------
+uint32_t GNSS_LG290P::getNanosecond()
+{
+    if (online.gnss)
+        // LG290P has nanoseconds but not exposed at this time. Use milliseconds.
+        return (getMillisecond() * 1000L); // Convert to ns
+    return 0;
+}
+
+//----------------------------------------
+// Given the name of an NMEA message, return the array number
+//----------------------------------------
+uint8_t GNSS_LG290P::getNmeaMessageNumberByName(const char *msgName)
+{
+    for (int x = 0; x < MAX_LG290P_NMEA_MSG; x++)
+    {
+        if (strcmp(lgMessagesNMEA[x].msgTextName, msgName) == 0)
+            return (x);
+    }
+
+    systemPrintf("getNmeaMessageNumberByName: %s not found\r\n", msgName);
+    return (0);
+}
+
+//----------------------------------------
+// Returns the seconds between measurements
+//----------------------------------------
+double GNSS_LG290P::getRateS()
+{
+    return (((double)settings.measurementRateMs) / 1000.0);
+}
+
+//----------------------------------------
+// Given the name of an RTCM message, return the array number
+//----------------------------------------
+uint8_t GNSS_LG290P::getRtcmMessageNumberByName(const char *msgName)
+{
+    for (int x = 0; x < MAX_LG290P_RTCM_MSG; x++)
+    {
+        if (strcmp(lgMessagesRTCM[x].msgTextName, msgName) == 0)
+            return (x);
+    }
+
+    systemPrintf("getRtcmMessageNumberByName: %s not found\r\n", msgName);
+    return (0);
+}
+
+//----------------------------------------
+// Returns the number of satellites in view or zero if offline
+//----------------------------------------
+uint8_t GNSS_LG290P::getSatellitesInView()
+{
+    if (online.gnss)
+        return (_lg290p->getSatellitesInViewCount());
+    return 0;
+}
+
+//----------------------------------------
+// Returns seconds or zero if not online
+//----------------------------------------
+uint8_t GNSS_LG290P::getSecond()
+{
+    if (online.gnss)
+        return (_lg290p->getSecond());
+    return 0;
+}
+
+//----------------------------------------
+// Get the survey-in mean accuracy
+//----------------------------------------
+float GNSS_LG290P::getSurveyInMeanAccuracy()
+{
+    if (online.gnss)
+        return (_lg290p->getSurveyInMeanAccuracy());
+    return 0;
+}
+
+//----------------------------------------
+// Return the number of seconds the survey-in process has been running
+//----------------------------------------
+int GNSS_LG290P::getSurveyInObservationTime()
+{
+    int elapsedSeconds = (millis() - _autoBaseStartTimer) / 1000;
+    return (elapsedSeconds);
+}
+
+//----------------------------------------
+// Returns timing accuracy or zero if not online
+//----------------------------------------
+uint32_t GNSS_LG290P::getTimeAccuracy()
+{
+    // TODO on the LG290P - I see a time DOP but not a true queryable value
+    // if (online.gnss)
+    // {
+    //     double timeDeviation_ns = _lg290p->getTimeOffsetDeviation();
+    //     return (timeDeviation_ns);
+    // }
+    return 0;
+}
+
+//----------------------------------------
+// Returns full year, ie 2023, not 23.
+//----------------------------------------
+uint16_t GNSS_LG290P::getYear()
+{
+    if (online.gnss)
+        return (_lg290p->getYear());
+    return 0;
+}
+
+//----------------------------------------
+// Returns true if the device is in Base Fixed mode
+//----------------------------------------
+bool GNSS_LG290P::gnssInBaseFixedMode()
+{
+    // 0 - Unknown, 1 - Rover, 2 - Base
+    if (getMode() == 2)
+    {
+        if (getSurveyInMode() == 2) // 0 - Disabled, 1 - Survey-in mode, 2 - Fixed mode
+            return (true);
+    }
+    return (false);
+}
+
+//----------------------------------------
+// Returns true if the device is in Base Survey In mode
+//----------------------------------------
+bool GNSS_LG290P::gnssInBaseSurveyInMode()
+{
+    // 0 - Unknown, 1 - Rover, 2 - Base
+    if (getMode() == 2)
+    {
+        if (getSurveyInMode() == 1) // 0 - Disabled, 1 - Survey-in mode, 2 - Fixed mode
+            return (true);
+    }
+    return (false);
+}
+
+//----------------------------------------
+// Returns true if the device is in Rover mode
+//----------------------------------------
+bool GNSS_LG290P::gnssInRoverMode()
+{
+    // 0 - Unknown, 1 - Rover, 2 - Base
+    if (getMode() == 1)
+        return (true);
+    return (false);
+}
+
+// If we issue a library command that must wait for a response, we don't want
+// the gnssReadTask() gobbling up the data before the library can use it
+// Check to see if the library is expecting a response
+//----------------------------------------
+bool GNSS_LG290P::isBlocking()
+{
+    if (online.gnss)
+        return (_lg290p->isBlocking());
+    return (false);
+}
+
+//----------------------------------------
+// Date is confirmed once we have GNSS fix
+//----------------------------------------
+bool GNSS_LG290P::isConfirmedDate()
+{
+    // LG290P doesn't have this feature. Check for valid date.
+    return isValidDate();
+}
+
+//----------------------------------------
+// Time is confirmed once we have GNSS fix
+//----------------------------------------
+bool GNSS_LG290P::isConfirmedTime()
+{
+    // LG290P doesn't have this feature. Check for valid time.
+    return isValidTime();
+}
+
+// Returns true if data is arriving on the Radio Ext port
+bool GNSS_LG290P::isCorrRadioExtPortActive()
+{
+    return settings.enableExtCorrRadio;
+}
+
+//----------------------------------------
+// Return true if GNSS receiver has a higher quality DGPS fix than 3D
+//----------------------------------------
+bool GNSS_LG290P::isDgpsFixed()
+{
+    if (online.gnss)
+    {
+        // 0 = Fix not available or invalid.
+        // 1 = GPS SPS Mode, fix valid.
+        // 2 = Differential GPS, SPS Mode, or Satellite Based Augmentation. System (SBAS), fix valid.
+        // 3 = GPS PPS Mode, fix valid.
+        // 4 = Real Time Kinematic (RTK) System used in RTK mode with fixed integers.
+        // 5 = Float RTK. Satellite system used in RTK mode, floating integers.
+
+        if (_lg290p->getFixQuality() == 2)
+            return (true);
+    }
+    return false;
+}
+
+//----------------------------------------
+// Some functions (L-Band area frequency determination) merely need to know if we have a valid fix, not what type of
+// fix This function checks to see if the given platform has reached sufficient fix type to be considered valid
+//----------------------------------------
+bool GNSS_LG290P::isFixed()
+{
+    if (online.gnss)
+    {
+        // 0 = Fix not available or invalid.
+        // 1 = GPS SPS Mode, fix valid.
+        // 2 = Differential GPS, SPS Mode, or Satellite Based Augmentation. System (SBAS), fix valid.
+        // 3 = GPS PPS Mode, fix valid.
+        // 4 = Real Time Kinematic (RTK) System used in RTK mode with fixed integers.
+        // 5 = Float RTK. Satellite system used in RTK mode, floating integers.
+
+        if (_lg290p->getFixQuality() > 0)
+            return (true);
+    }
+    return (false);
+}
+
+//----------------------------------------
+// Used in tpISR() for time pulse synchronization
+//----------------------------------------
+bool GNSS_LG290P::isFullyResolved()
+{
+    // LG290P doesn't have this feature. Use isFixed as good enough.
+    return (isFixed());
+}
+
+//----------------------------------------
+// Return true if the GPGGA message is active
+//----------------------------------------
+bool GNSS_LG290P::isGgaActive()
+{
+    if (settings.lg290pMessageRatesNMEA[getNmeaMessageNumberByName("GGA")] > 0)
+        return (true);
+    return (false);
+}
+
+//----------------------------------------
+bool GNSS_LG290P::isPppConverged()
+{
+    // Not supported
+    return (false);
+}
+
+//----------------------------------------
+bool GNSS_LG290P::isPppConverging()
+{
+    // Not supported
+    return (false);
+}
+
+//----------------------------------------
+// Some functions (L-Band area frequency determination) merely need to
+// know if we have an RTK Fix.  This function checks to see if the given
+// platform has reached sufficient fix type to be considered valid
+//----------------------------------------
+bool GNSS_LG290P::isRTKFix()
+{
+    if (online.gnss)
+    {
+        // 0 = Fix not available or invalid.
+        // 1 = GPS SPS Mode, fix valid.
+        // 2 = Differential GPS, SPS Mode, or Satellite Based Augmentation. System (SBAS), fix valid.
+        // 3 = GPS PPS Mode, fix valid.
+        // 4 = Real Time Kinematic (RTK) System used in RTK mode with fixed integers.
+        // 5 = Float RTK. Satellite system used in RTK mode, floating integers.
+
+        if (_lg290p->getFixQuality() == 4)
+            return (true);
+    }
+    return (false);
+}
+
+//----------------------------------------
+// Some functions (L-Band area frequency determination) merely need to
+// know if we have an RTK Float.  This function checks to see if the
+// given platform has reached sufficient fix type to be considered valid
+//----------------------------------------
+bool GNSS_LG290P::isRTKFloat()
+{
+    if (online.gnss)
+    {
+        // 0 = Fix not available or invalid.
+        // 1 = GPS SPS Mode, fix valid.
+        // 2 = Differential GPS, SPS Mode, or Satellite Based Augmentation. System (SBAS), fix valid.
+        // 3 = GPS PPS Mode, fix valid.
+        // 4 = Real Time Kinematic (RTK) System used in RTK mode with fixed integers.
+        // 5 = Float RTK. Satellite system used in RTK mode, floating integers.
+
+        if (_lg290p->getFixQuality() == 5)
+            return (true);
+    }
+    return (false);
+}
+
+//----------------------------------------
+// Determine if the survey-in operation is complete
+//----------------------------------------
+bool GNSS_LG290P::isSurveyInComplete()
+{
+    if (online.gnss)
+    {
+        // 0 - Invalid
+        // 1 - In-progress
+        // 2 - Complete
+        uint8_t surveyInStatus = _lg290p->getSurveyInStatus();
+        if (surveyInStatus == 2)
+            return (true);
+    }
+    return (false);
+}
+
+//----------------------------------------
+// Date will be valid if the RTC is reporting (regardless of GNSS fix)
+//----------------------------------------
+bool GNSS_LG290P::isValidDate()
+{
+    // LG290P doesn't have a valid time/date bit. Use fixType as good enough.
+    return (isFixed());
+}
+
+//----------------------------------------
+// Time will be valid if the RTC is reporting (regardless of GNSS fix)
+//----------------------------------------
+bool GNSS_LG290P::isValidTime()
+{
+    // LG290P doesn't have a valid time/date bit. Use fixType as good enough.
+    return (isFixed());
+}
+
+//----------------------------------------
+// Controls the constellations that are used to generate a fix and logged
+//----------------------------------------
+void GNSS_LG290P::menuConstellations()
+{
+    while (1)
+    {
+        systemPrintln();
+        systemPrintln("Menu: Constellations");
+
+        for (int x = 0; x < MAX_LG290P_CONSTELLATIONS; x++)
+        {
+            systemPrintf("%d) Constellation %s: ", x + 1, lg290pConstellationNames[x]);
+            if (settings.lg290pConstellations[x] > 0)
+                systemPrint("Enabled");
+            else
+                systemPrint("Disabled");
+            systemPrintln();
+        }
+
+        if (present.galileoHasCapable)
+        {
+            systemPrintf("%d) Galileo E6 Corrections: %s\r\n", MAX_LG290P_CONSTELLATIONS + 1,
+                         settings.enableGalileoHas ? "Enabled" : "Disabled");
+            if (settings.enableGalileoHas)
+                systemPrintf("%d) PPP Configuration: \"%s\"\r\n", MAX_LG290P_CONSTELLATIONS + 2, settings.configurePPP);
+        }
+
+        systemPrintln("x) Exit");
+
+        int incoming = getUserInputNumber(); // Returns EXIT, TIMEOUT, or long
+
+        if (incoming >= 1 && incoming <= MAX_LG290P_CONSTELLATIONS)
+        {
+            incoming--; // Align choice to constellation array of 0 to 5
+
+            settings.lg290pConstellations[incoming] ^= 1;
+            gnssConfigure(GNSS_CONFIG_CONSTELLATION); // Request receiver to use new settings
+        }
+        else if ((incoming == MAX_LG290P_CONSTELLATIONS + 1) && present.galileoHasCapable)
+        {
+            settings.enableGalileoHas ^= 1;
+            gnssConfigure(GNSS_CONFIG_HAS_E6); // Request receiver to use new settings
+        }
+        else if ((incoming == MAX_LG290P_CONSTELLATIONS + 2) && present.galileoHasCapable && settings.enableGalileoHas)
+        {
+            systemPrintln("Enter the PPP configuration separated by spaces, not commas:");
+            char newConfig[sizeof(settings.configurePPP)];
+            getUserInputString(newConfig, sizeof(newConfig));
+            bool isValid = true;
+            int spacesSeen = 0;
+            for (size_t i = 0; i < strlen(newConfig); i++)
+            {
+                if ((isValid) && (newConfig[i] == ',')) // Check for no commas
+                {
+                    systemPrintln("Comma detected. Please try again");
+                    isValid = false;
+                }
+                if (newConfig[i] == ' ')
+                    spacesSeen++;
+            }
+            if ((isValid) && (spacesSeen < 4)) // Check for at least 4 spaces
+            {
+                systemPrintln("Configuration should contain at least 4 spaces");
+                isValid = false;
+            }
+            if (isValid)
+                snprintf(settings.configurePPP, sizeof(settings.configurePPP), "%s", newConfig);
+        }
+        else if (incoming == INPUT_RESPONSE_GETNUMBER_EXIT)
+            break;
+        else if (incoming == INPUT_RESPONSE_GETNUMBER_TIMEOUT)
+            break;
+        else
+            printUnknown(incoming);
+    }
+
+    clearBuffer(); // Empty buffer of any newline chars
+}
+
+//----------------------------------------
+void GNSS_LG290P::menuMessageBaseRtcm()
+{
+    menuMessagesSubtype(settings.lg290pMessageRatesRTCMBase, "RTCMBase");
+}
+
+//----------------------------------------
+// Control the messages that get broadcast over Bluetooth and logged (if enabled)
+//----------------------------------------
+void GNSS_LG290P::menuMessages()
+{
+    while (1)
+    {
+        systemPrintln();
+        systemPrintln("Menu: GNSS Messages");
+
+        systemPrintf("Active messages: %d\r\n", gnss->getActiveMessageCount());
+
+        systemPrintln("1) Set NMEA Messages");
+        systemPrintln("2) Set Rover RTCM Messages");
+        systemPrintln("3) Set Base RTCM Messages");
+        systemPrintln("4) Set PQTM Messages");
+
+        systemPrintln("10) Reset to Defaults");
+        systemPrintln("11) Reset to PPP Logging (NMEAx7 / RTCMx4 - 30 second decimation)");
+        systemPrintln("12) Reset to High-rate PPP Logging (NMEAx7 / RTCMx4 - 1Hz)");
+
+        if (namedSettingAvailableOnPlatform("useMSM7")) // Redundant - but good practice for code reuse
+            systemPrintf("13) MSM Selection: MSM%c\r\n", settings.useMSM7 ? '7' : '4');
+        if (namedSettingAvailableOnPlatform("rtcmMinElev")) // Redundant - but good practice for code reuse
+            systemPrintf("14) Minimum Elevation for RTCM: %d\r\n", settings.rtcmMinElev);
+
+        systemPrintln("x) Exit");
+
+        int incoming = getUserInputNumber(); // Returns EXIT, TIMEOUT, or long
+
+        if (incoming == 1)
+            menuMessagesSubtype(settings.lg290pMessageRatesNMEA, "NMEA");
+        else if (incoming == 2)
+            menuMessagesSubtype(settings.lg290pMessageRatesRTCMRover, "RTCMRover");
+        else if (incoming == 3)
+            menuMessagesSubtype(settings.lg290pMessageRatesRTCMBase, "RTCMBase");
+        else if (incoming == 4)
+            menuMessagesSubtype(settings.lg290pMessageRatesPQTM, "PQTM");
+        else if (incoming == 10)
+        {
+            // Reset rates to defaults
+            for (int x = 0; x < MAX_LG290P_NMEA_MSG; x++)
+                settings.lg290pMessageRatesNMEA[x] = lgMessagesNMEA[x].msgDefaultRate;
+
+            // For rovers, RTCM should be zero by default.
+            for (int x = 0; x < MAX_LG290P_RTCM_MSG; x++)
+                settings.lg290pMessageRatesRTCMRover[x] = 0;
+
+            // Reset RTCM rates to defaults
+            for (int x = 0; x < MAX_LG290P_RTCM_MSG; x++)
+                settings.lg290pMessageRatesRTCMBase[x] = lgMessagesRTCM[x].msgDefaultRate;
+
+            // Reset PQTM rates to defaults
+            for (int x = 0; x < MAX_LG290P_PQTM_MSG; x++)
+                settings.lg290pMessageRatesPQTM[x] = lgMessagesPQTM[x].msgDefaultRate;
+
+            gnssConfigure(GNSS_CONFIG_MESSAGE_RATE_NMEA);
+            if (inBaseMode()) // If the system is in Base mode
+                gnssConfigure(GNSS_CONFIG_MESSAGE_RATE_RTCM_BASE);
+            else
+                gnssConfigure(GNSS_CONFIG_MESSAGE_RATE_RTCM_ROVER);
+
+            systemPrintln("Reset to Defaults");
+        }
+        else if (incoming == 11 || incoming == 12)
+        {
+            // setMessageRate() on the LG290P sets the output of a message
+            // 'Output once every N position fixes'
+            // Slowest update rate of LG290P is an update per second, (0.5Hz not allowed)
+
+            int rtcmReportRate = 1;
+            if (incoming == 11)
+                rtcmReportRate = 30;
+
+            // Reset NMEA rates to defaults
+            for (int x = 0; x < MAX_LG290P_NMEA_MSG; x++)
+                settings.lg290pMessageRatesNMEA[x] = lgMessagesNMEA[x].msgDefaultRate;
+
+            setRtcmRoverMessageRates(0); // Turn off all RTCM messages
+            setRtcmRoverMessageRateByName("RTCM3-1019", rtcmReportRate);
+            // setRtcmRoverMessageRateByName("RTCM3-1020", rtcmReportRate); //Not needed when MSM7 is used
+            // setRtcmRoverMessageRateByName("RTCM3-1042", rtcmReportRate); //BeiDou not used by CSRS-PPP
+            // setRtcmRoverMessageRateByName("RTCM3-1046", rtcmReportRate); //Not needed when MSM7 is used
+            setRtcmRoverMessageRateByName("RTCM3-107X", rtcmReportRate);
+            setRtcmRoverMessageRateByName("RTCM3-108X", rtcmReportRate);
+            setRtcmRoverMessageRateByName("RTCM3-109X", rtcmReportRate);
+            // setRtcmRoverMessageRateByName("RTCM3-112X", rtcmReportRate); //BeiDou not used by CSRS-PPP
+
+            // MSM7 is set during setMessagesRTCMRover()
+
+            // Override settings for PPP logging
+            settings.minElev = 15; // Degrees
+            gnssConfigure(GNSS_CONFIG_ELEVATION);
+            settings.minCN0 = 30; // dBHz
+            gnssConfigure(GNSS_CONFIG_CN0);
+            settings.measurementRateMs = 1000; // Go to 1 Hz
+            gnssConfigure(GNSS_CONFIG_FIX_RATE);
+
+            gnssConfigure(GNSS_CONFIG_MESSAGE_RATE_NMEA);       // Request receiver to use new settings
+            gnssConfigure(GNSS_CONFIG_MESSAGE_RATE_RTCM_ROVER); // Request receiver to use new settings
+
+            if (incoming == 12)
+                systemPrintln("Reset to High-rate PPP Logging Defaults (NMEAx7 / RTCMx4 - 1Hz)");
+            else
+                systemPrintln("Reset to PPP Logging Defaults (NMEAx7 / RTCMx4 - 30 second decimation)");
+        }
+        else if ((incoming == 13) &&
+                 (namedSettingAvailableOnPlatform("useMSM7"))) // Redundant - but good practice for code reuse)
+        {
+            settings.useMSM7 ^= 1;
+            gnssConfigure(GNSS_CONFIG_MESSAGE_RATE_RTCM_ROVER); // Request receiver to use new settings
+        }
+        else if ((incoming == 14) && (namedSettingAvailableOnPlatform("rtcmMinElev")))
+        {
+            systemPrintf("Enter minimum elevation for RTCM: ");
+
+            int elevation = getUserInputNumber(); // Returns EXIT, TIMEOUT, or long
+
+            if (elevation >= -90 && elevation <= 90)
+            {
+                settings.rtcmMinElev = elevation;
+                gnssConfigure(GNSS_CONFIG_MESSAGE_RATE_RTCM_ROVER); // Request receiver to use new settings
+            }
+        }
+
+        else if (incoming == INPUT_RESPONSE_GETNUMBER_EXIT)
+            break;
+        else if (incoming == INPUT_RESPONSE_GETNUMBER_TIMEOUT)
+            break;
+        else
+            printUnknown(incoming);
+    }
+
+    clearBuffer(); // Empty buffer of any newline chars
+}
+
+//----------------------------------------
+// Given a sub type (ie "RTCM", "NMEA") present menu showing messages with this subtype
+// Controls the messages that get broadcast over Bluetooth and logged (if enabled)
+//----------------------------------------
+void GNSS_LG290P::menuMessagesSubtype(int *localMessageRate, const char *messageType)
+{
+    while (1)
+    {
+        systemPrintln();
+        systemPrintf("Menu: Message %s\r\n", messageType);
+
+        int endOfBlock = 0;
+
+        if (strcmp(messageType, "NMEA") == 0)
+        {
+            endOfBlock = MAX_LG290P_NMEA_MSG;
+
+            for (int x = 0; x < endOfBlock; x++)
+            {
+                if (lg290pFirmwareVersion <= lgMessagesNMEA[x].firmwareVersionSupported)
+                    systemPrintf("%d) Message %s: %d - Requires firmware update\r\n", x + 1,
+                                 lgMessagesNMEA[x].msgTextName, settings.lg290pMessageRatesNMEA[x]);
+                else
+                    systemPrintf("%d) Message %s: %d\r\n", x + 1, lgMessagesNMEA[x].msgTextName,
+                                 settings.lg290pMessageRatesNMEA[x]);
+            }
+        }
+        else if (strcmp(messageType, "RTCMRover") == 0)
+        {
+            endOfBlock = MAX_LG290P_RTCM_MSG;
+
+            for (int x = 0; x < endOfBlock; x++)
+            {
+                if (lg290pFirmwareVersion <= lgMessagesRTCM[x].firmwareVersionSupported)
+                    systemPrintf("%d) Message %s: %d - Requires firmware update\r\n", x + 1,
+                                 lgMessagesRTCM[x].msgTextName, settings.lg290pMessageRatesRTCMRover[x]);
+                else
+                    systemPrintf("%d) Message %s: %d\r\n", x + 1, lgMessagesRTCM[x].msgTextName,
+                                 settings.lg290pMessageRatesRTCMRover[x]);
+            }
+        }
+        else if (strcmp(messageType, "RTCMBase") == 0)
+        {
+            endOfBlock = MAX_LG290P_RTCM_MSG;
+
+            for (int x = 0; x < endOfBlock; x++)
+            {
+                if (lg290pFirmwareVersion <= lgMessagesRTCM[x].firmwareVersionSupported)
+                    systemPrintf("%d) Message %s: %d - Requires firmware update\r\n", x + 1,
+                                 lgMessagesRTCM[x].msgTextName, settings.lg290pMessageRatesRTCMBase[x]);
+                else
+                    systemPrintf("%d) Message %s: %d\r\n", x + 1, lgMessagesRTCM[x].msgTextName,
+                                 settings.lg290pMessageRatesRTCMBase[x]);
+            }
+        }
+        else if (strcmp(messageType, "PQTM") == 0)
+        {
+            endOfBlock = MAX_LG290P_PQTM_MSG;
+
+            for (int x = 0; x < endOfBlock; x++)
+            {
+                if (lg290pFirmwareVersion <= lgMessagesPQTM[x].firmwareVersionSupported)
+                    systemPrintf("%d) Message %s: %d - Requires firmware update\r\n", x + 1,
+                                 lgMessagesPQTM[x].msgTextName, settings.lg290pMessageRatesPQTM[x]);
+                else
+                    systemPrintf("%d) Message %s: %d\r\n", x + 1, lgMessagesPQTM[x].msgTextName,
+                                 settings.lg290pMessageRatesPQTM[x]);
+            }
+        }
+
+        systemPrintln("x) Exit");
+
+        int incoming = getUserInputNumber(); // Returns EXIT, TIMEOUT, or long
+
+        if (incoming >= 1 && incoming <= endOfBlock)
+        {
+            // Adjust incoming to match array start of 0
+            incoming--;
+
+            // Create user prompt
+            char messageString[100] = "";
+            if (strcmp(messageType, "NMEA") == 0)
+            {
+                sprintf(messageString, "Enter number of fixes required before %s is reported (0 to disable)",
+                        lgMessagesNMEA[incoming].msgTextName);
+            }
+            else if ((strcmp(messageType, "RTCMRover") == 0) || (strcmp(messageType, "RTCMBase") == 0))
+            {
+                sprintf(messageString, "Enter number of fixes required before %s is reported (0 to disable)",
+                        lgMessagesRTCM[incoming].msgTextName);
+            }
+            else if (strcmp(messageType, "PQTM") == 0)
+            {
+                sprintf(messageString, "Enter number of fixes required before %s is reported (0 to disable)",
+                        lgMessagesPQTM[incoming].msgTextName);
+            }
+
+            int newSetting = 0;
+
+            // Message rates are 1 for NMEA, and 1-1200 for most RTCM messages
+            // TODO Limit input range on RTCM 1019, 1020, 1041-1046
+            if (strcmp(messageType, "NMEA") == 0)
+            {
+                if (getNewSetting(messageString, 0, 1, &newSetting) == INPUT_RESPONSE_VALID)
+                {
+                    settings.lg290pMessageRatesNMEA[incoming] = newSetting;
+                    gnssConfigure(GNSS_CONFIG_MESSAGE_RATE_NMEA); // Configure receiver to use new setting
+                }
+            }
+            if (strcmp(messageType, "RTCMRover") == 0)
+            {
+                if (getNewSetting(messageString, 0, 1200, &newSetting) == INPUT_RESPONSE_VALID)
+                {
+                    settings.lg290pMessageRatesRTCMRover[incoming] = newSetting;
+                    gnssConfigure(GNSS_CONFIG_MESSAGE_RATE_RTCM_ROVER); // Configure receiver to use new setting
+                }
+            }
+            if (strcmp(messageType, "RTCMBase") == 0)
+            {
+                if (getNewSetting(messageString, 0, 1200, &newSetting) == INPUT_RESPONSE_VALID)
+                {
+                    settings.lg290pMessageRatesRTCMBase[incoming] = newSetting;
+                    gnssConfigure(GNSS_CONFIG_MESSAGE_RATE_RTCM_BASE); // Configure receiver to use new setting
+                }
+            }
+            if (strcmp(messageType, "PQTM") == 0)
+            {
+                if (getNewSetting(messageString, 0, 1, &newSetting) == INPUT_RESPONSE_VALID)
+                {
+                    settings.lg290pMessageRatesPQTM[incoming] = newSetting;
+                    gnssConfigure(GNSS_CONFIG_MESSAGE_RATE_OTHER); // Configure receiver to use new setting
+                }
+            }
+        }
+        else if (incoming == INPUT_RESPONSE_GETNUMBER_EXIT)
+            break;
+        else if (incoming == INPUT_RESPONSE_GETNUMBER_TIMEOUT)
+            break;
+        else
+            printUnknown(incoming);
+    }
+
+    clearBuffer(); // Empty buffer of any newline chars
+}
+
+//----------------------------------------
+// Print the module type and firmware version
+//----------------------------------------
+void GNSS_LG290P::printModuleInfo()
+{
+    if (online.gnss)
+    {
+        std::string version, buildDate, buildTime;
+        if (_lg290p->getVersionInfo(version, buildDate, buildTime))
+        {
+            systemPrintf("LG290P version: v%02d - %s %s %s - v%d\r\n", lg290pFirmwareVersion, version.c_str(),
+                         buildDate.c_str(), buildTime.c_str());
+        }
+        else
+        {
+            systemPrintln("Version info unavailable");
+        }
+    }
+    else
+    {
+        systemPrintln("Version info unavailable");
+    }
+}
+
+//----------------------------------------
+// Send data directly from ESP GNSS UART1 to LG290P UART2
+// Returns the number of correction data bytes written
+//----------------------------------------
+int GNSS_LG290P::pushRawData(uint8_t *dataToSend, int dataLength)
+{
+    if (online.gnss)
+        return (serialGNSS->write(dataToSend, dataLength));
+    return (0);
+}
+
+//----------------------------------------
+// Hardware or software reset the GNSS receiver
+// Reset GNSS via software command
+// Poll for isConnected()
+//----------------------------------------
+bool GNSS_LG290P::reset()
+{
+    if (online.gnss)
+    {
+        if (settings.debugGnss || settings.debugGnssConfig)
+            systemPrintln("Rebooting LG290P");
+
+        _lg290p->reset();
+
+        // Poll for a limited amount of time before unit comes back
+        int x = 0;
+        while (x++ < 50)
+        {
+            delay(100); // Wait for device to reboot
+            if (_lg290p->isConnected() == true)
+                break;
+            else
+                systemPrintln("GNSS still rebooting");
+        }
+        if (x < 50)
+            return (true);
+
+        systemPrintln("GNSS failed to connect after reboot");
+    }
+    return (false);
+}
+
+//----------------------------------------
+uint16_t GNSS_LG290P::rtcmBufferAvailable()
+{
+    // TODO return(lg290pRtcmBufferAvailable());
+    return (0);
+}
+
+//----------------------------------------
+// If LBand is being used, ignore any RTCM that may come in from the GNSS
+//----------------------------------------
+void GNSS_LG290P::rtcmOnGnssDisable()
+{
+    // LG290P does not have a separate interface for RTCM
+}
+
+//----------------------------------------
+// If L-Band is available, but encrypted, allow RTCM through other sources (radio, ESP-NOW) to GNSS receiver
+//----------------------------------------
+void GNSS_LG290P::rtcmOnGnssEnable()
+{
+    // LG290P does not have a separate interface for RTCM
+}
+
+//----------------------------------------
+uint16_t GNSS_LG290P::rtcmRead(uint8_t *rtcmBuffer, int rtcmBytesToRead)
+{
+    // TODO return(lg290pRtcmRead(rtcmBuffer, rtcmBytesToRead));
+    return (0);
+}
+
+//----------------------------------------
+// Save the current configuration
+// Returns true when the configuration was saved and false upon failure
+//----------------------------------------
+bool GNSS_LG290P::saveConfiguration()
+{
+    if (online.gnss)
+        return (_lg290p->save());
+
+    return false;
+}
+
+//----------------------------------------
+// Set the baud rate on the GNSS port that interfaces between the ESP32 and the GNSS
+// This just sets the GNSS side
+//----------------------------------------
+bool GNSS_LG290P::setBaudRateComm(uint32_t baud)
+{
+    if (online.gnss)
+    {
+        if (getCommBaudRate() == baud)
+        {
+            return (true); // Baud is set!
+        }
+        else
+        {
+            uint8_t commUart = 0;
+            if (productVariant == RTK_POSTCARD)
+            {
+                // UART2 of the LG290P is connected to the ESP32 for the main config/comm
+                commUart = 2;
+            }
+            else if (productVariant == RTK_FLEX)
+            {
+                // UART1 of the LG290P is connected to the ESP32 for the main config/comm
+                commUart = 1;
+            }
+            return (setBaudRate(commUart, baud));
+        }
+    }
+    return (false);
+}
+
+//----------------------------------------
+// Return the baud rate of the UART connected to the ESP32 UART1
+//----------------------------------------
+uint32_t GNSS_LG290P::getCommBaudRate()
+{
+    uint8_t commUart = 0;
+    if (productVariant == RTK_POSTCARD)
+    {
+        // On the Postcard, the ESP32 UART1 is connected to LG290P UART2
+        commUart = 2;
+    }
+    else if (productVariant == RTK_FLEX)
+    {
+        // On the Flex, the ESP32 UART1 is connected to LG290P UART1
+        commUart = 1;
+    }
+    return (getBaudRate(commUart));
+}
+
+//----------------------------------------
+// Enable all the valid constellations and bands for this platform
+// Band support varies between platforms and firmware versions
+//----------------------------------------
+bool GNSS_LG290P::setConstellations()
+{
+    bool response = true;
+
+    if (online.gnss)
+    {
+        response = _lg290p->setConstellations(settings.lg290pConstellations[0],  // GPS
+                                              settings.lg290pConstellations[1],  // GLONASS
+                                              settings.lg290pConstellations[2],  // Galileo
+                                              settings.lg290pConstellations[3],  // BDS
+                                              settings.lg290pConstellations[4],  // QZSS
+                                              settings.lg290pConstellations[5]); // NavIC
+    }
+
+    gnssConfigure(GNSS_CONFIG_RESET); // Constellation changes require device save/restart
+
+    return (response);
+}
+
+// Enable / disable corrections protocol(s) on the Radio External port
+// Always update if force is true. Otherwise, only update if enable has changed state
+bool GNSS_LG290P::setCorrRadioExtPort(bool enable, bool force)
+{
+    if (online.gnss)
+    {
+        // Someday, read/modify/write setPortInputProtocols
+
+        if (force || (enable != _corrRadioExtPortEnabled))
+        {
+            // Set UART3 InputProt: RTCM3 (4) vs NMEA (1)
+            if (_lg290p->setPortInputProtocols(3, enable ? 4 : 1))
+            {
+                if ((settings.debugCorrections == true) && !inMainMenu)
+                {
+                    systemPrintf("Radio Ext corrections: %s -> %s%s\r\n",
+                                 _corrRadioExtPortEnabled ? "enabled" : "disabled", enable ? "enabled" : "disabled",
+                                 force ? " (Forced)" : "");
+                }
+
+                _corrRadioExtPortEnabled = enable;
+                return true;
+            }
+            else
+            {
+                systemPrintf("Radio Ext corrections FAILED: %s -> %s%s\r\n",
+                             _corrRadioExtPortEnabled ? "enabled" : "disabled", enable ? "enabled" : "disabled",
+                             force ? " (Forced)" : "");
+            }
+        }
+    }
+
+    return false;
+}
+
+//----------------------------------------
+// Set the elevation in degrees
+//----------------------------------------
+bool GNSS_LG290P::setElevation(uint8_t elevationDegrees)
+{
+    // Present on >= v05
+    if (lg290pFirmwareVersion >= 5)
+        return (_lg290p->setElevationAngle(elevationDegrees));
+
+    // Because we call this during module setup we rely on a positive result
+    return true;
+}
+
+//----------------------------------------
+// Control whether HAS E6 is used in location fixes or not
+//----------------------------------------
+bool GNSS_LG290P::setHighAccuracyService(bool enableGalileoHas)
+{
+    // E6 reception requires version v03/v06 with 'PPP_TEMP' in firmware title
+    // Present is set during LG290P begin()
+    if (present.galileoHasCapable == false)
+        return (true); // Return true to clear gnssConfigure test
+
+    // TODO - We should read/modify/write on PQTMCFGPPP
+
+    // Enable E6 and PPP if enabled
+    if (enableGalileoHas)
+    {
+        // $PQTMCFGPPP,R*68
+        // $PQTMCFGPPP,OK,00,2,120,0.10,0.15*0A
+
+        // $PQTMCFGPPP,W,2,1,120,0.10,0.15*68
+        // Enable E6 HAS, WGS84, 120 timeout, 0.10m Horizontal convergence accuracy threshold, 0.15m Vertical
+        // threshold
+        char paramConfigurePPP[sizeof(settings.configurePPP) + 4];
+        snprintf(paramConfigurePPP, sizeof(paramConfigurePPP), ",W,%s", configPppSpacesToCommas(configurePPP));
+        if (_lg290p->sendOkCommand("$PQTMCFGPPP", paramConfigurePPP) == true)
+        {
+            systemPrintln("Galileo E6 HAS service enabled");
+        }
+        else
+        {
+            systemPrintln("Galileo E6 HAS service failed to enable");
+            result = false;
+        }
+    }
+    else
+    {
+        // Turn off HAS/E6
+        // $PQTMCFGPPP,W,0*
+        if (_lg290p->sendOkCommand("$PQTMCFGPPP", ",W,0") == true)
+        {
+            systemPrintln("Galileo E6 HAS service disabled");
+        }
+        else
+        {
+            systemPrintln("Galileo E6 HAS service failed to disable");
+            result = false;
+        }
+    }
+
+    return (result);
+}
+
+//----------------------------------------
+// Configure device-direct logging. Currently mosaic-X5 specific.
+//----------------------------------------
+bool GNSS_LG290P::setLogging()
+{
+    // Not supported on this platform
+    return (true); // Return true to clear gnssConfigure test
+}
+
+//----------------------------------------
+// Set the minimum satellite signal level for navigation.
+//----------------------------------------
+bool GNSS_LG290P::setMinCN0(uint8_t cnoValue)
+{
+    // Present on >= v05
+    if (lg290pFirmwareVersion >= 5)
+        return (_lg290p->setCNR((float)cnoValue)); // 0.0 to 99.0
+
+    // Because we call this during module setup we rely on a positive result
+    return true;
+}
+
+//----------------------------------------
+// Enable/disable NMEA messages according to the NMEA array
+//----------------------------------------
+bool GNSS_LG290P::setMessagesNMEA()
+{
+    bool response = true;
+    bool gpggaEnabled = false;
+
+    int portNumber = 1;
+
     while (portNumber < 4)
     {
         for (int messageNumber = 0; messageNumber < MAX_LG290P_NMEA_MSG; messageNumber++)
@@ -643,16 +1984,11 @@
                     systemPrintf("Enable NMEA failed at messageNumber %d %s.\r\n", messageNumber,
                                  lgMessagesNMEA[messageNumber].msgTextName);
 
-                // If we are using IP based corrections, we need to send local data to the PPL
-                // The PPL requires being fed GPGGA/ZDA, and RTCM1019/1020/1042/1046
-                if (pointPerfectServiceUsesKeys())
+                // Mark messages needed for other services (NTRIP Client, PointPerfect, etc) as enabled if rate > 0
+                if (settings.lg290pMessageRatesNMEA[messageNumber] > 0)
                 {
-                    // Mark PPL required messages as enabled if rate > 0
-                    if (settings.lg290pMessageRatesNMEA[messageNumber] > 0)
-                    {
-                        if (strcmp(lgMessagesNMEA[messageNumber].msgTextName, "GGA") == 0)
-                            gpggaEnabled = true;
-                    }
+                    if (strcmp(lgMessagesNMEA[messageNumber].msgTextName, "GGA") == 0)
+                        gpggaEnabled = true;
                 }
             }
         }
@@ -664,20 +2000,26 @@
             break; // Don't step through portNumbers
     }
 
-    if (pointPerfectServiceUsesKeys())
+    // Enable GGA if needed for other services
+    if (gpggaEnabled == false)
     {
         // Force on any messages that are needed for PPL
-        // If firmware is 4 or higher, use setMessageRateOnPort, otherwise setMessageRate
-        if (lg290pFirmwareVersion >= 4)
-        {
-            // Enable GGA on UART 2 (connected to ESP32) only
-            if (gpggaEnabled == false)
+        // Enable GGA for NTRIP
+        if (pointPerfectServiceUsesKeys() ||
+            (settings.enableNtripClient == true && settings.ntripClient_TransmitGGA == true))
+        {
+            if (settings.debugGnssConfig)
+                systemPrintln("Enabling GGA for NTRIP and PointPerfect");
+
+            // If firmware is 4 or higher, use setMessageRateOnPort, otherwise setMessageRate
+            if (lg290pFirmwareVersion >= 4)
+            {
+                // Enable GGA on a specific port
+                // On Torch X2 and Postcard, the LG290P UART 2 is connected to ESP32.
                 response &= _lg290p->setMessageRateOnPort("GGA", 1, 2);
-        }
-        else
-        {
-            // Enable GGA on all UARTs. It's the best we can do.
-            if (gpggaEnabled == false)
+            }
+            else
+                // Enable GGA on all UARTs. It's the best we can do.
                 response &= _lg290p->setMessageRate("GGA", 1);
         }
     }
@@ -711,20 +2053,21 @@
             }
         }
     }
+
+    // Messages take effect immediately. Save/Reset is not needed.
+
     return (response);
 }
 
 //----------------------------------------
 // Turn on all the enabled RTCM Base messages
 //----------------------------------------
-bool GNSS_LG290P::enableRTCMBase()
+bool GNSS_LG290P::setMessagesRTCMBase()
 {
     bool response = true;
     bool enableRTCM = false; // Goes true if we need to enable RTCM output reporting
 
     int portNumber = 1;
-
-    int minimumRtcmRate = 1000;
 
     while (portNumber < 4)
     {
@@ -776,12 +2119,7 @@
 
                 // If any message is enabled, enable RTCM output
                 if (settings.lg290pMessageRatesRTCMBase[messageNumber] > 0)
-                {
                     enableRTCM = true;
-                    // Capture the message with the lowest rate
-                    if (settings.lg290pMessageRatesRTCMBase[messageNumber] < minimumRtcmRate)
-                        minimumRtcmRate = settings.lg290pMessageRatesRTCMBase[messageNumber];
-                }
             }
         }
 
@@ -795,23 +2133,23 @@
     if (enableRTCM == true)
     {
         if (settings.debugGnss)
-            systemPrintf("Enabling Base RTCM MSM%c output with rate of %d\r\n", settings.useMSM7 ? '7' : '4',
-                         minimumRtcmRate);
+            systemPrintln("Enabling Base RTCM output");
 
         // PQTMCFGRTCM fails to respond with OK over UART2 of LG290P, so don't look for it
         char cfgRtcm[40];
-        snprintf(cfgRtcm, sizeof(cfgRtcm), "PQTMCFGRTCM,W,%c,0,%d,07,06,2,%d", settings.useMSM7 ? '7' : '4',
-                 settings.rtcmMinElev, minimumRtcmRate);
+        snprintf(cfgRtcm, sizeof(cfgRtcm), "PQTMCFGRTCM,W,%c,0,-90,07,06,2,1", settings.useMSM7 ? '7' : '4');
         _lg290p->sendOkCommand(cfgRtcm); // Enable MSM4/7, output regular intervals, interval (seconds)
     }
 
+    // Messages take effect immediately. Save/Reset is not needed.
+
     return (response);
 }
 
 //----------------------------------------
 // Turn on all the enabled RTCM Rover messages
 //----------------------------------------
-bool GNSS_LG290P::enableRTCMRover()
+bool GNSS_LG290P::setMessagesRTCMRover()
 {
     bool response = true;
     bool rtcm1019Enabled = false;
@@ -955,1928 +2293,11 @@
     if (enableRTCM == true)
     {
         if (settings.debugCorrections)
-            systemPrintf("Enabling Rover RTCM MSM%c output with rate of %d\r\n", settings.useMSM7 ? '7' : '4',
-                         minimumRtcmRate);
-
-        // Enable MSM4/7 (for faster PPP CSRS results), output at a rate equal to the minimum RTCM rate (EPH Mode = 2)
-        // PQTMCFGRTCM, W, <MSM_Type>, <MSM_Mode>, <MSM_ElevThd>, <Reserved>, <Reserved>, <EPH_Mode>, <EPH_Interval>
-        // Set MSM_ElevThd to 15 degrees from rftop suggestion
-
-        char msmCommand[40] = {0};
-        snprintf(msmCommand, sizeof(msmCommand), "PQTMCFGRTCM,W,%c,0,%d,07,06,2,%d", settings.useMSM7 ? '7' : '4',
-                 settings.rtcmMinElev, minimumRtcmRate);
-
-        // PQTMCFGRTCM fails to respond with OK over UART2 of LG290P, so don't look for it
-        _lg290p->sendOkCommand(msmCommand);
-    }
-
-    return (response);
-}
-
-//----------------------------------------
-// Enable RTCM 1230. This is the GLONASS bias sentence and is transmitted
-// even if there is no GPS fix. We use it to test serial output.
-// Returns true if successfully started and false upon failure
-//----------------------------------------
-bool GNSS_LG290P::enableRTCMTest()
-{
-    // RTCM-1230 not supported on the LG290P
-    return false;
-}
-
-//----------------------------------------
-// Restore the GNSS to the factory settings
-//----------------------------------------
-void GNSS_LG290P::factoryReset()
-{
-    if (online.gnss)
-    {
-        _lg290p->factoryRestore(); // Restores the parameters configured by all commands to their default values.
-                                   // This command takes effect after restarting.
-
-        softwareReset(); // Reboot the receiver.
-
-        systemPrintln("Waiting for LG290P to reboot");
-        while (1)
-        {
-            delay(1000); // Wait for device to reboot
-            if (_lg290p->isConnected())
-                break;
-            else
-                systemPrintln("Device still rebooting");
-        }
-        systemPrintln("LG290P has been factory reset");
-    }
-}
-
-//----------------------------------------
-uint16_t GNSS_LG290P::fileBufferAvailable()
-{
-    // TODO return(lg290pFileBufferAvailable());
-    return (0);
-}
-
-//----------------------------------------
-uint16_t GNSS_LG290P::fileBufferExtractData(uint8_t *fileBuffer, int fileBytesToRead)
-{
-    // TODO return(lg290pFileBufferAvailable());
-    return (0);
-}
-
-//----------------------------------------
-// Start the base using fixed coordinates
-//----------------------------------------
-bool GNSS_LG290P::fixedBaseStart()
-{
-    bool response = true;
-
-    if (online.gnss == false)
-        return (false);
->>>>>>> 2f35ac15
-
-    if (settings.fixedBaseCoordinateType == COORD_TYPE_ECEF)
-    {
-        // Waits for save and reset
-        response &= _lg290p->setSurveyFixedMode(settings.fixedEcefX, settings.fixedEcefY, settings.fixedEcefZ);
-    }
-    else if (settings.fixedBaseCoordinateType == COORD_TYPE_GEODETIC)
-    {
-        // LG290P doesn't currently have a start base in LLA mode, so we convert to ECEF and start
-
-        // Add height of instrument (HI) to fixed altitude
-        // https://www.e-education.psu.edu/geog862/node/1853
-        // For example, if HAE is at 100.0m, + 2m stick + 73mm APC = 102.073
-        float totalFixedAltitude =
-            settings.fixedAltitude + ((settings.antennaHeight_mm + settings.antennaPhaseCenter_mm) / 1000.0);
-
-        double ecefX, ecefY, ecefZ;
-
-        // Convert LLA to ECEF
-        geodeticToEcef(settings.fixedLat, settings.fixedLong, totalFixedAltitude, &ecefX, &ecefY, &ecefZ);
-
-        // Waits for save and reset
-        response &= _lg290p->setSurveyFixedMode(ecefX, ecefY, ecefZ);
-    }
-
-    return (response);
-}
-
-//----------------------------------------
-// Check if given GNSS fix rate is allowed
-// Rates are expressed in ms between fixes.
-//----------------------------------------
-const uint32_t lgAllowedFixRatesHz[] = {1, 2, 5, 10, 20}; // The LG290P doesn't support slower speeds than 1Hz
-const int lgAllowedFixRatesCount = sizeof(lgAllowedFixRatesHz) / sizeof(lgAllowedFixRatesHz[0]);
-
-bool GNSS_LG290P::fixRateIsAllowed(uint32_t fixRateMs)
-{
-    for (int x = 0; x < lgAllowedFixRatesCount; x++)
-        if (fixRateMs == (1000.0 / lgAllowedFixRatesHz[x]))
-            return (true);
-    return (false);
-}
-
-// Return minimum in milliseconds
-uint32_t GNSS_LG290P::fixRateGetMinimumMs()
-{
-    return (1000.0 / lgAllowedFixRatesHz[lgAllowedFixRatesCount - 1]); // The max Hz value is the min ms value
-}
-
-// Return maximum in milliseconds
-uint32_t GNSS_LG290P::fixRateGetMaximumMs()
-{
-    return (1000.0 / lgAllowedFixRatesHz[0]);
-}
-
-//----------------------------------------
-// Return the number of active/enabled messages
-//----------------------------------------
-uint8_t GNSS_LG290P::getActiveMessageCount()
-{
-    uint8_t count = 0;
-
-    count += getActiveNmeaMessageCount();
-    count += getActiveRtcmMessageCount();
-    return (count);
-}
-
-//----------------------------------------
-uint8_t GNSS_LG290P::getActiveNmeaMessageCount()
-{
-    uint8_t count = 0;
-
-    for (int x = 0; x < MAX_LG290P_NMEA_MSG; x++)
-        if (settings.lg290pMessageRatesNMEA[x] > 0)
-            count++;
-
-    return (count);
-}
-
-//----------------------------------------
-uint8_t GNSS_LG290P::getActiveRtcmMessageCount()
-{
-    uint8_t count = 0;
-
-    // Determine which state we are in
-    if (inRoverMode())
-    {
-        for (int x = 0; x < MAX_LG290P_RTCM_MSG; x++)
-            if (settings.lg290pMessageRatesRTCMRover[x] > 0)
-                count++;
-    }
-    else
-    {
-        for (int x = 0; x < MAX_LG290P_RTCM_MSG; x++)
-            if (settings.lg290pMessageRatesRTCMBase[x] > 0)
-                count++;
-    }
-
-    return (count);
-}
-
-//----------------------------------------
-// Returns the altitude in meters or zero if the GNSS is offline
-//----------------------------------------
-double GNSS_LG290P::getAltitude()
-{
-    if (online.gnss)
-        return (_lg290p->getAltitude());
-    return (0);
-}
-
-//----------------------------------------
-// Returns the carrier solution or zero if not online
-// 0 = No RTK, 1 = RTK Float, 2 = RTK Fix
-//----------------------------------------
-uint8_t GNSS_LG290P::getCarrierSolution()
-{
-    if (online.gnss)
-    {
-        // 0 = Fix not available or invalid.
-        // 1 = GPS SPS Mode, fix valid.
-        // 2 = Differential GPS, SPS Mode, or Satellite Based Augmentation. System (SBAS), fix valid.
-        // 3 = GPS PPS Mode, fix valid.
-        // 4 = Real Time Kinematic (RTK) System used in RTK mode with fixed integers.
-        // 5 = Float RTK. Satellite system used in RTK mode, floating integers.
-
-        uint8_t fixType = _lg290p->getFixQuality();
-
-        if (fixType == 4)
-            return 2; // RTK Fix
-        if (fixType == 5)
-            return 1; // RTK Float
-        return 0;
-    }
-    return 0;
-}
-
-//----------------------------------------
-// Return the baud rate of a given UART
-//----------------------------------------
-uint32_t GNSS_LG290P::getBaudRate(uint8_t uartNumber)
-{
-    if (uartNumber < 1 || uartNumber > 3)
-    {
-        systemPrintln("getBaudRate error: out of range");
-        return (0);
-    }
-
-    uint32_t baud = 0;
-    if (online.gnss)
-    {
-        uint8_t dataBits, parity, stop, flowControl;
-
-        _lg290p->getPortInfo(uartNumber, baud, dataBits, parity, stop, flowControl, 250);
-    }
-    return (baud);
-}
-
-//----------------------------------------
-// Set the baud rate of a given UART
-//----------------------------------------
-bool GNSS_LG290P::setBaudRate(uint8_t uartNumber, uint32_t baudRate)
-{
-    if (uartNumber < 1 || uartNumber > 3)
-    {
-        systemPrintln("setBaudRate error: out of range");
-        return (false);
-    }
-
-    return (_lg290p->setPortBaudrate(uartNumber, baudRate, 250));
-}
-
-//----------------------------------------
-// Return the baud rate of port nicknamed DATA
-//----------------------------------------
-uint32_t GNSS_LG290P::getDataBaudRate()
-{
-    uint8_t dataUart = 0;
-    if (productVariant == RTK_POSTCARD)
-    {
-        // UART1 of the LG290P is connected to USB CH342 (Port B)
-        // This is nicknamed the DATA port
-        dataUart = 1;
-    }
-    else if (productVariant == RTK_TORCH_X2)
-    {
-        // UART3 of the LG290P is connected to USB CH342 (Port A)
-        // This is nicknamed the DATA port
-        dataUart = 3;
-    }
-    else
-    {
-        systemPrintln("getDataBaudRate: Uncaught platform");
-    }
-    return (getBaudRate(dataUart));
-}
-
-//----------------------------------------
-// Set the baud rate of port nicknamed DATA
-//----------------------------------------
-bool GNSS_LG290P::setBaudRateData(uint32_t baud)
-{
-    if (online.gnss)
-    {
-        if (getDataBaudRate() == baud)
-        {
-            return (true); // Baud is set!
-        }
-        else
-        {
-            if (productVariant == RTK_POSTCARD)
-            {
-                // UART1 of the LG290P is connected to USB CH342 (Port B)
-                // This is nicknamed the DATA port
-                return (setBaudRate(1, baud));
-            }
-            else if (productVariant == RTK_TORCH_X2)
-            {
-                if (getDataBaudRate() != baud)
-                {
-                    // UART3 of the LG290P is connected to USB CH342 (Port A)
-                    // This is nicknamed the DATA port
-                    return (setBaudRate(3, baud));
-                }
-            }
-            else
-            {
-                // On products that don't have a DATA port (Flex), act as if we have set the baud successfully
-                return (true);
-            }
-        }
-    }
-    return (false);
-}
-
-//----------------------------------------
-// Return the baud rate of interface where a radio is connected
-//----------------------------------------
-uint32_t GNSS_LG290P::getRadioBaudRate()
-{
-    uint8_t radioUart = 0;
-    if (productVariant == RTK_POSTCARD)
-    {
-        // UART3 of the LG290P is connected to the locking JST connector labled RADIO
-        radioUart = 3;
-    }
-    else if (productVariant == RTK_FLEX)
-    {
-        // UART2 of the LG290P is connected to SW4, which is connected to LoRa UART0
-        radioUart = 2;
-    }
-    else if (productVariant == RTK_TORCH_X2)
-    {
-        // UART1 of the LG290P is connected to SW, which is connected to ESP32 UART0
-        // Not really used at this time but available for configuration
-        radioUart = 1;
-    }
-    return (getBaudRate(radioUart));
-}
-
-//----------------------------------------
-// Set the baud rate for the Radio connection
-//----------------------------------------
-bool GNSS_LG290P::setBaudRateRadio(uint32_t baud)
-{
-    if (online.gnss)
-    {
-        if (getRadioBaudRate() == baud)
-        {
-            return (true); // Baud is set!
-        }
-        else
-        {
-            uint8_t radioUart = 0;
-            if (productVariant == RTK_POSTCARD)
-            {
-                // UART3 of the LG290P is connected to the locking JST connector labled RADIO
-                radioUart = 3;
-            }
-            else if (productVariant == RTK_FLEX)
-            {
-                // UART2 of the LG290P is connected to SW4, which is connected to LoRa UART0
-                radioUart = 2;
-            }
-            else if (productVariant == RTK_TORCH_X2)
-            {
-                // UART1 of the LG290P is connected to SW, which is connected to ESP32 UART0
-                // Not really used at this time but available for configuration
-                radioUart = 1;
-            }
-            return (setBaudRate(radioUart, baud));
-        }
-    }
-    return (false);
-}
-
-//----------------------------------------
-// Returns the day number or zero if not online
-//----------------------------------------
-uint8_t GNSS_LG290P::getDay()
-{
-    if (online.gnss)
-        return (_lg290p->getDay());
-    return 0;
-}
-
-//----------------------------------------
-// Return the number of milliseconds since GNSS data was last updated
-//----------------------------------------
-uint16_t GNSS_LG290P::getFixAgeMilliseconds()
-{
-    if (online.gnss)
-        return (_lg290p->getPVTDomainAgeMs());
-    return 0;
-}
-
-//----------------------------------------
-// Returns the fix type or zero if not online
-//----------------------------------------
-uint8_t GNSS_LG290P::getFixType()
-{
-    if (online.gnss)
-        // 0 = Fix not available or invalid.
-        // 1 = GPS SPS Mode, fix valid.
-        // 2 = Differential GPS, SPS Mode, or Satellite Based Augmentation. System (SBAS), fix valid.
-        // 3 = GPS PPS Mode, fix valid.
-        // 4 = Real Time Kinematic (RTK) System used in RTK mode with fixed integers.
-        // 5 = Float RTK. Satellite system used in RTK mode, floating integers.
-        return (_lg290p->getFixQuality());
-    return 0;
-}
-
-//----------------------------------------
-// Get the horizontal position accuracy
-// Returns the horizontal position accuracy or zero if offline
-//----------------------------------------
-float GNSS_LG290P::getHorizontalAccuracy()
-{
-    if (online.gnss)
-        return (_lg290p->get2DError());
-    return 0;
-}
-
-//----------------------------------------
-// Returns the hours of 24 hour clock or zero if not online
-//----------------------------------------
-uint8_t GNSS_LG290P::getHour()
-{
-    if (online.gnss)
-        return (_lg290p->getHour());
-    return 0;
-}
-
-//----------------------------------------
-// Return the serial number of the LG290P
-//----------------------------------------
-const char *GNSS_LG290P::getId()
-{
-    if (online.gnss)
-    {
-        std::string serialNumber;
-        if (_lg290p->getSerialNumber(serialNumber))
-            return (serialNumber.c_str());
-    }
-
-    return ((char *)"\0");
-}
-
-//----------------------------------------
-// Get the latitude value
-// Returns the latitude value or zero if not online
-//----------------------------------------
-double GNSS_LG290P::getLatitude()
-{
-    if (online.gnss)
-        return (_lg290p->getLatitude());
-    return 0;
-}
-
-//----------------------------------------
-// Query GNSS for current leap seconds
-//----------------------------------------
-uint8_t GNSS_LG290P::getLeapSeconds()
-{
-    // TODO Waiting for implementation in library
-    return 0;
-}
-
-//----------------------------------------
-// Return the type of logging that matches the enabled messages - drives the logging icon
-//----------------------------------------
-uint8_t GNSS_LG290P::getLoggingType()
-{
-    LoggingType logType = LOGGING_CUSTOM;
-
-    if (lg290pFirmwareVersion <= 3)
-    {
-        // GST is not available/default
-        if (getActiveNmeaMessageCount() == 6 && getActiveRtcmMessageCount() == 0)
-            logType = LOGGING_STANDARD;
-        else if (getActiveNmeaMessageCount() == 6 && getActiveRtcmMessageCount() == 4)
-            logType = LOGGING_PPP;
-    }
-    else
-    {
-        // GST *is* available/default
-        if (getActiveNmeaMessageCount() == 7 && getActiveRtcmMessageCount() == 0)
-            logType = LOGGING_STANDARD;
-        else if (getActiveNmeaMessageCount() == 7 && getActiveRtcmMessageCount() == 4)
-            logType = LOGGING_PPP;
-    }
-
-    return ((uint8_t)logType);
-}
-
-//----------------------------------------
-// Get the longitude value
-// Outputs:
-// Returns the longitude value or zero if not online
-//----------------------------------------
-double GNSS_LG290P::getLongitude()
-{
-    if (online.gnss)
-        return (_lg290p->getLongitude());
-    return 0;
-}
-
-//----------------------------------------
-// Returns two digits of milliseconds or zero if not online
-//----------------------------------------
-uint8_t GNSS_LG290P::getMillisecond()
-{
-    if (online.gnss)
-        return (_lg290p->getMillisecond());
-    return 0;
-}
-
-//----------------------------------------
-// Returns minutes or zero if not online
-//----------------------------------------
-uint8_t GNSS_LG290P::getMinute()
-{
-    if (online.gnss)
-        return (_lg290p->getMinute());
-    return 0;
-}
-
-//----------------------------------------
-// Returns month number or zero if not online
-//----------------------------------------
-uint8_t GNSS_LG290P::getMonth()
-{
-    if (online.gnss)
-        return (_lg290p->getMonth());
-    return 0;
-}
-
-//----------------------------------------
-// Returns nanoseconds or zero if not online
-//----------------------------------------
-uint32_t GNSS_LG290P::getNanosecond()
-{
-    if (online.gnss)
-        // LG290P has nanoseconds but not exposed at this time. Use milliseconds.
-        return (getMillisecond() * 1000L); // Convert to ns
-    return 0;
-}
-
-//----------------------------------------
-// Given the name of an NMEA message, return the array number
-//----------------------------------------
-uint8_t GNSS_LG290P::getNmeaMessageNumberByName(const char *msgName)
-{
-    for (int x = 0; x < MAX_LG290P_NMEA_MSG; x++)
-    {
-        if (strcmp(lgMessagesNMEA[x].msgTextName, msgName) == 0)
-            return (x);
-    }
-
-    systemPrintf("getNmeaMessageNumberByName: %s not found\r\n", msgName);
-    return (0);
-}
-
-//----------------------------------------
-// Returns the seconds between measurements
-//----------------------------------------
-double GNSS_LG290P::getRateS()
-{
-    return (((double)settings.measurementRateMs) / 1000.0);
-}
-
-//----------------------------------------
-// Given the name of an RTCM message, return the array number
-//----------------------------------------
-uint8_t GNSS_LG290P::getRtcmMessageNumberByName(const char *msgName)
-{
-    for (int x = 0; x < MAX_LG290P_RTCM_MSG; x++)
-    {
-        if (strcmp(lgMessagesRTCM[x].msgTextName, msgName) == 0)
-            return (x);
-    }
-
-    systemPrintf("getRtcmMessageNumberByName: %s not found\r\n", msgName);
-    return (0);
-}
-
-//----------------------------------------
-// Returns the number of satellites in view or zero if offline
-//----------------------------------------
-uint8_t GNSS_LG290P::getSatellitesInView()
-{
-    if (online.gnss)
-        return (_lg290p->getSatellitesInViewCount());
-    return 0;
-}
-
-//----------------------------------------
-// Returns seconds or zero if not online
-//----------------------------------------
-uint8_t GNSS_LG290P::getSecond()
-{
-    if (online.gnss)
-        return (_lg290p->getSecond());
-    return 0;
-}
-
-//----------------------------------------
-// Get the survey-in mean accuracy
-//----------------------------------------
-float GNSS_LG290P::getSurveyInMeanAccuracy()
-{
-    if (online.gnss)
-        return (_lg290p->getSurveyInMeanAccuracy());
-    return 0;
-}
-
-//----------------------------------------
-// Return the number of seconds the survey-in process has been running
-//----------------------------------------
-int GNSS_LG290P::getSurveyInObservationTime()
-{
-    int elapsedSeconds = (millis() - _autoBaseStartTimer) / 1000;
-    return (elapsedSeconds);
-}
-
-//----------------------------------------
-// Returns timing accuracy or zero if not online
-//----------------------------------------
-uint32_t GNSS_LG290P::getTimeAccuracy()
-{
-    // TODO on the LG290P - I see a time DOP but not a true queryable value
-    // if (online.gnss)
-    // {
-    //     double timeDeviation_ns = _lg290p->getTimeOffsetDeviation();
-    //     return (timeDeviation_ns);
-    // }
-    return 0;
-}
-
-//----------------------------------------
-// Returns full year, ie 2023, not 23.
-//----------------------------------------
-uint16_t GNSS_LG290P::getYear()
-{
-    if (online.gnss)
-        return (_lg290p->getYear());
-    return 0;
-}
-
-//----------------------------------------
-// Returns true if the device is in Base Fixed mode
-//----------------------------------------
-bool GNSS_LG290P::gnssInBaseFixedMode()
-{
-    // 0 - Unknown, 1 - Rover, 2 - Base
-    if (getMode() == 2)
-    {
-        if (getSurveyInMode() == 2) // 0 - Disabled, 1 - Survey-in mode, 2 - Fixed mode
-            return (true);
-    }
-    return (false);
-}
-
-//----------------------------------------
-// Returns true if the device is in Base Survey In mode
-//----------------------------------------
-bool GNSS_LG290P::gnssInBaseSurveyInMode()
-{
-    // 0 - Unknown, 1 - Rover, 2 - Base
-    if (getMode() == 2)
-    {
-        if (getSurveyInMode() == 1) // 0 - Disabled, 1 - Survey-in mode, 2 - Fixed mode
-            return (true);
-    }
-    return (false);
-}
-
-//----------------------------------------
-// Returns true if the device is in Rover mode
-//----------------------------------------
-bool GNSS_LG290P::gnssInRoverMode()
-{
-    // 0 - Unknown, 1 - Rover, 2 - Base
-    if (getMode() == 1)
-        return (true);
-    return (false);
-}
-
-// If we issue a library command that must wait for a response, we don't want
-// the gnssReadTask() gobbling up the data before the library can use it
-// Check to see if the library is expecting a response
-//----------------------------------------
-bool GNSS_LG290P::isBlocking()
-{
-    if (online.gnss)
-        return (_lg290p->isBlocking());
-    return (false);
-}
-
-//----------------------------------------
-// Date is confirmed once we have GNSS fix
-//----------------------------------------
-bool GNSS_LG290P::isConfirmedDate()
-{
-    // LG290P doesn't have this feature. Check for valid date.
-    return isValidDate();
-}
-
-//----------------------------------------
-// Time is confirmed once we have GNSS fix
-//----------------------------------------
-bool GNSS_LG290P::isConfirmedTime()
-{
-    // LG290P doesn't have this feature. Check for valid time.
-    return isValidTime();
-}
-
-// Returns true if data is arriving on the Radio Ext port
-bool GNSS_LG290P::isCorrRadioExtPortActive()
-{
-    return settings.enableExtCorrRadio;
-}
-
-//----------------------------------------
-// Return true if GNSS receiver has a higher quality DGPS fix than 3D
-//----------------------------------------
-bool GNSS_LG290P::isDgpsFixed()
-{
-    if (online.gnss)
-    {
-        // 0 = Fix not available or invalid.
-        // 1 = GPS SPS Mode, fix valid.
-        // 2 = Differential GPS, SPS Mode, or Satellite Based Augmentation. System (SBAS), fix valid.
-        // 3 = GPS PPS Mode, fix valid.
-        // 4 = Real Time Kinematic (RTK) System used in RTK mode with fixed integers.
-        // 5 = Float RTK. Satellite system used in RTK mode, floating integers.
-
-        if (_lg290p->getFixQuality() == 2)
-            return (true);
-    }
-    return false;
-}
-
-//----------------------------------------
-// Some functions (L-Band area frequency determination) merely need to know if we have a valid fix, not what type of
-// fix This function checks to see if the given platform has reached sufficient fix type to be considered valid
-//----------------------------------------
-bool GNSS_LG290P::isFixed()
-{
-    if (online.gnss)
-    {
-        // 0 = Fix not available or invalid.
-        // 1 = GPS SPS Mode, fix valid.
-        // 2 = Differential GPS, SPS Mode, or Satellite Based Augmentation. System (SBAS), fix valid.
-        // 3 = GPS PPS Mode, fix valid.
-        // 4 = Real Time Kinematic (RTK) System used in RTK mode with fixed integers.
-        // 5 = Float RTK. Satellite system used in RTK mode, floating integers.
-
-        if (_lg290p->getFixQuality() > 0)
-            return (true);
-    }
-    return (false);
-}
-
-//----------------------------------------
-// Used in tpISR() for time pulse synchronization
-//----------------------------------------
-bool GNSS_LG290P::isFullyResolved()
-{
-    // LG290P doesn't have this feature. Use isFixed as good enough.
-    return (isFixed());
-}
-
-//----------------------------------------
-// Return true if the GPGGA message is active
-//----------------------------------------
-bool GNSS_LG290P::isGgaActive()
-{
-    if (settings.lg290pMessageRatesNMEA[getNmeaMessageNumberByName("GGA")] > 0)
-        return (true);
-    return (false);
-}
-
-//----------------------------------------
-bool GNSS_LG290P::isPppConverged()
-{
-    // Not supported
-    return (false);
-}
-
-//----------------------------------------
-bool GNSS_LG290P::isPppConverging()
-{
-    // Not supported
-    return (false);
-}
-
-//----------------------------------------
-// Some functions (L-Band area frequency determination) merely need to
-// know if we have an RTK Fix.  This function checks to see if the given
-// platform has reached sufficient fix type to be considered valid
-//----------------------------------------
-bool GNSS_LG290P::isRTKFix()
-{
-    if (online.gnss)
-    {
-        // 0 = Fix not available or invalid.
-        // 1 = GPS SPS Mode, fix valid.
-        // 2 = Differential GPS, SPS Mode, or Satellite Based Augmentation. System (SBAS), fix valid.
-        // 3 = GPS PPS Mode, fix valid.
-        // 4 = Real Time Kinematic (RTK) System used in RTK mode with fixed integers.
-        // 5 = Float RTK. Satellite system used in RTK mode, floating integers.
-
-        if (_lg290p->getFixQuality() == 4)
-            return (true);
-    }
-    return (false);
-}
-
-//----------------------------------------
-// Some functions (L-Band area frequency determination) merely need to
-// know if we have an RTK Float.  This function checks to see if the
-// given platform has reached sufficient fix type to be considered valid
-//----------------------------------------
-bool GNSS_LG290P::isRTKFloat()
-{
-    if (online.gnss)
-    {
-        // 0 = Fix not available or invalid.
-        // 1 = GPS SPS Mode, fix valid.
-        // 2 = Differential GPS, SPS Mode, or Satellite Based Augmentation. System (SBAS), fix valid.
-        // 3 = GPS PPS Mode, fix valid.
-        // 4 = Real Time Kinematic (RTK) System used in RTK mode with fixed integers.
-        // 5 = Float RTK. Satellite system used in RTK mode, floating integers.
-
-        if (_lg290p->getFixQuality() == 5)
-            return (true);
-    }
-    return (false);
-}
-
-//----------------------------------------
-// Determine if the survey-in operation is complete
-//----------------------------------------
-bool GNSS_LG290P::isSurveyInComplete()
-{
-    if (online.gnss)
-    {
-        // 0 - Invalid
-        // 1 - In-progress
-        // 2 - Complete
-        uint8_t surveyInStatus = _lg290p->getSurveyInStatus();
-        if (surveyInStatus == 2)
-            return (true);
-    }
-    return (false);
-}
-
-//----------------------------------------
-// Date will be valid if the RTC is reporting (regardless of GNSS fix)
-//----------------------------------------
-bool GNSS_LG290P::isValidDate()
-{
-    // LG290P doesn't have a valid time/date bit. Use fixType as good enough.
-    return (isFixed());
-}
-
-//----------------------------------------
-// Time will be valid if the RTC is reporting (regardless of GNSS fix)
-//----------------------------------------
-bool GNSS_LG290P::isValidTime()
-{
-    // LG290P doesn't have a valid time/date bit. Use fixType as good enough.
-    return (isFixed());
-}
-
-//----------------------------------------
-// Controls the constellations that are used to generate a fix and logged
-//----------------------------------------
-void GNSS_LG290P::menuConstellations()
-{
-    while (1)
-    {
-        systemPrintln();
-        systemPrintln("Menu: Constellations");
-
-        for (int x = 0; x < MAX_LG290P_CONSTELLATIONS; x++)
-        {
-            systemPrintf("%d) Constellation %s: ", x + 1, lg290pConstellationNames[x]);
-            if (settings.lg290pConstellations[x] > 0)
-                systemPrint("Enabled");
-            else
-                systemPrint("Disabled");
-            systemPrintln();
-        }
-
-        if (present.galileoHasCapable)
-        {
-            systemPrintf("%d) Galileo E6 Corrections: %s\r\n", MAX_LG290P_CONSTELLATIONS + 1,
-                         settings.enableGalileoHas ? "Enabled" : "Disabled");
-            if (settings.enableGalileoHas)
-                systemPrintf("%d) PPP Configuration: \"%s\"\r\n", MAX_LG290P_CONSTELLATIONS + 2,
-                            settings.configurePPP);
-        }
-
-        systemPrintln("x) Exit");
-
-        int incoming = getUserInputNumber(); // Returns EXIT, TIMEOUT, or long
-
-        if (incoming >= 1 && incoming <= MAX_LG290P_CONSTELLATIONS)
-        {
-            incoming--; // Align choice to constellation array of 0 to 5
-
-            settings.lg290pConstellations[incoming] ^= 1;
-            gnssConfigure(GNSS_CONFIG_CONSTELLATION); // Request receiver to use new settings
-        }
-        else if ((incoming == MAX_LG290P_CONSTELLATIONS + 1) && present.galileoHasCapable)
-        {
-            settings.enableGalileoHas ^= 1;
-            gnssConfigure(GNSS_CONFIG_HAS_E6); // Request receiver to use new settings
-        }
-        else if ((incoming == MAX_LG290P_CONSTELLATIONS + 2) && present.galileoHasCapable && settings.enableGalileoHas)
-        {
-            systemPrintln("Enter the PPP configuration separated by spaces, not commas:");
-            char newConfig[sizeof(settings.configurePPP)];
-            getUserInputString(newConfig, sizeof(newConfig));
-            bool isValid = true;
-            int spacesSeen = 0;
-            for (size_t i = 0; i < strlen(newConfig); i++)
-            {
-                if ((isValid) && (newConfig[i] == ',')) // Check for no commas
-                {
-                    systemPrintln("Comma detected. Please try again");
-                    isValid = false;
-                }
-                if (newConfig[i] == ' ')
-                    spacesSeen++;
-            }
-            if ((isValid) && (spacesSeen < 4)) // Check for at least 4 spaces
-            {
-                systemPrintln("Configuration should contain at least 4 spaces");
-                isValid = false;
-            }
-            if (isValid)
-                snprintf(settings.configurePPP, sizeof(settings.configurePPP), "%s", newConfig);
-        }
-        else if (incoming == INPUT_RESPONSE_GETNUMBER_EXIT)
-            break;
-        else if (incoming == INPUT_RESPONSE_GETNUMBER_TIMEOUT)
-            break;
-        else
-            printUnknown(incoming);
-    }
-
-<<<<<<< HEAD
-=======
-    // Apply current settings to module
-    gnss->setConstellations();
-
-    setHighAccuracyService(settings.enableGalileoHas, (const char *)settings.configurePPP);
-
->>>>>>> 2f35ac15
-    clearBuffer(); // Empty buffer of any newline chars
-}
-
-//----------------------------------------
-void GNSS_LG290P::menuMessageBaseRtcm()
-{
-    menuMessagesSubtype(settings.lg290pMessageRatesRTCMBase, "RTCMBase");
-}
-
-//----------------------------------------
-// Control the messages that get broadcast over Bluetooth and logged (if enabled)
-//----------------------------------------
-void GNSS_LG290P::menuMessages()
-{
-    while (1)
-    {
-        systemPrintln();
-        systemPrintln("Menu: GNSS Messages");
-
-        systemPrintf("Active messages: %d\r\n", gnss->getActiveMessageCount());
-
-        systemPrintln("1) Set NMEA Messages");
-        systemPrintln("2) Set Rover RTCM Messages");
-        systemPrintln("3) Set Base RTCM Messages");
-        systemPrintln("4) Set PQTM Messages");
-
-        systemPrintln("10) Reset to Defaults");
-        systemPrintln("11) Reset to PPP Logging (NMEAx7 / RTCMx4 - 30 second decimation)");
-        systemPrintln("12) Reset to High-rate PPP Logging (NMEAx7 / RTCMx4 - 1Hz)");
-
-        if (namedSettingAvailableOnPlatform("useMSM7")) // Redundant - but good practice for code reuse
-            systemPrintf("13) MSM Selection: MSM%c\r\n", settings.useMSM7 ? '7' : '4');
-        if (namedSettingAvailableOnPlatform("rtcmMinElev")) // Redundant - but good practice for code reuse
-            systemPrintf("14) Minimum Elevation for RTCM: %d\r\n", settings.rtcmMinElev);
-
-        systemPrintln("x) Exit");
-
-        int incoming = getUserInputNumber(); // Returns EXIT, TIMEOUT, or long
-
-        if (incoming == 1)
-            menuMessagesSubtype(settings.lg290pMessageRatesNMEA, "NMEA");
-        else if (incoming == 2)
-            menuMessagesSubtype(settings.lg290pMessageRatesRTCMRover, "RTCMRover");
-        else if (incoming == 3)
-            menuMessagesSubtype(settings.lg290pMessageRatesRTCMBase, "RTCMBase");
-        else if (incoming == 4)
-            menuMessagesSubtype(settings.lg290pMessageRatesPQTM, "PQTM");
-        else if (incoming == 10)
-        {
-            // Reset rates to defaults
-            for (int x = 0; x < MAX_LG290P_NMEA_MSG; x++)
-                settings.lg290pMessageRatesNMEA[x] = lgMessagesNMEA[x].msgDefaultRate;
-
-            // For rovers, RTCM should be zero by default.
-            for (int x = 0; x < MAX_LG290P_RTCM_MSG; x++)
-                settings.lg290pMessageRatesRTCMRover[x] = 0;
-
-            // Reset RTCM rates to defaults
-            for (int x = 0; x < MAX_LG290P_RTCM_MSG; x++)
-                settings.lg290pMessageRatesRTCMBase[x] = lgMessagesRTCM[x].msgDefaultRate;
-
-            // Reset PQTM rates to defaults
-            for (int x = 0; x < MAX_LG290P_PQTM_MSG; x++)
-                settings.lg290pMessageRatesPQTM[x] = lgMessagesPQTM[x].msgDefaultRate;
-
-            gnssConfigure(GNSS_CONFIG_MESSAGE_RATE_NMEA);
-            if (inBaseMode()) // If the system is in Base mode
-                gnssConfigure(GNSS_CONFIG_MESSAGE_RATE_RTCM_BASE);
-            else
-                gnssConfigure(GNSS_CONFIG_MESSAGE_RATE_RTCM_ROVER);
-
-            systemPrintln("Reset to Defaults");
-        }
-        else if (incoming == 11 || incoming == 12)
-        {
-            // setMessageRate() on the LG290P sets the output of a message
-            // 'Output once every N position fixes'
-            // Slowest update rate of LG290P is an update per second, (0.5Hz not allowed)
-
-            int rtcmReportRate = 1;
-            if (incoming == 11)
-                rtcmReportRate = 30;
-
-            // Reset NMEA rates to defaults
-            for (int x = 0; x < MAX_LG290P_NMEA_MSG; x++)
-                settings.lg290pMessageRatesNMEA[x] = lgMessagesNMEA[x].msgDefaultRate;
-
-            setRtcmRoverMessageRates(0); // Turn off all RTCM messages
-            setRtcmRoverMessageRateByName("RTCM3-1019", rtcmReportRate);
-            // setRtcmRoverMessageRateByName("RTCM3-1020", rtcmReportRate); //Not needed when MSM7 is used
-            // setRtcmRoverMessageRateByName("RTCM3-1042", rtcmReportRate); //BeiDou not used by CSRS-PPP
-            // setRtcmRoverMessageRateByName("RTCM3-1046", rtcmReportRate); //Not needed when MSM7 is used
-            setRtcmRoverMessageRateByName("RTCM3-107X", rtcmReportRate);
-            setRtcmRoverMessageRateByName("RTCM3-108X", rtcmReportRate);
-            setRtcmRoverMessageRateByName("RTCM3-109X", rtcmReportRate);
-            // setRtcmRoverMessageRateByName("RTCM3-112X", rtcmReportRate); //BeiDou not used by CSRS-PPP
-
-            // MSM7 is set during setMessagesRTCMRover()
-
-            // Override settings for PPP logging
-            settings.minElev = 15; // Degrees
-            gnssConfigure(GNSS_CONFIG_ELEVATION);
-            settings.minCN0 = 30; // dBHz
-            gnssConfigure(GNSS_CONFIG_CN0);
-            settings.measurementRateMs = 1000; // Go to 1 Hz
-            gnssConfigure(GNSS_CONFIG_FIX_RATE);
-
-            gnssConfigure(GNSS_CONFIG_MESSAGE_RATE_NMEA);       // Request receiver to use new settings
-            gnssConfigure(GNSS_CONFIG_MESSAGE_RATE_RTCM_ROVER); // Request receiver to use new settings
-
-            if (incoming == 12)
-                systemPrintln("Reset to High-rate PPP Logging Defaults (NMEAx7 / RTCMx4 - 1Hz)");
-            else
-                systemPrintln("Reset to PPP Logging Defaults (NMEAx7 / RTCMx4 - 30 second decimation)");
-        }
-        else if ((incoming == 13) &&
-                 (namedSettingAvailableOnPlatform("useMSM7"))) // Redundant - but good practice for code reuse)
-<<<<<<< HEAD
-        {
-            settings.useMSM7 ^= 1;
-            gnssConfigure(GNSS_CONFIG_MESSAGE_RATE_RTCM_ROVER); // Request receiver to use new settings
-=======
-            settings.useMSM7 ^= 1;
-        else if ((incoming == 14) && (namedSettingAvailableOnPlatform("rtcmMinElev")))
-        {
-            systemPrintf("Enter minimum elevation for RTCM: ");
-
-            int elevation = getUserInputNumber(); // Returns EXIT, TIMEOUT, or long
-
-            if (elevation >= -90 && elevation <= 90)
-            {
-                settings.rtcmMinElev = elevation;
-            }
->>>>>>> 2f35ac15
-        }
-
-        else if (incoming == INPUT_RESPONSE_GETNUMBER_EXIT)
-            break;
-        else if (incoming == INPUT_RESPONSE_GETNUMBER_TIMEOUT)
-            break;
-        else
-            printUnknown(incoming);
-    }
-
-    clearBuffer(); // Empty buffer of any newline chars
-}
-
-//----------------------------------------
-// Given a sub type (ie "RTCM", "NMEA") present menu showing messages with this subtype
-// Controls the messages that get broadcast over Bluetooth and logged (if enabled)
-//----------------------------------------
-void GNSS_LG290P::menuMessagesSubtype(int *localMessageRate, const char *messageType)
-{
-    while (1)
-    {
-        systemPrintln();
-        systemPrintf("Menu: Message %s\r\n", messageType);
-
-        int endOfBlock = 0;
-
-        if (strcmp(messageType, "NMEA") == 0)
-        {
-            endOfBlock = MAX_LG290P_NMEA_MSG;
-
-            for (int x = 0; x < endOfBlock; x++)
-            {
-                if (lg290pFirmwareVersion <= lgMessagesNMEA[x].firmwareVersionSupported)
-                    systemPrintf("%d) Message %s: %d - Requires firmware update\r\n", x + 1,
-                                 lgMessagesNMEA[x].msgTextName, settings.lg290pMessageRatesNMEA[x]);
-                else
-                    systemPrintf("%d) Message %s: %d\r\n", x + 1, lgMessagesNMEA[x].msgTextName,
-                                 settings.lg290pMessageRatesNMEA[x]);
-            }
-        }
-        else if (strcmp(messageType, "RTCMRover") == 0)
-        {
-            endOfBlock = MAX_LG290P_RTCM_MSG;
-
-            for (int x = 0; x < endOfBlock; x++)
-            {
-                if (lg290pFirmwareVersion <= lgMessagesRTCM[x].firmwareVersionSupported)
-                    systemPrintf("%d) Message %s: %d - Requires firmware update\r\n", x + 1,
-                                 lgMessagesRTCM[x].msgTextName, settings.lg290pMessageRatesRTCMRover[x]);
-                else
-                    systemPrintf("%d) Message %s: %d\r\n", x + 1, lgMessagesRTCM[x].msgTextName,
-                                 settings.lg290pMessageRatesRTCMRover[x]);
-            }
-        }
-        else if (strcmp(messageType, "RTCMBase") == 0)
-        {
-            endOfBlock = MAX_LG290P_RTCM_MSG;
-
-            for (int x = 0; x < endOfBlock; x++)
-            {
-                if (lg290pFirmwareVersion <= lgMessagesRTCM[x].firmwareVersionSupported)
-                    systemPrintf("%d) Message %s: %d - Requires firmware update\r\n", x + 1,
-                                 lgMessagesRTCM[x].msgTextName, settings.lg290pMessageRatesRTCMBase[x]);
-                else
-                    systemPrintf("%d) Message %s: %d\r\n", x + 1, lgMessagesRTCM[x].msgTextName,
-                                 settings.lg290pMessageRatesRTCMBase[x]);
-            }
-        }
-        else if (strcmp(messageType, "PQTM") == 0)
-        {
-            endOfBlock = MAX_LG290P_PQTM_MSG;
-
-            for (int x = 0; x < endOfBlock; x++)
-            {
-                if (lg290pFirmwareVersion <= lgMessagesPQTM[x].firmwareVersionSupported)
-                    systemPrintf("%d) Message %s: %d - Requires firmware update\r\n", x + 1,
-                                 lgMessagesPQTM[x].msgTextName, settings.lg290pMessageRatesPQTM[x]);
-                else
-                    systemPrintf("%d) Message %s: %d\r\n", x + 1, lgMessagesPQTM[x].msgTextName,
-                                 settings.lg290pMessageRatesPQTM[x]);
-            }
-        }
-
-        systemPrintln("x) Exit");
-
-        int incoming = getUserInputNumber(); // Returns EXIT, TIMEOUT, or long
-
-        if (incoming >= 1 && incoming <= endOfBlock)
-        {
-            // Adjust incoming to match array start of 0
-            incoming--;
-
-            // Create user prompt
-            char messageString[100] = "";
-            if (strcmp(messageType, "NMEA") == 0)
-            {
-                sprintf(messageString, "Enter number of fixes required before %s is reported (0 to disable)",
-                        lgMessagesNMEA[incoming].msgTextName);
-            }
-            else if ((strcmp(messageType, "RTCMRover") == 0) || (strcmp(messageType, "RTCMBase") == 0))
-            {
-                sprintf(messageString, "Enter number of fixes required before %s is reported (0 to disable)",
-                        lgMessagesRTCM[incoming].msgTextName);
-            }
-            else if (strcmp(messageType, "PQTM") == 0)
-            {
-                sprintf(messageString, "Enter number of fixes required before %s is reported (0 to disable)",
-                        lgMessagesPQTM[incoming].msgTextName);
-            }
-
-            int newSetting = 0;
-
-            // Message rates are 1 for NMEA, and 1-1200 for most RTCM messages
-            // TODO Limit input range on RTCM 1019, 1020, 1041-1046
-            if (strcmp(messageType, "NMEA") == 0)
-            {
-                if (getNewSetting(messageString, 0, 1, &newSetting) == INPUT_RESPONSE_VALID)
-                {
-                    settings.lg290pMessageRatesNMEA[incoming] = newSetting;
-                    gnssConfigure(GNSS_CONFIG_MESSAGE_RATE_NMEA); // Configure receiver to use new setting
-                }
-            }
-            if (strcmp(messageType, "RTCMRover") == 0)
-            {
-                if (getNewSetting(messageString, 0, 1200, &newSetting) == INPUT_RESPONSE_VALID)
-                {
-                    settings.lg290pMessageRatesRTCMRover[incoming] = newSetting;
-                    gnssConfigure(GNSS_CONFIG_MESSAGE_RATE_RTCM_ROVER); // Configure receiver to use new setting
-                }
-            }
-            if (strcmp(messageType, "RTCMBase") == 0)
-            {
-                if (getNewSetting(messageString, 0, 1200, &newSetting) == INPUT_RESPONSE_VALID)
-                {
-                    settings.lg290pMessageRatesRTCMBase[incoming] = newSetting;
-                    gnssConfigure(GNSS_CONFIG_MESSAGE_RATE_RTCM_BASE); // Configure receiver to use new setting
-                }
-            }
-            if (strcmp(messageType, "PQTM") == 0)
-            {
-                if (getNewSetting(messageString, 0, 1, &newSetting) == INPUT_RESPONSE_VALID)
-                {
-                    settings.lg290pMessageRatesPQTM[incoming] = newSetting;
-                    gnssConfigure(GNSS_CONFIG_MESSAGE_RATE_OTHER); // Configure receiver to use new setting
-                }
-            }
-        }
-        else if (incoming == INPUT_RESPONSE_GETNUMBER_EXIT)
-            break;
-        else if (incoming == INPUT_RESPONSE_GETNUMBER_TIMEOUT)
-            break;
-        else
-            printUnknown(incoming);
-    }
-
-    clearBuffer(); // Empty buffer of any newline chars
-}
-
-//----------------------------------------
-// Print the module type and firmware version
-//----------------------------------------
-void GNSS_LG290P::printModuleInfo()
-{
-    if (online.gnss)
-    {
-        std::string version, buildDate, buildTime;
-        if (_lg290p->getVersionInfo(version, buildDate, buildTime))
-        {
-            systemPrintf("LG290P version: v%02d - %s %s %s - v%d\r\n", lg290pFirmwareVersion, version.c_str(),
-                         buildDate.c_str(), buildTime.c_str());
-        }
-        else
-        {
-            systemPrintln("Version info unavailable");
-        }
-    }
-    else
-    {
-        systemPrintln("Version info unavailable");
-    }
-}
-
-//----------------------------------------
-// Send data directly from ESP GNSS UART1 to LG290P UART2
-// Returns the number of correction data bytes written
-//----------------------------------------
-int GNSS_LG290P::pushRawData(uint8_t *dataToSend, int dataLength)
-{
-    if (online.gnss)
-        return (serialGNSS->write(dataToSend, dataLength));
-    return (0);
-}
-
-//----------------------------------------
-// Hardware or software reset the GNSS receiver
-// Reset GNSS via software command
-// Poll for isConnected()
-//----------------------------------------
-bool GNSS_LG290P::reset()
-{
-    if (online.gnss)
-    {
-        if (settings.debugGnss || settings.debugGnssConfig)
-            systemPrintln("Rebooting LG290P");
-
-        _lg290p->reset();
-
-        // Poll for a limited amount of time before unit comes back
-        int x = 0;
-        while (x++ < 50)
-        {
-            delay(100); // Wait for device to reboot
-            if (_lg290p->isConnected() == true)
-                break;
-            else
-                systemPrintln("GNSS still rebooting");
-        }
-        if (x < 50)
-            return (true);
-
-        systemPrintln("GNSS failed to connect after reboot");
-    }
-    return (false);
-}
-
-//----------------------------------------
-uint16_t GNSS_LG290P::rtcmBufferAvailable()
-{
-    // TODO return(lg290pRtcmBufferAvailable());
-    return (0);
-}
-
-//----------------------------------------
-// If LBand is being used, ignore any RTCM that may come in from the GNSS
-//----------------------------------------
-void GNSS_LG290P::rtcmOnGnssDisable()
-{
-    // LG290P does not have a separate interface for RTCM
-}
-
-//----------------------------------------
-// If L-Band is available, but encrypted, allow RTCM through other sources (radio, ESP-NOW) to GNSS receiver
-//----------------------------------------
-void GNSS_LG290P::rtcmOnGnssEnable()
-{
-    // LG290P does not have a separate interface for RTCM
-}
-
-//----------------------------------------
-uint16_t GNSS_LG290P::rtcmRead(uint8_t *rtcmBuffer, int rtcmBytesToRead)
-{
-    // TODO return(lg290pRtcmRead(rtcmBuffer, rtcmBytesToRead));
-    return (0);
-}
-
-//----------------------------------------
-// Save the current configuration
-// Returns true when the configuration was saved and false upon failure
-//----------------------------------------
-bool GNSS_LG290P::saveConfiguration()
-{
-    if (online.gnss)
-        return (_lg290p->save());
-
-    return false;
-}
-
-//----------------------------------------
-// Set the baud rate on the GNSS port that interfaces between the ESP32 and the GNSS
-// This just sets the GNSS side
-//----------------------------------------
-bool GNSS_LG290P::setBaudRateComm(uint32_t baud)
-{
-    if (online.gnss)
-    {
-        if (getCommBaudRate() == baud)
-        {
-            return (true); // Baud is set!
-        }
-        else
-        {
-            uint8_t commUart = 0;
-            if (productVariant == RTK_POSTCARD)
-            {
-                // UART2 of the LG290P is connected to the ESP32 for the main config/comm
-                commUart = 2;
-            }
-            else if (productVariant == RTK_FLEX)
-            {
-                // UART1 of the LG290P is connected to the ESP32 for the main config/comm
-                commUart = 1;
-            }
-            return (setBaudRate(commUart, baud));
-        }
-    }
-    return (false);
-}
-
-//----------------------------------------
-// Return the baud rate of the UART connected to the ESP32 UART1
-//----------------------------------------
-uint32_t GNSS_LG290P::getCommBaudRate()
-{
-    uint8_t commUart = 0;
-    if (productVariant == RTK_POSTCARD)
-    {
-        // On the Postcard, the ESP32 UART1 is connected to LG290P UART2
-        commUart = 2;
-    }
-    else if (productVariant == RTK_FLEX)
-    {
-        // On the Flex, the ESP32 UART1 is connected to LG290P UART1
-        commUart = 1;
-    }
-    return (getBaudRate(commUart));
-}
-
-//----------------------------------------
-// Enable all the valid constellations and bands for this platform
-// Band support varies between platforms and firmware versions
-//----------------------------------------
-bool GNSS_LG290P::setConstellations()
-{
-    bool response = true;
-
-    if (online.gnss)
-    {
-        response = _lg290p->setConstellations(settings.lg290pConstellations[0],  // GPS
-                                              settings.lg290pConstellations[1],  // GLONASS
-                                              settings.lg290pConstellations[2],  // Galileo
-                                              settings.lg290pConstellations[3],  // BDS
-                                              settings.lg290pConstellations[4],  // QZSS
-                                              settings.lg290pConstellations[5]); // NavIC
-    }
-
-    gnssConfigure(GNSS_CONFIG_RESET); // Constellation changes require device save/restart
-
-    return (response);
-}
-
-// Enable / disable corrections protocol(s) on the Radio External port
-// Always update if force is true. Otherwise, only update if enable has changed state
-bool GNSS_LG290P::setCorrRadioExtPort(bool enable, bool force)
-{
-    if (online.gnss)
-    {
-        // Someday, read/modify/write setPortInputProtocols
-
-        if (force || (enable != _corrRadioExtPortEnabled))
-        {
-            // Set UART3 InputProt: RTCM3 (4) vs NMEA (1)
-            if (_lg290p->setPortInputProtocols(3, enable ? 4 : 1))
-            {
-                if ((settings.debugCorrections == true) && !inMainMenu)
-                {
-                    systemPrintf("Radio Ext corrections: %s -> %s%s\r\n",
-                                 _corrRadioExtPortEnabled ? "enabled" : "disabled", enable ? "enabled" : "disabled",
-                                 force ? " (Forced)" : "");
-                }
-
-                _corrRadioExtPortEnabled = enable;
-                return true;
-            }
-            else
-            {
-                systemPrintf("Radio Ext corrections FAILED: %s -> %s%s\r\n",
-                             _corrRadioExtPortEnabled ? "enabled" : "disabled", enable ? "enabled" : "disabled",
-                             force ? " (Forced)" : "");
-            }
-        }
-    }
-
-    return false;
-}
-
-//----------------------------------------
-// Set the elevation in degrees
-//----------------------------------------
-bool GNSS_LG290P::setElevation(uint8_t elevationDegrees)
-{
-    // Present on >= v05
-    if (lg290pFirmwareVersion >= 5)
-        return (_lg290p->setElevationAngle(elevationDegrees));
-
-    // Because we call this during module setup we rely on a positive result
-    return true;
-}
-
-//----------------------------------------
-// Control whether HAS E6 is used in location fixes or not
-//----------------------------------------
-bool GNSS_LG290P::setHighAccuracyService(bool enableGalileoHas)
-{
-    bool result = true;
-
-    // E6 reception requires version v06 with 'PPP_TEMP' in firmware title
-    // Present is set during LG290P begin()
-    if (present.galileoHasCapable == false)
-        return (true); // Return true to clear gnssConfigure test
-
-    // TODO - We should read/modify/write on PQTMCFGPPP
-
-    // Enable E6 and PPP if enabled
-    if (enableGalileoHas)
-    {
-        // $PQTMCFGPPP,R*68
-        // $PQTMCFGPPP,OK,00,2,120,0.10,0.15*0A
-
-        // $PQTMCFGPPP,W,2,1,120,0.10,0.15*68
-        // Enable E6 HAS, WGS84, 120 timeout, 0.10m Horizontal convergence accuracy threshold, 0.15m Vertical threshold
-        if (_lg290p->sendOkCommand("$PQTMCFGPPP", ",W,2,1,120,0.10,0.15") == true)
-        {
-            systemPrintln("Galileo E6 HAS service enabled");
-        }
-        else
-        {
-            systemPrintln("Galileo E6 HAS service failed to enable");
-            result = false;
-        }
-    }
-    else
-    {
-        // Turn off HAS/E6
-        // $PQTMCFGPPP,W,0*
-        if (_lg290p->sendOkCommand("$PQTMCFGPPP", ",W,0") == true)
-        {
-            systemPrintln("Galileo E6 HAS service disabled");
-        }
-        else
-        {
-            systemPrintln("Galileo E6 HAS service failed to disable");
-            result = false;
-        }
-    }
-
-    return (result);
-}
-
-//----------------------------------------
-// Configure device-direct logging. Currently mosaic-X5 specific.
-//----------------------------------------
-bool GNSS_LG290P::setLogging()
-{
-    // Not supported on this platform
-    return (true); // Return true to clear gnssConfigure test
-}
-
-//----------------------------------------
-// Set the minimum satellite signal level for navigation.
-//----------------------------------------
-bool GNSS_LG290P::setMinCN0(uint8_t cnoValue)
-{
-    // Present on >= v05
-    if (lg290pFirmwareVersion >= 5)
-        return (_lg290p->setCNR((float)cnoValue)); // 0.0 to 99.0
-
-    // Because we call this during module setup we rely on a positive result
-    return true;
-}
-
-//----------------------------------------
-// Enable/disable NMEA messages according to the NMEA array
-//----------------------------------------
-bool GNSS_LG290P::setMessagesNMEA()
-{
-    bool response = true;
-    bool gpggaEnabled = false;
-
-    int portNumber = 1;
-
-    while (portNumber < 4)
-    {
-        for (int messageNumber = 0; messageNumber < MAX_LG290P_NMEA_MSG; messageNumber++)
-        {
-            // Check if this NMEA message is supported by the current LG290P firmware
-            if (lg290pFirmwareVersion >= lgMessagesNMEA[messageNumber].firmwareVersionSupported)
-            {
-                // Disable NMEA output on UART3 RADIO
-                int msgRate = settings.lg290pMessageRatesNMEA[messageNumber];
-                if ((portNumber == 3) && (settings.enableNmeaOnRadio == false))
-                    msgRate = 0;
-
-                // If firmware is 4 or higher, use setMessageRateOnPort, otherwise setMessageRate
-                if (lg290pFirmwareVersion >= 4)
-                    // Enable this message, at this rate, on this port
-                    response &=
-                        _lg290p->setMessageRateOnPort(lgMessagesNMEA[messageNumber].msgTextName, msgRate, portNumber);
-                else
-                    // Enable this message, at this rate
-                    response &= _lg290p->setMessageRate(lgMessagesNMEA[messageNumber].msgTextName, msgRate);
-                if (response == false && settings.debugGnss)
-                    systemPrintf("Enable NMEA failed at messageNumber %d %s.\r\n", messageNumber,
-                                 lgMessagesNMEA[messageNumber].msgTextName);
-
-                // Mark messages needed for other services (NTRIP Client, PointPerfect, etc) as enabled if rate > 0
-                if (settings.lg290pMessageRatesNMEA[messageNumber] > 0)
-                {
-                    if (strcmp(lgMessagesNMEA[messageNumber].msgTextName, "GGA") == 0)
-                        gpggaEnabled = true;
-                }
-            }
-        }
-
-        portNumber++;
-
-        // setMessageRateOnPort only supported on v4 and above
-        if (lg290pFirmwareVersion < 4)
-            break; // Don't step through portNumbers
-    }
-
-    // Enable GGA if needed for other services
-    if (gpggaEnabled == false)
-    {
-        // Force on any messages that are needed for PPL
-        // Enable GGA for NTRIP
-        if (pointPerfectServiceUsesKeys() ||
-            (settings.enableNtripClient == true && settings.ntripClient_TransmitGGA == true))
-        {
-            if (settings.debugGnssConfig)
-                systemPrintln("Enabling GGA for NTRIP and PointPerfect");
-
-            // If firmware is 4 or higher, use setMessageRateOnPort, otherwise setMessageRate
-            if (lg290pFirmwareVersion >= 4)
-            {
-                // Enable GGA on a specific port
-                // On Torch X2 and Postcard, the LG290P UART 2 is connected to ESP32.
-                response &= _lg290p->setMessageRateOnPort("GGA", 1, 2);
-            }
-            else
-                // Enable GGA on all UARTs. It's the best we can do.
-                response &= _lg290p->setMessageRate("GGA", 1);
-        }
-    }
-
-    // If this is Flex, we may need to enable NMEA for Tilt IMU
-    if (present.tiltPossible == true)
-    {
-        if (present.imu_im19 == true && settings.enableTiltCompensation == true)
-        {
-            // Regardless of user settings, enable GGA, RMC, GST on UART3
-            // If firmware is 4 or higher, use setMessageRateOnPort, otherwise setMessageRate
-            if (lg290pFirmwareVersion >= 4)
-            {
-                // Enable GGA/RMS/GST on UART 3 (connected to the IMU) only
-                response &= _lg290p->setMessageRateOnPort("GGA", 1, 3);
-                response &= _lg290p->setMessageRateOnPort("RMC", 1, 3);
-                response &= _lg290p->setMessageRateOnPort("GST", 1, 3);
-            }
-            else
-            {
-                // GST not supported below 4
-                systemPrintf(
-                    "Current LG290P firmware: v%d (full form: %s). Tilt compensation requires GST on firmware v4 "
-                    "or newer. Please "
-                    "update the "
-                    "firmware on your LG290P to allow for these features. Please see "
-                    "https://bit.ly/sfe-rtk-lg290p-update\r\n Marking tilt compensation offline.",
-                    lg290pFirmwareVersion, gnssFirmwareVersion);
-
-                present.imu_im19 = false;
-            }
-        }
-    }
-
-    // Messages take effect immediately. Save/Reset is not needed.
-
-    return (response);
-}
-
-//----------------------------------------
-// Turn on all the enabled RTCM Base messages
-//----------------------------------------
-bool GNSS_LG290P::setMessagesRTCMBase()
-{
-    bool response = true;
-    bool enableRTCM = false; // Goes true if we need to enable RTCM output reporting
-
-    int portNumber = 1;
-
-    while (portNumber < 4)
-    {
-        for (int messageNumber = 0; messageNumber < MAX_LG290P_RTCM_MSG; messageNumber++)
-        {
-            // Check if this RTCM message is supported by the current LG290P firmware
-            if (lg290pFirmwareVersion >= lgMessagesRTCM[messageNumber].firmwareVersionSupported)
-            {
-                // Setting RTCM-1005 must have only the rate
-                // Setting RTCM-107X must have rate and offset
-                if (strchr(lgMessagesRTCM[messageNumber].msgTextName, 'X') == nullptr)
-                {
-                    // No X found. This is RTCM-1??? message. No offset.
-
-                    // If firmware is 4 or higher, use setMessageRateOnPort, otherwise setMessageRate
-                    if (lg290pFirmwareVersion >= 4)
-                        // Enable this message, at this rate, on this port
-                        response &= _lg290p->setMessageRateOnPort(lgMessagesRTCM[messageNumber].msgTextName,
-                                                                  settings.lg290pMessageRatesRTCMBase[messageNumber],
-                                                                  portNumber);
-                    else
-                        // Enable this message, at this rate
-                        response &= _lg290p->setMessageRate(lgMessagesRTCM[messageNumber].msgTextName,
-                                                            settings.lg290pMessageRatesRTCMBase[messageNumber]);
-
-                    if (response == false && settings.debugGnss)
-                        systemPrintf("Enable RTCM failed at messageNumber %d %s\r\n", messageNumber,
-                                     lgMessagesRTCM[messageNumber].msgTextName);
-                }
-                else
-                {
-                    // X found. This is RTCM-1??X message. Assign 'offset' of 0
-
-                    // If firmware is 4 or higher, use setMessageRateOnPort, otherwise setMessageRate
-                    if (lg290pFirmwareVersion >= 4)
-                        // Enable this message, at this rate, on this port
-                        response &= _lg290p->setMessageRateOnPort(lgMessagesRTCM[messageNumber].msgTextName,
-                                                                  settings.lg290pMessageRatesRTCMBase[messageNumber],
-                                                                  portNumber, 0);
-                    else
-                        // Enable this message, at this rate
-                        response &= _lg290p->setMessageRate(lgMessagesRTCM[messageNumber].msgTextName,
-                                                            settings.lg290pMessageRatesRTCMBase[messageNumber], 0);
-
-                    if (response == false && settings.debugGnss)
-                        systemPrintf("Enable RTCM failed at messageNumber %d %s\r\n", messageNumber,
-                                     lgMessagesRTCM[messageNumber].msgTextName);
-                }
-
-                // If any message is enabled, enable RTCM output
-                if (settings.lg290pMessageRatesRTCMBase[messageNumber] > 0)
-                    enableRTCM = true;
-            }
-        }
-
-        portNumber++;
-
-        // setMessageRateOnPort only supported on v4 and above
-        if (lg290pFirmwareVersion < 4)
-            break; // Don't step through portNumbers
-    }
-
-    if (enableRTCM == true)
-    {
-        if (settings.debugGnss)
-            systemPrintln("Enabling Base RTCM output");
-
-        // PQTMCFGRTCM fails to respond with OK over UART2 of LG290P, so don't look for it
-        char cfgRtcm[40];
-        snprintf(cfgRtcm, sizeof(cfgRtcm), "PQTMCFGRTCM,W,%c,0,-90,07,06,2,1", settings.useMSM7 ? '7' : '4');
-        _lg290p->sendOkCommand(cfgRtcm); // Enable MSM4/7, output regular intervals, interval (seconds)
-    }
-
-    // Messages take effect immediately. Save/Reset is not needed.
-
-    return (response);
-}
-
-//----------------------------------------
-// Turn on all the enabled RTCM Rover messages
-//----------------------------------------
-bool GNSS_LG290P::setMessagesRTCMRover()
-{
-    bool response = true;
-    bool rtcm1019Enabled = false;
-    bool rtcm1020Enabled = false;
-    bool rtcm1042Enabled = false;
-    bool rtcm1046Enabled = false;
-    bool enableRTCM = false; // Goes true if we need to enable RTCM output reporting
-
-    int portNumber = 1;
-
-    int minimumRtcmRate = 1000;
-
-    while (portNumber < 4)
-    {
-        for (int messageNumber = 0; messageNumber < MAX_LG290P_RTCM_MSG; messageNumber++)
-        {
-            // 1019 to 1046 can only be set to 1 fix per report
-            // 107x to 112x can be set to 1-1200 fixes between reports
-            // So we set all RTCM to 1, and set PQTMCFGRTCM to the lowest value found
-
-            // Capture the message with the lowest rate
-            if (settings.lg290pMessageRatesRTCMRover[messageNumber] > 0 &&
-                settings.lg290pMessageRatesRTCMRover[messageNumber] < minimumRtcmRate)
-                minimumRtcmRate = settings.lg290pMessageRatesRTCMRover[messageNumber];
-
-            // Force all RTCM messages to 1 or 0. See above for reasoning.
-            int rate = settings.lg290pMessageRatesRTCMRover[messageNumber];
-            if (rate > 1)
-                rate = 1;
-
-            // Check if this RTCM message is supported by the current LG290P firmware
-            if (lg290pFirmwareVersion >= lgMessagesRTCM[messageNumber].firmwareVersionSupported)
-            {
-                // Setting RTCM-1005 must have only the rate
-                // Setting RTCM-107X must have rate and offset
-                if (strchr(lgMessagesRTCM[messageNumber].msgTextName, 'X') == nullptr)
-                {
-                    // No X found. This is RTCM-1??? message. No offset.
-
-                    // If firmware is 4 or higher, use setMessageRateOnPort, otherwise setMessageRate
-                    if (lg290pFirmwareVersion >= 4)
-                    {
-                        // If any one of the commands fails, report failure overall
-                        response &=
-                            _lg290p->setMessageRateOnPort(lgMessagesRTCM[messageNumber].msgTextName, rate, portNumber);
-                    }
-                    else
-                        response &= _lg290p->setMessageRate(lgMessagesRTCM[messageNumber].msgTextName, rate);
-
-                    if (response == false && settings.debugGnss)
-                        systemPrintf("Enable RTCM failed at messageNumber %d %s\r\n", messageNumber,
-                                     lgMessagesRTCM[messageNumber].msgTextName);
-                }
-                else
-                {
-                    // X found. This is RTCM-1??X message. Assign 'offset' of 0
-
-                    // The rate of these type of messages can be 1 to 1200, so we allow the full rate
-
-                    // If firmware is 4 or higher, use setMessageRateOnPort, otherwise setMessageRate
-                    if (lg290pFirmwareVersion >= 4)
-                    {
-                        response &= _lg290p->setMessageRateOnPort(lgMessagesRTCM[messageNumber].msgTextName,
-                                                                  settings.lg290pMessageRatesRTCMRover[messageNumber],
-                                                                  portNumber, 0);
-                    }
-                    else
-                        response &= _lg290p->setMessageRate(lgMessagesRTCM[messageNumber].msgTextName,
-                                                            settings.lg290pMessageRatesRTCMRover[messageNumber], 0);
-
-                    if (response == false && settings.debugGnss)
-                        systemPrintf("Enable RTCM failed at messageNumber %d %s\r\n", messageNumber,
-                                     lgMessagesRTCM[messageNumber].msgTextName);
-                }
-
-                // If any message is enabled, enable RTCM output
-                if (settings.lg290pMessageRatesRTCMRover[messageNumber] > 0)
-                    enableRTCM = true;
-
-                // If we are using IP based corrections, we need to send local data to the PPL
-                // The PPL requires being fed GPGGA/ZDA, and RTCM1019/1020/1042/1046
-                if (pointPerfectServiceUsesKeys())
-                {
-                    // Mark PPL required messages as enabled if rate > 0
-                    if (settings.lg290pMessageRatesRTCMRover[messageNumber] > 0)
-                    {
-                        if (strcmp(lgMessagesRTCM[messageNumber].msgTextName, "RTCM3-1019") == 0)
-                            rtcm1019Enabled = true;
-                        else if (strcmp(lgMessagesRTCM[messageNumber].msgTextName, "RTCM3-1020") == 0)
-                            rtcm1020Enabled = true;
-                        else if (strcmp(lgMessagesRTCM[messageNumber].msgTextName, "RTCM3-1042") == 0)
-                            rtcm1042Enabled = true;
-                        else if (strcmp(lgMessagesRTCM[messageNumber].msgTextName, "RTCM3-1046") == 0)
-                            rtcm1046Enabled = true;
-                    }
-                }
-            }
-        }
-
-<<<<<<< HEAD
-        portNumber++;
-
-        // setMessageRateOnPort only supported on v4 and above
-        if (lg290pFirmwareVersion < 4)
-            break; // Don't step through portNumbers
-    }
-=======
-//----------------------------------------
-bool GNSS_LG290P::setHighAccuracyService(bool enableGalileoHas, const char *configurePPP)
-{
-    bool result = true;
-
-    // E6 reception requires version v03/v06 with 'PPP_TEMP' in firmware title
-    // Present is set during LG290P begin()
-    if (present.galileoHasCapable == false)
-        return (result); // We are unable to set this setting to report success
->>>>>>> 2f35ac15
-
-    if (pointPerfectServiceUsesKeys())
-    {
-<<<<<<< HEAD
-        enableRTCM = true; // Force enable RTCM output
-
-        // Force on any messages that are needed for PPL
-        if (rtcm1019Enabled == false)
-=======
-        // $PQTMCFGPPP,W,2,1,120,0.10,0.15*68
-        // Enable E6 HAS, WGS84, 120 timeout, 0.10m Horizontal convergence accuracy threshold, 0.15m Vertical threshold
-        char paramConfigurePPP[sizeof(settings.configurePPP) + 4];
-        snprintf(paramConfigurePPP, sizeof(paramConfigurePPP), ",W,%s", configPppSpacesToCommas(configurePPP));
-        if (_lg290p->sendOkCommand("$PQTMCFGPPP", paramConfigurePPP) == true)
->>>>>>> 2f35ac15
-        {
-            if (settings.debugCorrections)
-                systemPrintln("PPL Enabling RTCM3-1019");
-            response &= _lg290p->setMessageRate("RTCM3-1019", 1);
-        }
-        if (rtcm1020Enabled == false)
-        {
-            if (settings.debugCorrections)
-                systemPrintln("PPL Enabling RTCM3-1020");
-
-            response &= _lg290p->setMessageRate("RTCM3-1020", 1);
-        }
-        if (rtcm1042Enabled == false)
-        {
-            if (settings.debugCorrections)
-                systemPrintln("PPL Enabling RTCM3-1042");
-
-            response &= _lg290p->setMessageRate("RTCM3-1042", 1);
-        }
-        if (rtcm1046Enabled == false)
-        {
-            if (settings.debugCorrections)
-                systemPrintln("PPL Enabling RTCM3-1046");
-            response &= _lg290p->setMessageRate("RTCM3-1046", 1);
-        }
-    }
-
-    // If any RTCM message is enabled, send CFGRTCM
-    if (enableRTCM == true)
-    {
-        if (settings.debugCorrections)
             systemPrintf("Enabling Rover RTCM MSM output with rate of %d\r\n", minimumRtcmRate);
 
-        // Enable MSM4/7 (for faster PPP CSRS results), output at a rate equal to the minimum RTCM rate (EPH Mode = 2)
-        // PQTMCFGRTCM, W, <MSM_Type>, <MSM_Mode>, <MSM_ElevThd>, <Reserved>, <Reserved>, <EPH_Mode>, <EPH_Interval>
-        // Set MSM_ElevThd to 15 degrees from rftop suggestion
+        // Enable MSM4/7 (for faster PPP CSRS results), output at a rate equal to the minimum RTCM rate (EPH Mode =
+        // 2) PQTMCFGRTCM, W, <MSM_Type>, <MSM_Mode>, <MSM_ElevThd>, <Reserved>, <Reserved>, <EPH_Mode>,
+        // <EPH_Interval> Set MSM_ElevThd to 15 degrees from rftop suggestion
 
         char msmCommand[40] = {0};
         snprintf(msmCommand, sizeof(msmCommand), "PQTMCFGRTCM,W,%c,0,15,07,06,2,%d", settings.useMSM7 ? '7' : '4',
