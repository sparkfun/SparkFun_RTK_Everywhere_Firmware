/*------------------------------------------------------------------------------
Tasks.ino

  This module implements the high-frequency tasks made by xTaskCreate() and any
  low-frequency tasks that are called by Ticker.

                                   GNSS
                                    |
                                    v
                           .--------+--------.
                           |                 |
                           v                 v
                          UART      or      I2C
                           |                 |
                           |                 |
                           '------->+<-------'
                                    |
                                    | gnssReadTask
                                    |    waitForPreamble
                                    |        ...
                                    |    processUart1Message
                                    |
                                    v
                               Ring Buffer
                                    |
                                    | handleGnssDataTask
                                    |
                                    v
            .---------------+-------+--------+---------------+
            |               |                |               |
            |               |                |               |
            v               v                v               v
        Bluetooth      TCP Client     TCP/UDP Server      SD Card

------------------------------------------------------------------------------*/

//----------------------------------------
// Macros
//----------------------------------------

#define WRAP_OFFSET(offset, increment, arraySize)                                                                      \
    {                                                                                                                  \
        offset += increment;                                                                                           \
        if (offset >= arraySize)                                                                                       \
            offset -= arraySize;                                                                                       \
    }

//----------------------------------------
// Constants
//----------------------------------------

enum RingBufferConsumers
{
    RBC_BLUETOOTH = 0,
    RBC_TCP_CLIENT,
    RBC_TCP_SERVER,
    RBC_SD_CARD,
    RBC_UDP_SERVER,
    RBC_USB_SERIAL,
    // Insert new consumers here
    RBC_MAX
};

const char *const ringBufferConsumer[] = {
    "Bluetooth", "TCP Client", "TCP Server", "SD Card", "UDP Server", "USB Serial",
};

const int ringBufferConsumerEntries = sizeof(ringBufferConsumer) / sizeof(ringBufferConsumer[0]);

// Define the index values into the parserTable
#define RTK_NMEA_PARSER_INDEX 0
#define RTK_UNICORE_HASH_PARSER_INDEX 1
#define RTK_RTCM_PARSER_INDEX 2
#define RTK_UBLOX_PARSER_INDEX 3
#define RTK_UNICORE_BINARY_PARSER_INDEX 4

// List the parsers to be included
SEMP_PARSE_ROUTINE const parserTable[] = {
    sempNmeaPreamble, sempUnicoreHashPreamble, sempRtcmPreamble, sempUbloxPreamble, sempUnicoreBinaryPreamble,
};
const int parserCount = sizeof(parserTable) / sizeof(parserTable[0]);

// List the names of the parsers
const char *const parserNames[] = {
    "NMEA", "Unicore Hash_(#)", "RTCM", "u-Blox", "Unicore Binary",
};
const int parserNameCount = sizeof(parserNames) / sizeof(parserNames[0]);

// We need a separate parsers for the mosaic-X5: to allow SBF to be separated from L-Band SPARTN;
// and to allow encapsulated NMEA and RTCMv3 to be parsed without upsetting the SPARTN parser.
SEMP_PARSE_ROUTINE const sbfParserTable[] = {sempSbfPreamble};
const int sbfParserCount = sizeof(sbfParserTable) / sizeof(sbfParserTable[0]);
const char *const sbfParserNames[] = {
    "SBF",
};
const int sbfParserNameCount = sizeof(sbfParserNames) / sizeof(sbfParserNames[0]);

SEMP_PARSE_ROUTINE const spartnParserTable[] = {sempSpartnPreamble};
const int spartnParserCount = sizeof(spartnParserTable) / sizeof(spartnParserTable[0]);
const char *const spartnParserNames[] = {
    "SPARTN",
};
const int spartnParserNameCount = sizeof(spartnParserNames) / sizeof(spartnParserNames[0]);

SEMP_PARSE_ROUTINE const rtcmParserTable[] = { sempRtcmPreamble };
const int rtcmParserCount = sizeof(rtcmParserTable) / sizeof(rtcmParserTable[0]);
const char *const rtcmParserNames[] = { "RTCM" };
const int rtcmParserNameCount = sizeof(rtcmParserNames) / sizeof(rtcmParserNames[0]);

//----------------------------------------
// Locals
//----------------------------------------

volatile static RING_BUFFER_OFFSET dataHead; // Head advances as data comes in from GNSS's UART
volatile int32_t availableHandlerSpace;      // settings.gnssHandlerBufferSize - usedSpace
volatile const char *slowConsumer;

// Buffer the incoming Bluetooth stream so that it can be passed in bulk over I2C
uint8_t bluetoothOutgoingToGnss[100];
uint16_t bluetoothOutgoingToGnssHead;
unsigned long lastGnssSend; // Timestamp of the last time we sent RTCM to GNSS

// Ring buffer tails
static RING_BUFFER_OFFSET btRingBufferTail;  // BT Tail advances as it is sent over BT
static RING_BUFFER_OFFSET sdRingBufferTail;  // SD Tail advances as it is recorded to SD
static RING_BUFFER_OFFSET usbRingBufferTail; // USB Tail advances as it is sent over USB serial

// Ring buffer offsets
static uint16_t rbOffsetHead;

//----------------------------------------
// Task routines
//----------------------------------------

// If the phone has any new data (NTRIP RTCM, etc), read it in over Bluetooth and pass it along to GNSS
// Scan for escape characters to enter the config menu
void btReadTask(void *e)
{
    int rxBytes;

    unsigned long btLastByteReceived = 0; // Track when the last BT transmission was received.
    const long btMinEscapeTime =
        2000; // Bluetooth serial traffic must stop this amount before an escape char is recognized
    uint8_t btEscapeCharsReceived = 0; // Used to enter remote command mode

    uint8_t btAppCommandCharsReceived = 0; // Used to enter app command mode

    // Start notification
    task.btReadTaskRunning = true;
    if (settings.printTaskStartStop)
        systemPrintln("Task btReadTask started");

    // Run task until a request is raised
    task.btReadTaskStopRequest = false;
    while (task.btReadTaskStopRequest == false)
    {
        // Display an alive message
        if (PERIODIC_DISPLAY(PD_TASK_BLUETOOTH_READ))
        {
            PERIODIC_CLEAR(PD_TASK_BLUETOOTH_READ);
            systemPrintln("btReadTask running");
        }

        // Receive RTCM corrections or UBX config messages over bluetooth and pass them along to GNSS
        rxBytes = 0;
        if (bluetoothGetState() == BT_CONNECTED)
        {
            while (btPrintEcho == false && (bluetoothRxDataAvailable() > 0))
            {
                // Check stream for command characters
                byte incoming = bluetoothRead();
                rxBytes += 1;

                if (incoming == btEscapeCharacter)
                {
                    // Ignore escape characters received within 2 seconds of serial traffic
                    // Allow escape characters received within the first 2 seconds of power on
                    if (millis() - btLastByteReceived > btMinEscapeTime || millis() < btMinEscapeTime)
                    {
                        btEscapeCharsReceived++;
                        if (btEscapeCharsReceived == btMaxEscapeCharacters)
                        {
                            printEndpoint = PRINT_ENDPOINT_ALL;
                            systemPrintln("Echoing all serial to BT device");
                            btPrintEcho = true;

                            btEscapeCharsReceived = 0;
                            btLastByteReceived = millis();
                        }
                    }
                    else
                    {
                        // Ignore this escape character, pass it along to the output
                        addToGnssBuffer(btEscapeCharacter);
                    }
                }
                else if (incoming == btAppCommandCharacter)
                {
                    btAppCommandCharsReceived++;
                    if (btAppCommandCharsReceived == btMaxAppCommandCharacters)
                    {
                        sendGnssBuffer(); // Finish sending whatever is left in the buffer

                        // Discard any bluetooth data in the circular buffer
                        btRingBufferTail = dataHead;

                        systemPrintln("Device has entered config mode over Bluetooth");
                        printEndpoint = PRINT_ENDPOINT_ALL;
                        btPrintEcho = true;
                        runCommandMode = true;

                        btAppCommandCharsReceived = 0;
                        btLastByteReceived = millis();
                    }
                }

                else // This character is not a command character, pass along to GNSS
                {
                    // Pass any escape characters that turned out to not be a complete escape sequence
                    while (btEscapeCharsReceived-- > 0)
                    {
                        addToGnssBuffer(btEscapeCharacter);
                    }
                    while (btAppCommandCharsReceived-- > 0)
                    {
                        addToGnssBuffer(btAppCommandCharacter);
                    }

                    // Pass byte to GNSS receiver or to system
                    // TODO - control if this RTCM source should be listened to or not

                    // UART RX can be corrupted by UART TX
                    // See issue: https://github.com/sparkfun/SparkFun_RTK_Firmware/issues/469
                    // serialGNSS->write(incoming);
                    addToGnssBuffer(incoming);

                    btLastByteReceived = millis();
                    btEscapeCharsReceived = 0; // Update timeout check for escape char and partial frame

                    btAppCommandCharsReceived = 0;

                    bluetoothIncomingRTCM = true;

                    // Record the arrival of RTCM from the Bluetooth connection (a phone or tablet is providing the RTCM
                    // via NTRIP). This resets the RTCM timeout used on the L-Band.
                    rtcmLastPacketReceived = millis();

                } // End just a character in the stream

            } // End btPrintEcho == false && bluetoothRxDataAvailable()

            if (PERIODIC_DISPLAY(PD_BLUETOOTH_DATA_RX))
            {
                PERIODIC_CLEAR(PD_BLUETOOTH_DATA_RX);
                systemPrintf("Bluetooth received %d bytes\r\n", rxBytes);
            }
        } // End bluetoothGetState() == BT_CONNECTED

        if (bluetoothOutgoingToGnssHead > 0 && ((millis() - lastGnssSend) > 100))
        {
            sendGnssBuffer(); // Send any outstanding RTCM
        }

        if ((settings.enableTaskReports == true) && (!inMainMenu))
            systemPrintf("SerialWriteTask High watermark: %d\r\n", uxTaskGetStackHighWaterMark(nullptr));

        feedWdt();
        taskYIELD();
    } // End while(true)

    // Stop notification
    if (settings.printTaskStartStop)
        systemPrintln("Task btReadTask stopped");
    task.btReadTaskRunning = false;
    vTaskDelete(NULL);
}

// Add byte to buffer that will be sent to GNSS
// We cannot write single characters to the ZED over I2C (as this will change the address pointer)
void addToGnssBuffer(uint8_t incoming)
{
    bluetoothOutgoingToGnss[bluetoothOutgoingToGnssHead] = incoming;

    bluetoothOutgoingToGnssHead++;
    if (bluetoothOutgoingToGnssHead == sizeof(bluetoothOutgoingToGnss))
    {
        sendGnssBuffer();
    }
}

// Push the buffered data in bulk to the GNSS
void sendGnssBuffer()
{
    if (correctionLastSeen(CORR_BLUETOOTH))
    {
        sempParseNextBytes(rtcmParse, bluetoothOutgoingToGnss, bluetoothOutgoingToGnssHead); // Parse the data for RTCM1005/1006
        if (gnss->pushRawData(bluetoothOutgoingToGnss, bluetoothOutgoingToGnssHead))
        {
            if ((settings.debugCorrections || PERIODIC_DISPLAY(PD_GNSS_DATA_TX)) && !inMainMenu)
            {
                PERIODIC_CLEAR(PD_GNSS_DATA_TX);
                systemPrintf("Sent %d BT bytes to GNSS\r\n", bluetoothOutgoingToGnssHead);
            }
        }
    }
    else
    {
        if ((settings.debugCorrections || PERIODIC_DISPLAY(PD_GNSS_DATA_TX)) && !inMainMenu)
        {
            PERIODIC_CLEAR(PD_GNSS_DATA_TX);
            systemPrintf("%d BT bytes NOT sent due to priority\r\n", bluetoothOutgoingToGnssHead);
        }
    }

    // No matter the response, wrap the head and reset the timer
    bluetoothOutgoingToGnssHead = 0;
    lastGnssSend = millis();
}

// Normally a delay(1) will feed the WDT but if we don't want to wait that long, this feeds the WDT without delay
void feedWdt()
{
    vTaskDelay(1);
}

//----------------------------------------------------------------------
// The ESP32<->GNSS serial connection is default 230,400bps to facilitate
// 10Hz fix rate with PPP Logging Defaults (NMEAx5 + RXMx2) messages enabled.
// ESP32's UART used for GNSS  is begun with settings.uartReceiveBufferSize size buffer. The circular buffer
// is 1024*6. At approximately 46.1K characters/second, a 6144 * 2
// byte buffer should hold 267ms worth of serial data. Assuming SD writes are
// 250ms worst case, we should record incoming all data. Bluetooth congestion
// or conflicts with the SD card semaphore should clear within this time.
//
// Ring buffer empty when all the tails == dataHead
//
//        +---------+
//        |         |
//        |         |
//        |         |
//        |         |
//        +---------+ <-- dataHead, btRingBufferTail, sdRingBufferTail, etc.
//
// Ring buffer contains data when any tail != dataHead
//
//        +---------+
//        |         |
//        |         |
//        | yyyyyyy | <-- dataHead
//        | xxxxxxx | <-- btRingBufferTail (1 byte in buffer)
//        +---------+ <-- sdRingBufferTail (2 bytes in buffer)
//
//        +---------+
//        | yyyyyyy | <-- btRingBufferTail (1 byte in buffer)
//        | xxxxxxx | <-- sdRingBufferTail (2 bytes in buffer)
//        |         |
//        |         |
//        +---------+ <-- dataHead
//
// Maximum ring buffer fill is settings.gnssHandlerBufferSize - 1
//----------------------------------------------------------------------

// Read bytes from GNSS into ESP32 circular buffer
// If data is coming in at 230,400bps = 23,040 bytes/s = one byte every 0.043ms
// If SD blocks for 150ms (not extraordinary) that is 3,488 bytes that must be buffered
// The ESP32 Arduino FIFO is ~120 bytes by default but overridden to 50 bytes (see pinGnssUartTask() and
// uart_set_rx_full_threshold()). We use this task to harvest from FIFO into circular buffer during SD write blocking
// time.
void gnssReadTask(void *e)
{
    // Start notification
    task.gnssReadTaskRunning = true;
    if (settings.printTaskStartStop)
        systemPrintln("Task gnssReadTask started");

    // Initialize the main parser
    rtkParse = sempBeginParser(parserTable, parserCount, parserNames, parserNameCount,
                               0,                   // Scratchpad bytes
                               3000,                // Buffer length
                               processUart1Message, // eom Call Back
                               "rtkParse");         // Parser Name
    if (!rtkParse)
        reportFatalError("Failed to initialize the parser");

    if (settings.debugGnss)
        sempEnableDebugOutput(rtkParse);

    if (present.gnss_mosaicX5)
    {
        // Initialize the SBF parser for the mosaic-X5
        sbfParse = sempBeginParser(sbfParserTable, sbfParserCount, sbfParserNames, sbfParserNameCount,
                                   0,                      // Scratchpad bytes
                                   sempGnssReadBufferSize, // Buffer length - 3000 isn't enough!
                                   processUart1SBF,        // eom Call Back - in mosaic.ino
                                   "sbfParse");            // Parser Name
        if (!sbfParse)
            reportFatalError("Failed to initialize the SBF parser");

        // Any data which is not SBF will be passed to the SPARTN parser via the invalid data callback
        sempSbfSetInvalidDataCallback(sbfParse, processNonSBFData);

        // Uncomment the next line to enable SBF parser debug
        // But be careful - you get a lot of "SEMP: Sbf SBF, 0x0002 (2) bytes, invalid preamble2"
        // if (settings.debugGnss) sempEnableDebugOutput(sbfParse);

        // Initialize the SPARTN parser for the mosaic-X5
        spartnParse = sempBeginParser(spartnParserTable, spartnParserCount, spartnParserNames, spartnParserNameCount,
                                      0,                  // Scratchpad bytes
                                      1200,               // Buffer length - SPARTN payload is 1024 bytes max
                                      processUart1SPARTN, // eom Call Back - in mosaic.ino
                                      "spartnParse");     // Parser Name
        if (!spartnParse)
            reportFatalError("Failed to initialize the SPARTN parser");

        // Uncomment the next line to enable SPARTN parser debug
        // But be careful - you get a lot of "SEMP: Spartn SPARTN 0 0, 0x00f4 (244) bytes, bad CRC"
        // if (settings.debugGnss) sempEnableDebugOutput(spartnParse);
    }

    // Run task until a request is raised
    task.gnssReadTaskStopRequest = false;
    while (task.gnssReadTaskStopRequest == false)
    {
        // Display an alive message
        if (PERIODIC_DISPLAY(PD_TASK_GNSS_READ))
        {
            PERIODIC_CLEAR(PD_TASK_GNSS_READ);
            systemPrintln("gnssReadTask running");
        }

        if ((settings.enableTaskReports == true) && (!inMainMenu))
            systemPrintf("SerialReadTask High watermark: %d\r\n", uxTaskGetStackHighWaterMark(nullptr));

        // Display the RX byte count
        static uint32_t totalRxByteCount = 0;
        if (PERIODIC_DISPLAY(PD_GNSS_DATA_RX_BYTE_COUNT))
        {
            PERIODIC_CLEAR(PD_GNSS_DATA_RX_BYTE_COUNT);
            systemPrintf("gnssReadTask total byte count: %d\r\n", totalRxByteCount);
        }

        // Two methods are accessing the hardware serial port (um980Config) at the
        // same time: gnssReadTask() (to harvest incoming serial data) and um980 (the unicore library to configure the
        // device) To allow the Unicore library to send/receive serial commands, we need to block the gnssReadTask
        // If the Unicore library does not need lone access, then read from serial port

        // For the mosaic-X5, things are different. The mosaic-X5 outputs a raw stream of L-Band bytes,
        // interspersed with periodic SBF blocks. The SBF blocks can contain encapsulated NMEA and RTCMv3.
        // We need to pass each incoming byte to a SBF parser first, so it can pick out any SBF blocks.
        // The SBF parser needs to 'give up' (return) any bytes which are not SBF. We do that using the
        // invalidDataCallback. Any data that is not SBF is then parsed by a separate SPARTN parser.
        // The SPARTN parser extracts SPARTN packets from the raw LBand data so they can be passed to the PPL.
        // Encapsulated NMEA and RTCMv3 is extracted and passed to the the main SEMP parser.
        // At some point in the future, Septentrio will (hopefully) add the ability to encapsulate the
        // raw L-Band data in SBF format. This will make life SO much easier as the SEMP will then be able
        // to parse everything and the separate SBF and SPARTN parsers won't be required.
        //
        // We need to be clever about this though. The raw L-Band data can manifest as SBF data. When that
        // happens, it can cause sbfParse to 'stick' - parsing a long ghost SBF block. This prevents RTCM
        // from being parsed from valid SBF blocks and causes the NTRIP server connection to break. We need
        // to add extra checks, above and beyond the invalidDataCallback, to make sure that doesn't happen.
        // Here we check that the SBF ID and length are expected / valid too.

        if (gnss->isBlocking() == false)
        {
            // Determine if serial data is available
            while (serialGNSS->available())
            {
                // Read the data from UART1
                uint8_t incomingData[500];
                int bytesIncoming = serialGNSS->read(incomingData, sizeof(incomingData));
                totalRxByteCount += bytesIncoming;

                for (int x = 0; x < bytesIncoming; x++)
                {
                    // Update the parser state based on the incoming byte
                    // On mosaic-X5, pass the byte to sbfParse. On all other platforms, pass it straight to rtkParse
                    sempParseNextByte(present.gnss_mosaicX5 ? sbfParse : rtkParse, incomingData[x]);

                    // See notes above. On the mosaic-X5, check that the incoming SBF blocks have expected IDs and
                    // lengths to help prevent raw L-Band data being misidentified as SBF
                    if (present.gnss_mosaicX5)
                    {
                        SEMP_SCRATCH_PAD *scratchPad = (SEMP_SCRATCH_PAD *)sbfParse->scratchPad;

                        // Check if this is Length MSB
                        // Also check parser is running - as invalidDataCallback may have just been called
                        if ((sbfParse->state != sempFirstByte) && (sbfParse->type == 0) && (sbfParse->length == 8))
                        {
                            bool expected = false;
                            for (int b = 0; b < MAX_MOSAIC_EXPECTED_SBF; b++) // For each expected SBF block
                            {
                                if (mosaicExpectedIDs[b].ID == scratchPad->sbf.sbfID) // Check for ID match
                                {
                                    expected = true;
                                    if (mosaicExpectedIDs[b].fixedLength)
                                    {
                                        // Check for length match if fixed
                                        if (mosaicExpectedIDs[b].length != scratchPad->sbf.length)
                                            expected = false;
                                    }
                                }
                            }
                            if (!expected) // SBF is not expected so restart the parsers
                            {
                                sbfParse->state = sempFirstByte;
                                spartnParse->state = sempFirstByte;
                                if (settings.debugGnss)
                                    systemPrintf("Unexpected SBF block %d - rejected on ID or length\r\n",
                                                 scratchPad->sbf.sbfID);
                                // We could pass the rejected bytes to the SPARTN parser but this is ~risky
                                // as the L-Band data could overlap the start of actual SBF. I think it's
                                // probably safer to discard the data and let both parsers re-sync?
                                // for (uint32_t dataOffset = 0; dataOffset < 8; dataOffset++)
                                // {
                                //     // Update the SPARTN parser state based on the non-SBF byte
                                //     sempParseNextByte(spartnParse, sbfParse->buffer[dataOffset]);
                                // }
                            }
                        }

                        // Extra checks for EncapsulatedOutput - length is variable but we can compare the length to the
                        // payload length
                        if ((sbfParse->type == 0) && (sbfParse->length == 18) && (scratchPad->sbf.sbfID == 4097))
                        {
                            bool expected = true;
                            if ((sbfParse->buffer[14] != 2) &&
                                (sbfParse->buffer[14] != 4)) // Check Mode for RTCMv3 and NMEA
                                expected = false;

                            // SBF block length should be 20 more than N (payload length) - with padding
                            if (expected)
                            {
                                uint16_t N = sbfParse->buffer[16];
                                N |= ((uint16_t)sbfParse->buffer[17]) << 8;
                                uint16_t expectedLength = N + 20; // Expected length
                                uint16_t remainder = ((N + 20) % 4);
                                if (remainder > 0)
                                    expectedLength += 4 - remainder; // Include the padding
                                if (scratchPad->sbf.length != expectedLength)
                                    expected = false;
                            }

                            if (!expected) // SBF is not expected so restart the parsers
                            {
                                sbfParse->state = sempFirstByte;
                                spartnParse->state = sempFirstByte;
                                if (settings.debugGnss)
                                    systemPrintf("Unexpected EncapsulatedOutput block - rejected\r\n");
                                // We could pass the rejected bytes to the SPARTN parser but this is ~risky
                                // as the L-Band data could overlap the start of actual SBF. I think it's
                                // probably safer to discard the data and let both parsers re-sync?
                                // for (uint32_t dataOffset = 0; dataOffset < 18; dataOffset++)
                                // {
                                //     // Update the SPARTN parser state based on the non-SBF byte
                                //     sempParseNextByte(spartnParse, sbfParse->buffer[dataOffset]);
                                // }
                            }
                        }
                    }
                }
            }
        }

        feedWdt();
        taskYIELD();
    }

    // Done parsing incoming data, free the parse buffer
    sempStopParser(&rtkParse);

    // Stop notification
    if (settings.printTaskStartStop)
        systemPrintln("Task gnssReadTask stopped");
    task.gnssReadTaskRunning = false;
    vTaskDelete(NULL);
}

// Call back from within parser, for end of message
// Process a complete message incoming from parser
// If we get a complete NMEA/UBX/RTCM message, pass on to SD/BT/TCP/UDP interfaces
void processUart1Message(SEMP_PARSE_STATE *parse, uint16_t type)
{
    int32_t bytesToCopy;
    const char *consumer;
    uint16_t message;
    RING_BUFFER_OFFSET remainingBytes;
    int32_t space;
    int32_t use;

    // Display the message
    if ((settings.enablePrintLogFileMessages || PERIODIC_DISPLAY(PD_GNSS_DATA_RX)) && (!inMainMenu))
    {
        PERIODIC_CLEAR(PD_GNSS_DATA_RX);
        if (settings.enablePrintLogFileMessages)
        {
            printTimeStamp();
            systemPrint("    ");
        }
        else
            systemPrint("GNSS RX: ");

        switch (type)
        {
        case RTK_NMEA_PARSER_INDEX:
            systemPrintf("%s %s %s, 0x%04x (%d) bytes\r\n", parse->parserName, parserNames[type],
                         sempNmeaGetSentenceName(parse), parse->length, parse->length);
            break;

        case RTK_UNICORE_HASH_PARSER_INDEX:
            systemPrintf("%s %s %s, 0x%04x (%d) bytes\r\n", parse->parserName, parserNames[type],
                         sempUnicoreHashGetSentenceName(parse), parse->length, parse->length);
            break;

        case RTK_RTCM_PARSER_INDEX:
            systemPrintf("%s %s %d, 0x%04x (%d) bytes\r\n", parse->parserName, parserNames[type],
                         sempRtcmGetMessageNumber(parse), parse->length, parse->length);
            break;

        case RTK_UBLOX_PARSER_INDEX:
            message = sempUbloxGetMessageNumber(parse);
            systemPrintf("%s %s %d.%d, 0x%04x (%d) bytes\r\n", parse->parserName, parserNames[type], message >> 8,
                         message & 0xff, parse->length, parse->length);
            break;

        case RTK_UNICORE_BINARY_PARSER_INDEX:
            systemPrintf("%s %s, 0x%04x (%d) bytes\r\n", parse->parserName, parserNames[type], parse->length,
                         parse->length);
            break;
        }
    }

    // Save GGA / RMC / GST for the Apple device
    // We should optimse this with a Lee table... TODO
    if ((online.authenticationCoPro) && (type == RTK_NMEA_PARSER_INDEX))
    {
        if (strstr(sempNmeaGetSentenceName(parse), "GGA") != nullptr)
        {
            if (parse->length < latestNmeaMaxLen)
            {
                memcpy(latestGPGGA, parse->buffer, parse->length);
                latestGPGGA[parse->length] = 0; // NULL terminate
                if ((strlen(latestGPGGA) > 10) && (latestGPGGA[strlen(latestGPGGA) - 2] == '\r'))
                    latestGPGGA[strlen(latestGPGGA) - 2] = 0; // Truncate the \r\n
            }
            else
                systemPrintf("Increase latestNmeaMaxLen to > %d\r\n", parse->length);
        }
        else if (strstr(sempNmeaGetSentenceName(parse), "RMC") != nullptr)
        {
            if (parse->length < latestNmeaMaxLen)
            {
                memcpy(latestGPRMC, parse->buffer, parse->length);
                latestGPRMC[parse->length] = 0; // NULL terminate
                if ((strlen(latestGPRMC) > 10) && (latestGPRMC[strlen(latestGPRMC) - 2] == '\r'))
                    latestGPRMC[strlen(latestGPRMC) - 2] = 0; // Truncate the \r\n
            }
            else
                systemPrintf("Increase latestNmeaMaxLen to > %d\r\n", parse->length);
        }
        else if (strstr(sempNmeaGetSentenceName(parse), "GST") != nullptr)
        {
            if (parse->length < latestNmeaMaxLen)
            {
                memcpy(latestGPGST, parse->buffer, parse->length);
                latestGPGST[parse->length] = 0; // NULL terminate
                if ((strlen(latestGPGST) > 10) && (latestGPGST[strlen(latestGPGST) - 2] == '\r'))
                    latestGPGST[strlen(latestGPGST) - 2] = 0; // Truncate the \r\n
            }
            else
                systemPrintf("Increase latestNmeaMaxLen to > %d\r\n", parse->length);
        }
    }

    // Determine if this message should be processed by the Unicore library
    // Pass NMEA to um980 before applying compensation
    if (present.gnss_um980)
    {
        if ((type == RTK_UNICORE_BINARY_PARSER_INDEX) || (type == RTK_UNICORE_HASH_PARSER_INDEX) ||
            (type == RTK_NMEA_PARSER_INDEX))
        {
            // Give this data to the library to update its internal variables
            um980UnicoreHandler(parse->buffer, parse->length);
        }
    }

    // Determine if this message should be processed by the LG290P library
    // Pass NMEA to LG290P before applying compensation
    if (present.gnss_lg290p)
    {
        // Give this data to the library to update its internal variables
        lg290pHandler(parse->buffer, parse->length);

        if (type == RTK_NMEA_PARSER_INDEX)
        {
            // Suppress PQTM/NMEA messages as needed
            if (lg290pMessageEnabled((char *)parse->buffer, parse->length) == false)
            {
                parse->buffer[0] = 0;
                parse->length = 0;
            }
        }
    }

    // Handle LLA compensation due to tilt or outputTipAltitude setting
    if (type == RTK_NMEA_PARSER_INDEX)
    {
        nmeaApplyCompensation((char *)parse->buffer, parse->length);
    }

    // Handle GST - extract the lat and lon standard deviations - on mosaic-X5 only
    if ((present.gnss_mosaicX5) && (type == RTK_NMEA_PARSER_INDEX))
    {
        nmeaExtractStdDeviations((char *)parse->buffer, parse->length);
    }

    // Determine where to send RTCM data
    if (inBaseMode() && type == RTK_RTCM_PARSER_INDEX)
    {
        // Pass data along to NTRIP Server, ESP-NOW radio, or LoRa
        processRTCM(parse->buffer, parse->length);
    }

    // Determine if we are using the PPL - UM980, LG290P, or mosaic-X5
    bool usingPPL = false;
    // UM980 : Determine if we want to use corrections, and are connected to the broker
    if ((present.gnss_um980) && (pointPerfectIsEnabled()) && (mqttClientIsConnected() == true))
        usingPPL = true;
    // LG290P : Determine if we want to use corrections, and are connected to the broker
    if ((present.gnss_lg290p) && (pointPerfectIsEnabled()) && (mqttClientIsConnected() == true))
        usingPPL = true;
    // mosaic-X5 : Determine if we want to use corrections
    if ((present.gnss_mosaicX5) && (pointPerfectIsEnabled()))
        usingPPL = true;

    if (usingPPL)
    {
        bool passToPpl = false;

        // Only messages GPGGA/ZDA, and RTCM1019/1020/1042/1046 need to be passed to PPL
        if (type == RTK_NMEA_PARSER_INDEX)
        {
            if (strstr(sempNmeaGetSentenceName(parse), "GGA") != nullptr)
                passToPpl = true;
            else if (strstr(sempNmeaGetSentenceName(parse), "ZDA") != nullptr)
                passToPpl = true;
        }
        else if (type == RTK_RTCM_PARSER_INDEX)
        {
            if (sempRtcmGetMessageNumber(parse) == 1019)
                passToPpl = true;
            else if (sempRtcmGetMessageNumber(parse) == 1020)
                passToPpl = true;
            else if (sempRtcmGetMessageNumber(parse) == 1042)
                passToPpl = true;
            else if (sempRtcmGetMessageNumber(parse) == 1046)
                passToPpl = true;
        }

        if (passToPpl == true)
        {
            pplNewRtcmNmea = true; // Set flag for main loop updatePPL()
            sendGnssToPpl(parse->buffer, parse->length);

            if ((settings.debugCorrections == true) && !inMainMenu)
            {
                systemPrint("Sent to PPL: ");

                // Only messages GPGGA/ZDA, and RTCM1019/1020/1042/1046 need to be passed to PPL
                if (type == RTK_NMEA_PARSER_INDEX)
                {
                    systemPrint("GN");
                    if (strstr(sempNmeaGetSentenceName(parse), "GGA") != nullptr)
                        systemPrint("GGA");
                    else if (strstr(sempNmeaGetSentenceName(parse), "ZDA") != nullptr)
                        systemPrint("ZDA");
                }
                else if (type == RTK_RTCM_PARSER_INDEX)
                {
                    systemPrint("RTCM");
                    if (sempRtcmGetMessageNumber(parse) == 1019)
                        systemPrint("1019");
                    else if (sempRtcmGetMessageNumber(parse) == 1020)
                        systemPrint("1020");
                    else if (sempRtcmGetMessageNumber(parse) == 1042)
                        systemPrint("1042");
                    else if (sempRtcmGetMessageNumber(parse) == 1046)
                        systemPrint("1046");
                }

                systemPrintf(": %d bytes\r\n", parse->length);
            }
        }
    }

    // If BaseCasterOverride is enabled, remove everything but RTCM from the circular buffer
    // to avoid saturating the downstream radio link that is consuming over a TCP (NTRIP Caster) connection
    // Remove NMEA, etc after passing to the GNSS receiver library so that we still have SIV and other stats available
    if (tcpServerInCasterMode)
    {
        if (type != RTK_RTCM_PARSER_INDEX)
        {
            // Erase buffer
            parse->buffer[0] = 0;
            parse->length = 0;
        }
    }

    // Push GGA to Caster if enabled
    if (type == RTK_NMEA_PARSER_INDEX && strstr(sempNmeaGetSentenceName(parse), "GGA") != nullptr)
    {
        pushGPGGA((char *)parse->buffer);
    }

    // If the user has not specifically enabled RTCM used by the PPL, then suppress it
    if (inRoverMode() && gnss->getActiveRtcmMessageCount() == 0 && type == RTK_RTCM_PARSER_INDEX)
    {
        // Erase buffer
        parse->buffer[0] = 0;
        parse->length = 0;
    }

    // Suppress binary messages from UM980. Not needed by end GIS apps.
    if (type == RTK_UNICORE_BINARY_PARSER_INDEX)
    {
        // Erase buffer
        parse->buffer[0] = 0;
        parse->length = 0;
    }

    // If parse->length is zero, we should exit now.
    // Previously, the code would continue past here and fill rbOffsetArray with 'empty' entries.
    // E.g. RTCM1019/1042/1046 suppressed above
    if (parse->length == 0)
        return;

    // Use a semaphore to prevent handleGnssDataTask from gatecrashing
    if (ringBufferSemaphore == NULL)
        ringBufferSemaphore = xSemaphoreCreateMutex();  // Create the mutex
    
    // Take the semaphore. Long wait. handleGnssDataTask could block
    // Enable printing of the ring buffer offsets (s d 10) and the SD buffer sizes (s h 7)
    // to see this in action. No more gatecrashing!
    if (xSemaphoreTake(ringBufferSemaphore, ringBuffer_longWait_ms) == pdPASS)
    {
        ringBufferSemaphoreHolder = "processUart1Message";

        // Determine if this message will fit into the ring buffer
        int32_t discardedBytes = 0;
        bytesToCopy = parse->length;
        space = availableHandlerSpace; // Take a copy of availableHandlerSpace here
        use = settings.gnssHandlerBufferSize - space;
        consumer = (char *)slowConsumer;
        if (bytesToCopy > space) // Paul removed the && (!inMainMenu)) check 7-25-25
        {
            int32_t bufferedData;
            int32_t bytesToDiscard;
            int32_t listEnd;
            int32_t messageLength;
            int32_t previousTail;
            int32_t rbOffsetTail;

            // Determine the tail of the ring buffer
            previousTail = dataHead + space + 1;
            if (previousTail >= settings.gnssHandlerBufferSize)
                previousTail -= settings.gnssHandlerBufferSize;

            /*  The rbOffsetArray holds the offsets into the ring buffer of the
            *  start of each of the parsed messages.  A head (rbOffsetHead) and
            *  tail (rbOffsetTail) offsets are used for this array to insert and
            *  remove entries.  Typically this task only manipulates the head as
            *  new messages are placed into the ring buffer.  The handleGnssDataTask
            *  normally manipulates the tail as data is removed from the buffer.
            *  However this task will manipulate the tail under two conditions:
            *
            *  1.  The ring buffer gets full and data must be discarded
            *
            *  2.  The rbOffsetArray is too small to hold all of the message
            *      offsets for the data in the ring buffer.  The array is full
            *      when (Head + 1) == Tail
            *
            *  Notes:
            *      The rbOffsetArray is allocated along with the ring buffer in
            *      Begin.ino
            *
            *      The first entry rbOffsetArray[0] is initialized to zero (0)
            *      in Begin.ino
            *
            *      The array always has one entry in it containing the head offset
            *      which contains a valid offset into the ringBuffer, handled below
            *
            *      The empty condition is Tail == Head
            *
            *      The amount of data described by the rbOffsetArray is
            *      rbOffsetArray[Head] - rbOffsetArray[Tail]
            *
            *              rbOffsetArray                  ringBuffer
            *           .-----------------.           .-----------------.
            *           |                 |           |                 |
            *           +-----------------+           |                 |
            *  Tail --> |   Msg 1 Offset  |---------->+-----------------+ <-- Tail n
            *           +-----------------+           |      Msg 1      |
            *           |   Msg 2 Offset  |--------.  |                 |
            *           +-----------------+        |  |                 |
            *           |   Msg 3 Offset  |------. '->+-----------------+
            *           +-----------------+      |    |      Msg 2      |
            *  Head --> |   Head Offset   |--.   |    |                 |
            *           +-----------------+  |   |    |                 |
            *           |                 |  |   |    |                 |
            *           +-----------------+  |   |    |                 |
            *           |                 |  |   '--->+-----------------+
            *           +-----------------+  |        |      Msg 3      |
            *           |                 |  |        |                 |
            *           +-----------------+  '------->+-----------------+ <-- dataHead
            *           |                 |           |                 |
            */

            // Determine the index for the end of the circular ring buffer
            // offset list
            listEnd = rbOffsetHead;
            WRAP_OFFSET(listEnd, 1, rbOffsetEntries);

            // Update the tail, walk newest message to oldest message
            rbOffsetTail = rbOffsetHead;
            bufferedData = 0;
            messageLength = 0;
            while ((rbOffsetTail != listEnd) && (bufferedData < use))
            {
                // Determine the amount of data in the ring buffer up until
                // either the tail or the end of the rbOffsetArray
                //
                //                      |           |
                //                      |           | Valid, still in ring buffer
                //                      |  Newest   |
                //                      +-----------+ <-- rbOffsetHead
                //                      |           |
                //                      |           | free space
                //                      |           |
                //     rbOffsetTail --> +-----------+ <-- bufferedData
                //                      |   ring    |
                //                      |  buffer   | <-- used
                //                      |   data    |
                //                      +-----------+ Valid, still in ring buffer
                //                      |           |
                //
                messageLength = rbOffsetArray[rbOffsetTail];
                WRAP_OFFSET(rbOffsetTail, rbOffsetEntries - 1, rbOffsetEntries);
                messageLength -= rbOffsetArray[rbOffsetTail];
                if (messageLength < 0)
                    messageLength += settings.gnssHandlerBufferSize;
                bufferedData += messageLength;
            }

            // Account for any data in the ring buffer not described by the array
            //
            //                      |           |
            //                      +-----------+
            //                      |  Oldest   |
            //                      |           |
            //                      |   ring    |
            //                      |  buffer   | <-- used
            //                      |   data    |
            //                      +-----------+ Valid, still in ring buffer
            //                      |           |
            //     rbOffsetTail --> +-----------+ <-- bufferedData
            //                      |           |
            //                      |  Newest   |
            //                      +-----------+ <-- rbOffsetHead
            //                      |           |
            //
            if (bufferedData < use)
                discardedBytes = use - bufferedData;

            // Writing to the SD card, the network or Bluetooth, a partial
            // message may be written leaving the tail pointer mid-message
            //
            //                      |           |
            //     rbOffsetTail --> +-----------+
            //                      |  Oldest   |
            //                      |           |
            //                      |   ring    |
            //                      |  buffer   | <-- used
            //                      |   data    | Valid, still in ring buffer
            //                      +-----------+ <--
            //                      |           |
            //                      +-----------+
            //                      |           |
            //                      |  Newest   |
            //                      +-----------+ <-- rbOffsetHead
            //                      |           |
            //
            else if (bufferedData > use)
            {
                // Remove the remaining portion of the oldest entry in the array
                discardedBytes = messageLength + use - bufferedData;
                WRAP_OFFSET(rbOffsetTail, 1, rbOffsetEntries);
            }

            // rbOffsetTail now points to the beginning of a message in the
            // ring buffer
            // Determine the amount of data to discard
            bytesToDiscard = discardedBytes;
            if (bytesToDiscard < bytesToCopy)
                bytesToDiscard = bytesToCopy;
            if (bytesToDiscard < AMOUNT_OF_RING_BUFFER_DATA_TO_DISCARD)
                bytesToDiscard = AMOUNT_OF_RING_BUFFER_DATA_TO_DISCARD;

            // Walk the ring buffer messages from oldest to newest
            while ((discardedBytes < bytesToDiscard) && (rbOffsetTail != rbOffsetHead))
            {
                // Determine the length of the oldest message
                WRAP_OFFSET(rbOffsetTail, 1, rbOffsetEntries);
                discardedBytes = rbOffsetArray[rbOffsetTail] - previousTail;
                if (discardedBytes < 0)
                    discardedBytes += settings.gnssHandlerBufferSize;
            }

            // Discard the oldest data from the ring buffer
            // Printing the slow consumer is not that useful as any consumer will be
            // considered 'slow' if its data wraps over the end of the buffer and
            // needs a second write to clear...
            if (!inMainMenu)
            {
                if (consumer)
                    systemPrintf("Ring buffer full: discarding %d bytes, %s could be slow\r\n", discardedBytes, consumer);
                else
                    systemPrintf("Ring buffer full: discarding %d bytes\r\n", discardedBytes);
                Serial.flush(); // TODO - delete me!
            }

            // Update the tails. This needs semaphore protection
            updateRingBufferTails(previousTail, rbOffsetArray[rbOffsetTail]);
        }

        if (bytesToCopy > (space + discardedBytes - 1)) // Sanity check
        {
            systemPrintf("Ring buffer update error %s: bytesToCopy (%d) is > space (%d) + discardedBytes (%d) - 1\r\n",
                        getTimeStamp(), bytesToCopy, space, discardedBytes);
            Serial.flush(); // Flush Serial - the code is about to go bang...!
        }
        
        // Add another message to the ring buffer
        // Account for this message
        // Diagnostic prints are provided by settings.enablePrintSDBuffers and the handleGnssDataTask
        // The semaphore prevents badness here. Previously availableHandlerSpace may have been updated
        // by handleGnssDataTask
        availableHandlerSpace = availableHandlerSpace + discardedBytes - bytesToCopy;

        // Copy dataHead so we can update with a single write - redundant with the semaphore
        RING_BUFFER_OFFSET newDataHead = dataHead;

        // Fill the buffer to the end and then start at the beginning
        if ((newDataHead + bytesToCopy) > settings.gnssHandlerBufferSize)
            bytesToCopy = settings.gnssHandlerBufferSize - newDataHead;

        // Display the dataHead offset
        if (settings.enablePrintRingBufferOffsets && (!inMainMenu))
            systemPrintf("DH: %4d --> ", newDataHead);

        // Copy the data into the ring buffer
        memcpy(&ringBuffer[newDataHead], parse->buffer, bytesToCopy);
        newDataHead = newDataHead + bytesToCopy;
        if (newDataHead >= settings.gnssHandlerBufferSize)
            newDataHead = newDataHead - settings.gnssHandlerBufferSize;

        // Determine the remaining bytes
        remainingBytes = parse->length - bytesToCopy;
        if (remainingBytes)
        {
            // Copy the remaining bytes into the beginning of the ring buffer
            memcpy(ringBuffer, &parse->buffer[bytesToCopy], remainingBytes);
            newDataHead = newDataHead + remainingBytes;
            if (newDataHead >= settings.gnssHandlerBufferSize)
                newDataHead = newDataHead - settings.gnssHandlerBufferSize;
        }

        // Add the head offset to the offset array
        WRAP_OFFSET(rbOffsetHead, 1, rbOffsetEntries);
        rbOffsetArray[rbOffsetHead] = newDataHead;

        // Display the dataHead offset
        if (settings.enablePrintRingBufferOffsets && (!inMainMenu))
            systemPrintf("%4d @ %s\r\n", newDataHead, getTimeStamp());

        // Update dataHead in a single write - redundant with the semaphore
        // handleGnssDataTask will use it as soon as it updates
        dataHead = newDataHead;

        // handleGnssDataTask will be chomping at the bit. Let it fly!
        xSemaphoreGive(ringBufferSemaphore);
    }
    else
    {
        systemPrintf("processUart1Message could not get ringBuffer semaphore - held by %s\r\n", ringBufferSemaphoreHolder);
    }
}

// Remove previous messages from the ring buffer
void updateRingBufferTails(RING_BUFFER_OFFSET previousTail, RING_BUFFER_OFFSET newTail)
{
    // Trim any long or medium tails
    discardRingBufferBytes(&btRingBufferTail, previousTail, newTail);
    tcpClientDiscardBytes(previousTail, newTail);
    tcpServerDiscardBytes(previousTail, newTail);
    udpServerDiscardBytes(previousTail, newTail);
    discardRingBufferBytes(&sdRingBufferTail, previousTail, newTail);
    discardRingBufferBytes(&usbRingBufferTail, previousTail, newTail);
}

// Remove previous messages from the ring buffer
void discardRingBufferBytes(RING_BUFFER_OFFSET *tail, RING_BUFFER_OFFSET previousTail, RING_BUFFER_OFFSET newTail)
{
    // The longest tail is being trimmed.  Medium length tails may contain
    // some data within the region begin trimmed.  The shortest tails will
    // be trimmed.
    //
    // Devices that get their tails trimmed, may output a partial message
    // prior to the buffer trimming.  After the trimming, the tail of the
    // ring buffer points to the beginning of a new message.
    //
    //                 previousTail                newTail
    //                      |                         |
    //  Before trimming     v         Discarded       v   After trimming
    //  ----+-----------------  ...  -----+--  ..  ---+-----------+------
    //      | Partial message             |           |           |
    //  ----+-----------------  ...  -----+--  ..  ---+-----------+------
    //                      ^          ^                     ^
    //                      |          |                     |
    //        long tail ----'          '--- medium tail      '-- short tail
    //
    // Determine if the trimmed data wraps the end of the buffer
    if (previousTail < newTail)
    {
        // No buffer wrap occurred
        // Only discard the data from long and medium tails
        if ((*tail >= previousTail) && (*tail < newTail))
            *tail = newTail;
    }
    else
    {
        // Buffer wrap occurred
        if ((*tail >= previousTail) || (*tail < newTail))
            *tail = newTail;
    }
}

// If new data is in the ringBuffer, dole it out to appropriate interface
// Send data out Bluetooth, record to SD, or send to network clients
// Each device (Bluetooth, SD and network client) gets its own tail.  If the
// device is running too slowly then data for that device is dropped.
// The usedSpace variable tracks the total space in use in the buffer.
void handleGnssDataTask(void *e)
{
    int32_t bytesToSend;
    uint32_t deltaMillis;
    int32_t freeSpace;
    static uint32_t maxMillis[RBC_MAX];
    unsigned long startMillis;
    int32_t usedSpace;

    // Start notification
    task.handleGnssDataTaskRunning = true;
    if (settings.printTaskStartStop)
        systemPrintln("Task handleGnssDataTask started");

    // Initialize the tails
    btRingBufferTail = 0;
    tcpClientZeroTail();
    tcpServerZeroTail();
    udpServerZeroTail();
    sdRingBufferTail = 0;
    usbRingBufferTail = 0;

    // Run task until a request is raised
    task.handleGnssDataTaskStopRequest = false;
    while (task.handleGnssDataTaskStopRequest == false)
    {
        // Display an alive message
        if (PERIODIC_DISPLAY(PD_TASK_HANDLE_GNSS_DATA))
        {
            PERIODIC_CLEAR(PD_TASK_HANDLE_GNSS_DATA);
            systemPrintln("handleGnssDataTask running");
        }

        usedSpace = 0;

        // Use a semaphore to prevent handleGnssDataTask from gatecrashing
        if (ringBufferSemaphore == NULL)
            ringBufferSemaphore = xSemaphoreCreateMutex();  // Create the mutex
        
        // Take the semaphore. Short wait. processUart1Message shouldn't block for long
        if (xSemaphoreTake(ringBufferSemaphore, ringBuffer_shortWait_ms) == pdPASS)
        {
            ringBufferSemaphoreHolder = "handleGnssDataTask";

<<<<<<< HEAD
        // Determine BT connection state
        //bool connected = (bluetoothGetState() == BT_CONNECTED);

        bool connected = false;

        if (settings.bluetoothRadioType != BLUETOOTH_RADIO_SPP_ACCESSORY_MODE)
            connected = (bluetoothGetState() == BT_CONNECTED);
=======
            //----------------------------------------------------------------------
            // Send data over Bluetooth
            //----------------------------------------------------------------------
>>>>>>> 00d3d641

            startMillis = millis();

            // Determine BT connection state
            bool connected = (bluetoothGetState() == BT_CONNECTED);

            if (!connected)
                // Discard the data
                btRingBufferTail = dataHead;
            else
            {
                // Determine the amount of Bluetooth data in the buffer
                bytesToSend = dataHead - btRingBufferTail;
                if (bytesToSend < 0)
                    bytesToSend += settings.gnssHandlerBufferSize;
                if (bytesToSend > 0)
                {
                    // Reduce bytes to send if we have more to send then the end of
                    // the buffer, we'll wrap next loop
                    if ((btRingBufferTail + bytesToSend) > settings.gnssHandlerBufferSize)
                        bytesToSend = settings.gnssHandlerBufferSize - btRingBufferTail;

                    // If we are in the config menu, suppress data flowing from GNSS to cell phone
                    if (btPrintEcho == false)
                    {
                        // Push new data over Bluetooth
                        bytesToSend = bluetoothWrite(&ringBuffer[btRingBufferTail], bytesToSend);
                    }

                    // Account for the data that was sent
                    if (bytesToSend > 0)
                    {
                        // If we are in base mode, assume part of the outgoing data is RTCM
                        if (inBaseMode() == true)
                            bluetoothOutgoingRTCM = true;

                        // Account for the sent or dropped data
                        btRingBufferTail += bytesToSend;
                        if (btRingBufferTail >= settings.gnssHandlerBufferSize)
                            btRingBufferTail -= settings.gnssHandlerBufferSize;

                        // Remember the maximum transfer time
                        deltaMillis = millis() - startMillis;
                        if (maxMillis[RBC_BLUETOOTH] < deltaMillis)
                            maxMillis[RBC_BLUETOOTH] = deltaMillis;

                        // Display the data movement
                        if (PERIODIC_DISPLAY(PD_BLUETOOTH_DATA_TX))
                        {
                            PERIODIC_CLEAR(PD_BLUETOOTH_DATA_TX);
                            systemPrintf("Bluetooth: %d bytes written\r\n", bytesToSend);
                        }
                    }
                    else
                        log_w("BT failed to send");

                    // Determine the amount of data that remains in the buffer
                    bytesToSend = dataHead - btRingBufferTail;
                    if (bytesToSend < 0)
                        bytesToSend += settings.gnssHandlerBufferSize;
                    if (usedSpace < bytesToSend)
                    {
                        usedSpace = bytesToSend;
                        slowConsumer = "Bluetooth";
                    }
                }
            }

            //----------------------------------------------------------------------
            // Send data over USB serial
            //----------------------------------------------------------------------

            startMillis = millis();

            // Determine USB serial connection state
            if (!forwardGnssDataToUsbSerial)
                // Discard the data
                usbRingBufferTail = dataHead;
            else
            {
                // Determine the amount of USB serial data in the buffer
                bytesToSend = dataHead - usbRingBufferTail;
                if (bytesToSend < 0)
                    bytesToSend += settings.gnssHandlerBufferSize;
                if (bytesToSend > 0)
                {
                    // Reduce bytes to send if we have more to send then the end of
                    // the buffer, we'll wrap next loop
                    if ((usbRingBufferTail + bytesToSend) > settings.gnssHandlerBufferSize)
                        bytesToSend = settings.gnssHandlerBufferSize - usbRingBufferTail;

                    // Send data over USB serial to the PC
                    bytesToSend = systemWriteGnssDataToUsbSerial(&ringBuffer[usbRingBufferTail], bytesToSend);

                    // Account for the data that was sent
                    if (bytesToSend > 0)
                    {
                        // Account for the sent or dropped data
                        usbRingBufferTail += bytesToSend;
                        if (usbRingBufferTail >= settings.gnssHandlerBufferSize)
                            usbRingBufferTail -= settings.gnssHandlerBufferSize;

                        // Remember the maximum transfer time
                        deltaMillis = millis() - startMillis;
                        if (maxMillis[RBC_USB_SERIAL] < deltaMillis)
                            maxMillis[RBC_USB_SERIAL] = deltaMillis;
                    }

                    // Determine the amount of data that remains in the buffer
                    bytesToSend = dataHead - usbRingBufferTail;
                    if (bytesToSend < 0)
                        bytesToSend += settings.gnssHandlerBufferSize;
                    if (usedSpace < bytesToSend)
                    {
                        usedSpace = bytesToSend;
                        slowConsumer = "USB Serial";
                    }
                }
            }

            //----------------------------------------------------------------------
            // Send data to the network clients
            //----------------------------------------------------------------------

            startMillis = millis();

            // Update space available for use in UART task
            bytesToSend = tcpClientSendData(dataHead);
            if (usedSpace < bytesToSend)
            {
                usedSpace = bytesToSend;
                slowConsumer = "TCP client";
            }

            // Remember the maximum transfer time
            deltaMillis = millis() - startMillis;
            if (maxMillis[RBC_TCP_CLIENT] < deltaMillis)
                maxMillis[RBC_TCP_CLIENT] = deltaMillis;

            startMillis = millis();

            // Update space available for use in UART task
            bytesToSend = tcpServerSendData(dataHead);
            if (usedSpace < bytesToSend)
            {
                usedSpace = bytesToSend;
                slowConsumer = "TCP server";
            }

            // Remember the maximum transfer time
            deltaMillis = millis() - startMillis;
            if (maxMillis[RBC_TCP_SERVER] < deltaMillis)
                maxMillis[RBC_TCP_SERVER] = deltaMillis;

            startMillis = millis();

            // Update space available for use in UART task
            bytesToSend = udpServerSendData(dataHead);
            if (usedSpace < bytesToSend)
            {
                usedSpace = bytesToSend;
                slowConsumer = "UDP server";
            }

            // Remember the maximum transfer time
            deltaMillis = millis() - startMillis;
            if (maxMillis[RBC_UDP_SERVER] < deltaMillis)
                maxMillis[RBC_UDP_SERVER] = deltaMillis;

            //----------------------------------------------------------------------
            // Log data to the SD card
            //----------------------------------------------------------------------

            // Determine if the SD card is enabled for logging
            connected = online.logging && (!logTimeExceeded());

            // Block logging during Web Config to avoid SD collisions
            // See issue: https://github.com/sparkfun/SparkFun_RTK_Everywhere_Firmware/issues/693
            if(webServerIsRunning() == true)
                connected = false;

            // If user wants to log, record to SD
            if (!connected)
                // Discard the data
                sdRingBufferTail = dataHead;
            else
            {
                // Determine the amount of microSD card logging data in the buffer
                bytesToSend = dataHead - sdRingBufferTail;
                if (bytesToSend < 0)
                    bytesToSend += settings.gnssHandlerBufferSize;
                if (bytesToSend > 0)
                {
                    // Attempt to gain access to the SD card, avoids collisions with file
                    // writing from other functions like recordSystemSettingsToFile()
                    if (xSemaphoreTake(sdCardSemaphore, loggingSemaphoreWait_ms) == pdPASS)
                    {
                        markSemaphore(FUNCTION_WRITESD);

                        do // Do the SD write in a do loop so we can break out if needed
                        {
                            if (settings.enablePrintSDBuffers && (!inMainMenu))
                            {
                                int bufferAvailable = serialGNSS->available();

                                int availableUARTSpace = settings.uartReceiveBufferSize - bufferAvailable;

                                systemPrintf("SD Incoming Serial @ %s: %04d\tToRead: %04d\tMovedToBuffer: %04d\tavailableUARTSpace: "
                                            "%04d\tavailableHandlerSpace: %04d\tToRecord: %04d\tRecorded: %04d\tBO: %d\r\n",
                                            getTimeStamp(), bufferAvailable, 0, 0, availableUARTSpace, availableHandlerSpace,
                                            bytesToSend, 0, bufferOverruns);
                            }

                            // For the SD card, we need to write everything we've got
                            // to prevent the ARP Write and Events from gatecrashing...
                            
                            int32_t sendTheseBytes = bytesToSend;

                            // Reduce bytes to record if we have more then the end of the buffer
                            if ((sdRingBufferTail + sendTheseBytes) > settings.gnssHandlerBufferSize)
                                sendTheseBytes = settings.gnssHandlerBufferSize - sdRingBufferTail;

                            startMillis = millis();

                            // Write the data to the file
                            int32_t bytesSent = logFile->write(&ringBuffer[sdRingBufferTail], sendTheseBytes);

                            // Account for the sent data or dropped
                            sdRingBufferTail += bytesSent;
                            if (sdRingBufferTail >= settings.gnssHandlerBufferSize)
                                sdRingBufferTail -= settings.gnssHandlerBufferSize;

                            if (bytesSent != sendTheseBytes)
                            {
                                systemPrintf("SD write mismatch (1) @ %s: wrote %d bytes of %d\r\n",
                                             getTimeStamp(), bytesSent, sendTheseBytes);
                                break; // Exit the do loop
                            }

                            // If we have more data to write - and the first write was successful
                            if (bytesToSend > sendTheseBytes)
                            {
                                sendTheseBytes = bytesToSend - sendTheseBytes;

                                bytesSent = logFile->write(&ringBuffer[sdRingBufferTail], sendTheseBytes);

                                // Account for the sent data or dropped
                                sdRingBufferTail += bytesSent;
                                if (sdRingBufferTail >= settings.gnssHandlerBufferSize) // Should be redundant
                                    sdRingBufferTail -= settings.gnssHandlerBufferSize;

                                if (bytesSent != sendTheseBytes)
                                {
                                    systemPrintf("SD write mismatch (2) @ %s: wrote %d bytes of %d\r\n",
                                                 getTimeStamp(), bytesSent, sendTheseBytes);
                                    break; // Exit the do loop
                                }
                            }

                            if (PERIODIC_DISPLAY(PD_SD_LOG_WRITE) && (bytesSent > 0))
                            {
                                PERIODIC_CLEAR(PD_SD_LOG_WRITE);
                                systemPrintf("SD %d bytes written to log file\r\n", bytesToSend);
                            }

                            sdFreeSpace -= bytesToSend; // Update remaining space on SD

                            // Record any pending trigger events
                            if (newEventToRecord == true)
                            {
                                newEventToRecord = false;

                                if (settings.enablePrintLogFileStatus)
                                    systemPrintln("Log file: recording event");

                                // Record trigger count with Time Of Week of rising edge (ms), Millisecond fraction of Time Of Week of
                                // rising edge (ns), and accuracy estimate (ns)
                                char eventData[82]; // Max NMEA sentence length is 82
                                snprintf(eventData, sizeof(eventData), "%d,%d,%d,%d", triggerCount, triggerTowMsR, triggerTowSubMsR,
                                        triggerAccEst);

                                char nmeaMessage[82]; // Max NMEA sentence length is 82
                                createNMEASentence(CUSTOM_NMEA_TYPE_EVENT, nmeaMessage, sizeof(nmeaMessage),
                                                eventData); // textID, buffer, sizeOfBuffer, text

                                logFile->write(nmeaMessage, strlen(nmeaMessage));
                                const char *crlf = "\r\n";
                                logFile->write(crlf, 2);

                                sdFreeSpace -= strlen(nmeaMessage) + 2; // Update remaining space on SD
                            }

                            // Record the Antenna Reference Position - if available
                            if (newARPAvailable == true && settings.enableARPLogging &&
                                ((millis() - lastARPLog) > (settings.ARPLoggingInterval_s * 1000)))
                            {
                                lastARPLog = millis();
                                newARPAvailable = false; // Clear flag. It doesn't matter if the ARP cannot be logged

                                double x = ARPECEFX;
                                x /= 10000.0; // Convert to m
                                double y = ARPECEFY;
                                y /= 10000.0; // Convert to m
                                double z = ARPECEFZ;
                                z /= 10000.0; // Convert to m
                                double h = ARPECEFH;
                                h /= 10000.0;     // Convert to m
                                char ARPData[82]; // Max NMEA sentence length is 82
                                snprintf(ARPData, sizeof(ARPData), "%.4f,%.4f,%.4f,%.4f", x, y, z, h);

                                if (settings.enablePrintLogFileStatus)
                                    systemPrintf("Log file: recording Antenna Reference Position %s\r\n", ARPData);

                                char nmeaMessage[82]; // Max NMEA sentence length is 82
                                createNMEASentence(CUSTOM_NMEA_TYPE_ARP_ECEF_XYZH, nmeaMessage, sizeof(nmeaMessage),
                                                ARPData); // textID, buffer, sizeOfBuffer, text

                                logFile->write(nmeaMessage, strlen(nmeaMessage));
                                const char *crlf = "\r\n";
                                logFile->write(crlf, 2);

                                sdFreeSpace -= strlen(nmeaMessage) + 2; // Update remaining space on SD
                            }

                            logFileSize = logFile->fileSize(); // Update file size

                            // Force file sync every 60s
                            if (millis() - lastUBXLogSyncTime > 60000)
                            {
                                baseStatusLedBlink(); // Blink LED to indicate logging activity

                                logFile->sync();
                                sdUpdateFileAccessTimestamp(logFile); // Update the file access time & date

                                baseStatusLedBlink(); // Blink LED to indicate logging activity

                                lastUBXLogSyncTime = millis();
                            }

                            // Remember the maximum transfer time
                            deltaMillis = millis() - startMillis;
                            if (maxMillis[RBC_SD_CARD] < deltaMillis)
                                maxMillis[RBC_SD_CARD] = deltaMillis;

                            if (settings.enablePrintBufferOverrun)
                            {
                                if (deltaMillis > 150)
                                    systemPrintf("Long Write! Time: %ld ms / Location: %ld / Recorded %d bytes / "
                                                "spaceRemaining %d bytes\r\n",
                                                deltaMillis, logFileSize, bytesToSend, combinedSpaceRemaining);
                            }
                        } while(0);

                        xSemaphoreGive(sdCardSemaphore);
                    } // End sdCardSemaphore
                    else
                    {
                        char semaphoreHolder[50];
                        getSemaphoreFunction(semaphoreHolder);
                        log_w("sdCardSemaphore failed to yield for SD write, held by %s, Tasks.ino line %d",
                            semaphoreHolder, __LINE__);

                        feedWdt();
                        taskYIELD();
                    }

                    // Update space available for use in UART task
                    bytesToSend = dataHead - sdRingBufferTail;
                    if (bytesToSend < 0)
                        bytesToSend += settings.gnssHandlerBufferSize;
                    if (usedSpace < bytesToSend)
                    {
                        usedSpace = bytesToSend;
                        slowConsumer = "SD card";
                    }
                } // bytesToSend
            } // End connected

            //----------------------------------------------------------------------
            // Update the available space in the ring buffer
            //----------------------------------------------------------------------

            freeSpace = settings.gnssHandlerBufferSize - usedSpace;

            // Don't fill the last byte to prevent buffer overflow
            if (freeSpace)
                freeSpace -= 1;
            availableHandlerSpace = freeSpace;

            //----------------------------------------------------------------------
            // Display the millisecond values for the different ring buffer consumers
            //----------------------------------------------------------------------

            if (PERIODIC_DISPLAY(PD_RING_BUFFER_MILLIS))
            {
                int milliseconds;
                int seconds;

                PERIODIC_CLEAR(PD_RING_BUFFER_MILLIS);
                for (int index = 0; index < RBC_MAX; index++)
                {
                    milliseconds = maxMillis[index];
                    if (milliseconds > 1)
                    {
                        seconds = milliseconds / MILLISECONDS_IN_A_SECOND;
                        milliseconds %= MILLISECONDS_IN_A_SECOND;
                        systemPrintf("%s: %d:%03d Sec\r\n", ringBufferConsumer[index], seconds, milliseconds);
                    }
                }
            }

            //----------------------------------------------------------------------
            // processUart1Message will be chomping at the bit. Let it fly!
            //----------------------------------------------------------------------

            xSemaphoreGive(ringBufferSemaphore);
        }
        else
        {
            systemPrintf("handleGnssDataTask could not get ringBuffer semaphore - held by %s\r\n", ringBufferSemaphoreHolder);
        }

        //----------------------------------------------------------------------
        // Let other tasks run, prevent watch dog timer (WDT) resets
        //----------------------------------------------------------------------

        feedWdt();
        taskYIELD();
    }

    // Stop notification
    if (settings.printTaskStartStop)
        systemPrintln("Task handleGnssDataTask stopped");
    task.handleGnssDataTaskRunning = false;
    vTaskDelete(NULL);
}

// Control Bluetooth LED on variants
// This is only called if ticker task is started so no pin tests are done
void tickerBluetoothLedUpdate()
{
    // If we are in WiFi config mode, fade LED
    if (inWebConfigMode() == true)
    {
        // Fade in/out the BT LED during WiFi AP mode
        btFadeLevel += pwmFadeAmount;
        if (btFadeLevel <= 0 || btFadeLevel >= 255)
            pwmFadeAmount *= -1;

        if (btFadeLevel > 255)
            btFadeLevel = 255;
        if (btFadeLevel < 0)
            btFadeLevel = 0;

        ledcWrite(pin_bluetoothStatusLED, btFadeLevel);
    }
    // Blink on/off while we wait for BT connection
    else if (bluetoothGetState() == BT_NOTCONNECTED)
    {
        if (btFadeLevel == 0)
            btFadeLevel = 255;
        else
            btFadeLevel = 0;
        ledcWrite(pin_bluetoothStatusLED, btFadeLevel);
    }
    // Solid LED if BT Connected
    else if (bluetoothGetState() == BT_CONNECTED)
        ledcWrite(pin_bluetoothStatusLED, 255);
    else
        ledcWrite(pin_bluetoothStatusLED, 0);
}

// Control GNSS LED on variants
void tickerGnssLedUpdate()
{
    static uint8_t ledCallCounter = 0; // Used to calculate a 50% or 10% on rate for blinking

    ledCallCounter++;
    ledCallCounter %= gnssTaskUpdatesHz; // Wrap to X calls per 1 second

    if (productVariant == RTK_TORCH)
    {
        // Update the GNSS LED according to our state

        // Solid once RTK Fix is achieved, or PPP converges
        if (gnss->isRTKFix() == true || gnss->isPppConverged())
        {
            ledcWrite(pin_gnssStatusLED, 255);
        }
        else
        {
            ledcWrite(pin_gnssStatusLED, 0);
        }
    }
}

// Control Battery LED on variants
void tickerBatteryLedUpdate()
{
    static uint8_t batteryCallCounter = 0; // Used to calculate a 50% or 10% on rate for blinking

    batteryCallCounter++;
    batteryCallCounter %= batteryTaskUpdatesHz; // Wrap to X calls per 1 second

    if (productVariant == RTK_TORCH)
    {
        // Update the Battery LED according to the battery level

        // Solid LED when fuel level is above 50%
        if (batteryLevelPercent > 50)
        {
            ledcWrite(pin_batteryStatusLED, 255);
        }
        // Blink a short blink to indicate battery is depleting
        else
        {
            if (batteryCallCounter == (batteryTaskUpdatesHz / 10)) // On for 1/10th of a second
                ledcWrite(pin_batteryStatusLED, 255);
            else
                ledcWrite(pin_batteryStatusLED, 0);
        }
    }
}

enum BeepState
{
    BEEP_OFF = 0,
    BEEP_ON,
    BEEP_QUIET,
};
BeepState beepState = BEEP_OFF;

// Control the length of time the beeper makes noise
// We move through a simple state machine in order to handle multiple types of beeps (see beepMultiple())
void tickerBeepUpdate()
{
    if (present.beeper == true)
    {
        switch (beepState)
        {
        default:
            if (beepState != BEEP_OFF)
                beepState = BEEP_OFF;
            break;

        case BEEP_OFF:
            if (beepLengthMs > 0)
            {
                beepNextEventMs = millis() + beepLengthMs;
                beepOn();
                beepState = BEEP_ON;
            }
            break;

        case BEEP_ON:
            if (millis() >= beepNextEventMs)
            {
                if (beepCount == 1)
                {
                    beepLengthMs = 0; // Stop state machine
                    beepState = BEEP_OFF;
                    beepOff();
                }
                else
                {
                    beepNextEventMs = millis() + beepQuietLengthMs;
                    beepState = BEEP_QUIET;
                    beepOff();
                }
            }
            break;

        case BEEP_QUIET:
            if (millis() >= beepNextEventMs)
            {
                beepCount--;

                if (beepCount == 0)
                {
                    // We should not be here, but just in case
                    beepLengthMs = 0; // Stop state machine
                    beepState = BEEP_OFF;
                    beepOff();
                }
                else
                {
                    beepNextEventMs = millis() + beepLengthMs;
                    beepState = BEEP_ON;
                    beepOn();
                }
            }
            break;
        }
    }
}

// Monitor momentary buttons
void buttonCheckTask(void *e)
{
    // Record the time of the most recent two button releases
    // This allows us to detect single and double presses
    unsigned long doubleTapInterval = 250; // User must press and release twice within this to create a double tap

    if (present.imu_im19 && (present.display_type == DISPLAY_MAX_NONE))
        doubleTapInterval = 1000; // We are only interested in double taps, so use a longer interval

    unsigned long previousButtonRelease = 0;
    unsigned long thisButtonRelease = 0;
    bool singleTap = false;
    bool doubleTap = false;

    bool showMenu = false;

    // Start notification
    task.buttonCheckTaskRunning = true;
    if (settings.printTaskStartStop)
        systemPrintln("Task buttonCheckTask started");

    // Run task until a request is raised
    task.buttonCheckTaskStopRequest = false;
    while (task.buttonCheckTaskStopRequest == false)
    {
        // Display an alive message
        if (PERIODIC_DISPLAY(PD_TASK_BUTTON_CHECK))
        {
            PERIODIC_CLEAR(PD_TASK_BUTTON_CHECK);
            systemPrintln("ButtonCheckTask running");
        }

        buttonRead();

        // Begin button checking

        if (buttonReleased() == true) // If a button release is detected, record it
        {
            previousButtonRelease = thisButtonRelease;
            thisButtonRelease = millis();

            // If we are not currently showing the menu, immediately display it
            if (showMenu == false && systemState != STATE_DISPLAY_SETUP)
                showMenu = true;
        }

        if ((previousButtonRelease > 0) && (thisButtonRelease > 0) &&
            ((thisButtonRelease - previousButtonRelease) <= doubleTapInterval)) // Do we have a double tap?
        {
            // Do not register button tap until the system is displaying the menu
            // If this platform doesn't have a display, then register the button tap
            if (systemState == STATE_DISPLAY_SETUP || present.display_type == DISPLAY_MAX_NONE)
            {
                doubleTap = true;
                singleTap = false;
                previousButtonRelease = 0;
                thisButtonRelease = 0;
            }
        }
        else if ((thisButtonRelease > 0) &&
                 ((millis() - thisButtonRelease) > doubleTapInterval)) // Do we have a single tap?
        {
            // Do not register button tap until the system is displaying the menu
            // If this platform doesn't have a display, then register the button tap
            if (systemState == STATE_DISPLAY_SETUP || present.display_type == DISPLAY_MAX_NONE)
            {
                previousButtonRelease = 0;
                thisButtonRelease = 0;
                doubleTap = false;

                if (firstButtonThrownOut == false)
                    firstButtonThrownOut = true; // Throw away the first button press
                else
                    singleTap = true;
            }
        }

        // else // if ((previousButtonRelease == 0) && (thisButtonRelease > 0)) // Tap in progress?
        else if ((millis() - previousButtonRelease) > 2000) // No user interaction
        {
            doubleTap = false;
            singleTap = false;
        }

        // If user presses the center button or right, act as double tap (select)
        if (buttonLastPressed() == gpioExpander_center || buttonLastPressed() == gpioExpander_right)
        {
            doubleTap = true;
            singleTap = false;
            previousButtonRelease = 0;
            thisButtonRelease = 0;

            gpioExpander_lastReleased = 255; // Reset for the next read
        }

        // End button checking

        if (present.imu_im19 && (present.display_type == DISPLAY_MAX_NONE))
        {
            // Platform has no display and tilt corrections, ie RTK Torch

            // In in tilt mode, exit on button press
            if ((singleTap || doubleTap) && (tiltIsCorrecting() == true))
            {
                tiltRequestStop(); // Don't force the hardware off here as it may be in use in another task
            }

            else if (doubleTap)
            {
                // If we are in Rover/Base mode, enter WiFi Config Mode
                if (inRoverMode() || inBaseMode())
                {
                    // Beep if we are not locally compiled or a release candidate
                    if (ENABLE_DEVELOPER == false)
                    {
                        beepOn();
                        delay(300);
                        beepOff();
                        delay(100);
                        beepOn();
                        delay(300);
                        beepOff();
                    }

                    forceSystemStateUpdate = true; // Immediately go to this new state
                    changeState(STATE_WEB_CONFIG_NOT_STARTED);
                }

                // If we are in WiFi Config Mode, exit to Rover
                else if (inWebConfigMode())
                {
                    // Beep if we are not locally compiled or a release candidate
                    if (ENABLE_DEVELOPER == false)
                    {
                        beepOn();
                        delay(300);
                        beepOff();
                        delay(100);
                        beepOn();
                        delay(300);
                        beepOff();
                    }

                    forceSystemStateUpdate = true; // Immediately go to this new state
                    changeState(STATE_ROVER_NOT_STARTED);
                }
            }

            // The RTK Torch uses a shutdown IC configured to turn off ~3s
            // Beep shortly before the shutdown IC takes over
            else if (buttonPressedFor(2100) == true)
            {
                systemPrintln("Shutting down");

                tickerStop(); // Stop controlling LEDs via ticker task

                pinMode(pin_gnssStatusLED, OUTPUT);
                pinMode(pin_bluetoothStatusLED, OUTPUT);

                gnssStatusLedOn();
                bluetoothLedOn();

                // Beep if we are not locally compiled or a release candidate
                if (ENABLE_DEVELOPER == false)
                {
                    // Announce powering down
                    beepMultiple(3, 100, 50); // Number of beeps, length of beep ms, length of quiet ms

                    delay(500); // We will be shutting off during this delay but this prevents another beepMultiple()
                                // from firing
                }

                while (1)
                    ;
            }
        } // End productVariant == Torch
        else // RTK EVK, RTK Facet v2, RTK Facet mosaic, RTK Postcard
        {
            if (systemState == STATE_SHUTDOWN)
            {
                // Ignore button presses while shutting down
            }
            else if (buttonPressedFor(shutDownButtonTime))
            {
                forceSystemStateUpdate = true;
                requestChangeState(STATE_SHUTDOWN);

                if (inMainMenu)
                    powerDown(true); // State machine is not updated while in menu system so go straight to power down
                                     // as needed
            }
            else if ((systemState == STATE_BASE_NOT_STARTED) && (firstRoverStart == true) &&
                     (buttonPressedFor(500) == true))
            {
                lastSetupMenuChange = millis(); // Prevent a timeout during state change
                forceSystemStateUpdate = true;
                requestChangeState(STATE_TEST);
            }

            // If the button is disabled, do nothing
            // If we detect a singleTap, move through menus
            // If the button was pressed to initially show the menu, then allow immediate entry and show the menu
            else if ((settings.disableSetupButton == false) && ((singleTap && firstRoverStart == false) || showMenu))
            {
                switch (systemState)
                {
                // If we are in any running state, change to STATE_DISPLAY_SETUP
                case STATE_ROVER_NOT_STARTED:
                case STATE_ROVER_NO_FIX:
                case STATE_ROVER_FIX:
                case STATE_ROVER_RTK_FLOAT:
                case STATE_ROVER_RTK_FIX:
                case STATE_BASE_NOT_STARTED:
                case STATE_BASE_TEMP_SETTLE:
                case STATE_BASE_TEMP_SURVEY_STARTED:
                case STATE_BASE_TEMP_TRANSMITTING:
                case STATE_BASE_FIXED_NOT_STARTED:
                case STATE_BASE_FIXED_TRANSMITTING:
                case STATE_WEB_CONFIG_NOT_STARTED:
                case STATE_WEB_CONFIG:
                case STATE_ESPNOW_PAIRING_NOT_STARTED:
                case STATE_ESPNOW_PAIRING:
                case STATE_NTPSERVER_NOT_STARTED:
                case STATE_NTPSERVER_NO_SYNC:
                case STATE_NTPSERVER_SYNC:
                    lastSystemState = systemState; // Remember this state to return if needed
                    requestChangeState(STATE_DISPLAY_SETUP);
                    lastSetupMenuChange = millis();
                    setupSelectedButton = 0; // Highlight the first button
                    showMenu = false;
                    break;

                case STATE_DISPLAY_SETUP:
                    // If we are displaying the setup menu, a single tap will cycle through possible system states
                    // Exit into new system state on double tap - see below
                    // Exit display setup into previous state after ~10s - see updateSystemState()
                    lastSetupMenuChange = millis();

                    forceDisplayUpdate = true; // User is interacting so repaint display quickly

                    if (online.gpioExpander == true)
                    {
                        // React to five different buttons
                        if (buttonLastPressed() == gpioExpander_up || buttonLastPressed() == gpioExpander_left)
                        {
                            if (setupSelectedButton == 0) // Top reached?
                                setupSelectedButton = setupButtons.size() - 1;
                            else
                                setupSelectedButton--;
                        }
                        else if (buttonLastPressed() == gpioExpander_down)
                        {
                            setupSelectedButton++;
                            if (setupSelectedButton == setupButtons.size()) // Limit reached?
                                setupSelectedButton = 0;
                        }
                    }
                    else
                    {
                        // React to single mode/setup button
                        setupSelectedButton++;
                        if (setupSelectedButton == setupButtons.size()) // Limit reached?
                            setupSelectedButton = 0;
                    }

                    break;

                case STATE_TEST:
                    // Do nothing. User is releasing the setup button.
                    break;

                case STATE_TESTING:
                    // If we are in testing, return to Base Not Started
                    lastSetupMenuChange = millis(); // Prevent a timeout during state change
                    baseCasterDisableOverride();    // Leave Caster mode
                    requestChangeState(STATE_BASE_NOT_STARTED);
                    break;

                case STATE_PROFILE:
                    // If the user presses the setup button during a profile change, do nothing
                    // Allow system to return to lastSystemState
                    break;

                default:
                    systemPrintf("buttonCheckTask single tap - untrapped system state: %d\r\n", systemState);
                    // requestChangeState(STATE_BASE_NOT_STARTED);
                    break;
                } // End singleTap switch (systemState)
            } // End singleTap
            else if (doubleTap && (firstRoverStart == false) && (settings.disableSetupButton == false))
            {
                switch (systemState)
                {
                case STATE_DISPLAY_SETUP: {
                    // If we are displaying the setup menu, a single tap will cycle through possible system states - see
                    // above Exit into new system state on double tap Exit display setup into previous state after ~10s
                    // - see updateSystemState()
                    lastSetupMenuChange = millis(); // Prevent a timeout during state change
                    uint8_t thisIsButton = 0;
                    for (auto it = setupButtons.begin(); it != setupButtons.end(); it = std::next(it))
                    {
                        if (thisIsButton == setupSelectedButton)
                        {
                            if (it->newState == STATE_PROFILE)
                            {
                                displayProfile = it->newProfile; // paintProfile needs the unit
                                requestChangeState(STATE_PROFILE);
                            }
                            else if (it->newState == STATE_NOT_SET) // Exit
                            {
                                firstButtonThrownOut = false;
                                requestChangeState(lastSystemState);
                            }
                            else if (it->newState ==
                                     STATE_BASE_NOT_STARTED) // User selected Base, clear BaseCast override
                            {
                                baseCasterDisableOverride();
                                requestChangeState(it->newState);
                            }
                            else
                                requestChangeState(it->newState);

                            break;
                        }
                        thisIsButton++;
                    }
                }
                break;

                default:
                    systemPrintf("buttonCheckTask double tap - untrapped system state: %d\r\n", systemState);
                    // requestChangeState(STATE_BASE_NOT_STARTED);
                    break;
                } // End doubleTap switch (systemState)
            } // End doubleTap
        } // End productVariant != Torch

        feedWdt();
        taskYIELD();
    } // End while (task.buttonCheckTaskStopRequest == false)

    // Stop notification
    if (settings.printTaskStartStop)
        systemPrintln("Task buttonCheckTask stopped");
    task.buttonCheckTaskRunning = false;
    vTaskDelete(NULL);
}

void idleTask(void *e)
{
    int cpu = xPortGetCoreID();
    volatile bool *idleTaskRunning;
    uint32_t idleCount = 0;
    uint32_t lastDisplayIdleTime = 0;
    uint32_t lastStackPrintTime = 0;

    // Start notification
    idleTaskRunning = cpu ? &task.idleTask1Running : &task.idleTask0Running;
    *idleTaskRunning = true;
    if (settings.printTaskStartStop)
        systemPrintf("Task idleTask%d started\r\n", cpu);

    // Verify that the task is still running
    while (*idleTaskRunning)
    {
        // Increment a count during the idle time
        idleCount++;

        // Determine if it is time to print the CPU idle times
        if ((millis() - lastDisplayIdleTime) >= (IDLE_TIME_DISPLAY_SECONDS * 1000) && !inMainMenu)
        {
            lastDisplayIdleTime = millis();

            // Get the idle time
            if (idleCount > max_idle_count)
                max_idle_count = idleCount;

            // Display the idle times
            if (settings.enablePrintIdleTime)
            {
                systemPrintf("CPU %d idle time: %d%% (%d/%d)\r\n", cpu, idleCount * 100 / max_idle_count, idleCount,
                             max_idle_count);

                // Print the task count
                if (cpu)
                    systemPrintf("%d Tasks\r\n", uxTaskGetNumberOfTasks());
            }

            // Restart the idle count for the next display time
            idleCount = 0;
        }

        // Display the high water mark if requested
        if ((settings.enableTaskReports == true) &&
            ((millis() - lastStackPrintTime) >= (IDLE_TIME_DISPLAY_SECONDS * 1000)))
        {
            lastStackPrintTime = millis();
            systemPrintf("idleTask %d High watermark: %d\r\n", xPortGetCoreID(), uxTaskGetStackHighWaterMark(nullptr));
        }

        // The idle task should NOT delay or yield
    }

    // Stop notification
    if (settings.printTaskStartStop)
        systemPrintf("Task idleTask%d stopped\r\n", cpu);
    *idleTaskRunning = false;
    vTaskDelete(NULL);
}

// Serial Read/Write tasks for the GNSS receiver must be started after BT is up and running otherwise
// SerialBT->available will cause reboot
bool tasksStartGnssUart()
{
    TaskHandle_t taskHandle;

    if (present.gnss_to_uart == false)
        return (true);

    // Verify that the ring buffer was successfully allocated
    if (!ringBuffer)
    {
        systemPrintln("ERROR: Ring buffer allocation failure!");
        systemPrintln("Decrease GNSS handler (ring) buffer size");
        displayNoRingBuffer(5000);
        return false;
    }

    availableHandlerSpace = settings.gnssHandlerBufferSize;

    // Reads data from ZED and stores data into circular buffer
    if (!task.gnssReadTaskRunning)
        xTaskCreatePinnedToCore(gnssReadTask,                  // Function to call
                                "gnssRead",                    // Just for humans
                                gnssReadTaskStackSize,         // Stack Size
                                nullptr,                       // Task input parameter
                                settings.gnssReadTaskPriority, // Priority
                                &taskHandle,                   // Task handle
                                settings.gnssReadTaskCore);    // Core where task should run, 0=core, 1=Arduino

    // Reads data from circular buffer and sends data to SD, SPP, or network clients
    if (!task.handleGnssDataTaskRunning)
        xTaskCreatePinnedToCore(handleGnssDataTask,                  // Function to call
                                "handleGNSSData",                    // Just for humans
                                handleGnssDataTaskStackSize,         // Stack Size
                                nullptr,                             // Task input parameter
                                settings.handleGnssDataTaskPriority, // Priority
                                &taskHandle,                         // Task handle
                                settings.handleGnssDataTaskCore);    // Core where task should run, 0=core, 1=Arduino

    // Reads data from BT and sends to GNSS
    if (!task.btReadTaskRunning)
        xTaskCreatePinnedToCore(btReadTask,                  // Function to call
                                "btRead",                    // Just for humans
                                btReadTaskStackSize,         // Stack Size
                                nullptr,                     // Task input parameter
                                settings.btReadTaskPriority, // Priority
                                &taskHandle,                 // Task handle
                                settings.btReadTaskCore);    // Core where task should run, 0=core, 1=Arduino
    return true;
}

// Stop tasks - useful when running firmware update or WiFi AP is running
void tasksStopGnssUart()
{
    // Stop tasks if running
    task.gnssReadTaskStopRequest = true;
    task.handleGnssDataTaskStopRequest = true;
    task.btReadTaskStopRequest = true;

    // Give the other CPU time to finish
    // Eliminates CPU bus hang condition
    do
        delay(10);
    while (task.gnssReadTaskRunning || task.handleGnssDataTaskRunning || task.btReadTaskRunning);
}

// Checking the number of available clusters on the SD card can take multiple seconds
// Rather than blocking the system, we run a background task
// Once the size check is complete, the task is removed
void sdSizeCheckTask(void *e)
{
    // Start notification
    task.sdSizeCheckTaskRunning = true;
    if (settings.printTaskStartStop)
        systemPrintln("Task sdSizeCheckTask started");

    // Run task until a request is raised
    task.sdSizeCheckTaskStopRequest = false;
    while (task.sdSizeCheckTaskStopRequest == false)
    {
        // Display an alive message
        if (PERIODIC_DISPLAY(PD_TASK_SD_SIZE_CHECK))
        {
            PERIODIC_CLEAR(PD_TASK_SD_SIZE_CHECK);
            systemPrintln("sdSizeCheckTask running");
        }

        if (online.microSD && sdCardSize == 0)
        {
            // Attempt to gain access to the SD card
            if (xSemaphoreTake(sdCardSemaphore, fatSemaphore_longWait_ms) == pdPASS)
            {
                markSemaphore(FUNCTION_SDSIZECHECK);

                csd_t csd;
                sd->card()->readCSD(&csd); // Card Specific Data
                sdCardSize = (uint64_t)512 * sd->card()->sectorCount();

                sd->volumeBegin();

                // Find available cluster/space
                sdFreeSpace = sd->vol()->freeClusterCount(); // This takes a few seconds to complete
                sdFreeSpace *= sd->vol()->sectorsPerCluster();
                sdFreeSpace *= 512L; // Bytes per sector

                xSemaphoreGive(sdCardSemaphore);

                // uint64_t sdUsedSpace = sdCardSize - sdFreeSpace; //Don't think of it as used, think of it as unusable

                String cardSize;
                stringHumanReadableSize(cardSize, sdCardSize);
                String freeSpace;
                stringHumanReadableSize(freeSpace, sdFreeSpace);
                systemPrintf("SD card size: %s / Free space: %s\r\n", cardSize, freeSpace);

                outOfSDSpace = false;

                sdSizeCheckTaskComplete = true;
            }
            else
            {
                char semaphoreHolder[50];
                getSemaphoreFunction(semaphoreHolder);
                log_d("sdCardSemaphore failed to yield, held by %s, Tasks.ino line %d\r\n", semaphoreHolder, __LINE__);
            }
        }

        feedWdt();
        taskYIELD(); // Let other tasks run
    }

    // Stop notification
    if (settings.printTaskStartStop)
        systemPrintln("Task sdSizeCheckTask stopped");
    task.sdSizeCheckTaskRunning = false;
    vTaskDelete(NULL);
}

// Validate the task table lengths
void tasksValidateTables()
{
    if (ringBufferConsumerEntries != RBC_MAX)
        reportFatalError("Fix ringBufferConsumer table to match RingBufferConsumers");
}

// Monitor the 2nd BleSerial port (bluetoothSerialBleCommands) for incoming serial
// Read incoming serial until \r\n is received, then pass to command processor
void bluetoothCommandTask(void *pvParameters)
{
    int rxSpot = 0;
    char rxData[256]; // Input limit of 256 chars

    // Start notification
    task.bluetoothCommandTaskRunning = true;
    if (settings.printTaskStartStop)
        systemPrintln("Task bluetoothCommandTask started");

    // Run task until a request is raised
    task.bluetoothCommandTaskStopRequest = false;
    while (task.bluetoothCommandTaskStopRequest == false)
    {
        // Display an alive message
        if (PERIODIC_DISPLAY(PD_TASK_BLUETOOTH_READ))
        {
            PERIODIC_CLEAR(PD_TASK_BLUETOOTH_READ);
            systemPrintln("bluetoothCommandTask running");
        }

        // Check stream for incoming characters
        if (bluetoothCommandAvailable() > 0)
        {
            byte incoming = bluetoothCommandRead();

            rxData[rxSpot++] = incoming;
            rxSpot %= sizeof(rxData); // Wrap

            // Verify presence of trailing \r\n
            if (rxSpot > 2 && rxData[rxSpot - 1] == '\n' && rxData[rxSpot - 2] == '\r')
            {
                rxData[rxSpot - 2] = '\0'; // Remove \r\n
                bluetoothProcessCommand(rxData);
                rxSpot = 0; // Reset
            }
        }

        if (PERIODIC_DISPLAY(PD_BLUETOOTH_DATA_RX))
        {
            PERIODIC_CLEAR(PD_BLUETOOTH_DATA_RX);
            systemPrintf("Bluetooth received %d bytes\r\n", rxSpot);
        }

        if ((settings.enableTaskReports == true) && (!inMainMenu))
            systemPrintf("bluetoothCommandTask High watermark: %d\r\n", uxTaskGetStackHighWaterMark(nullptr));

        feedWdt();
        taskYIELD();
    } // End while(true)

    // Stop notification
    if (settings.printTaskStartStop)
        systemPrintln("Task bluetoothCommandTask stopped");
    task.bluetoothCommandTaskRunning = false;
    vTaskDelete(NULL);
}

void beginRtcmParse()
{
    // Begin the RTCM parser - which will extract the base location from RTCM1005 / 1006
    rtcmParse = sempBeginParser(rtcmParserTable, rtcmParserCount, rtcmParserNames, rtcmParserNameCount,
                               0,                   // Scratchpad bytes
                               1050,                // Buffer length
                               processRTCMMessage, // eom Call Back
                               "rtcmParse");         // Parser Name
    if (!rtcmParse)
        reportFatalError("Failed to initialize the RTCM parser");

    if (settings.debugNtripClientRtcm)
    {
        sempEnableDebugOutput(rtcmParse);
        sempPrintParserConfiguration(rtcmParse);
    }
}

// Check and record the base location in RTCM1005/1006
void processRTCMMessage(SEMP_PARSE_STATE *parse, uint16_t type)
{
    SEMP_SCRATCH_PAD *scratchPad = (SEMP_SCRATCH_PAD *)parse->scratchPad;

    if (sempRtcmGetMessageNumber(parse) == 1005)
    {
        ARPECEFX = sempRtcmGetSignedBits(parse, 34, 38);
        ARPECEFY = sempRtcmGetSignedBits(parse, 74, 38);
        ARPECEFZ = sempRtcmGetSignedBits(parse, 114, 38);
        ARPECEFH = 0;
        newARPAvailable = true;
    }

    if (sempRtcmGetMessageNumber(parse) == 1006)
    {
        ARPECEFX = sempRtcmGetSignedBits(parse, 34, 38);
        ARPECEFY = sempRtcmGetSignedBits(parse, 74, 38);
        ARPECEFZ = sempRtcmGetSignedBits(parse, 114, 38);
        ARPECEFH = sempRtcmGetUnsignedBits(parse, 152, 16);
        newARPAvailable = true;
    }
}<|MERGE_RESOLUTION|>--- conflicted
+++ resolved
@@ -1193,24 +1193,16 @@
         {
             ringBufferSemaphoreHolder = "handleGnssDataTask";
 
-<<<<<<< HEAD
-        // Determine BT connection state
-        //bool connected = (bluetoothGetState() == BT_CONNECTED);
-
-        bool connected = false;
-
-        if (settings.bluetoothRadioType != BLUETOOTH_RADIO_SPP_ACCESSORY_MODE)
-            connected = (bluetoothGetState() == BT_CONNECTED);
-=======
             //----------------------------------------------------------------------
             // Send data over Bluetooth
             //----------------------------------------------------------------------
->>>>>>> 00d3d641
 
             startMillis = millis();
 
-            // Determine BT connection state
-            bool connected = (bluetoothGetState() == BT_CONNECTED);
+            // Determine BT connection state. Discard the data if in BLUETOOTH_RADIO_SPP_ACCESSORY_MODE
+            bool connected = false;
+            if (settings.bluetoothRadioType != BLUETOOTH_RADIO_SPP_ACCESSORY_MODE)
+                connected = (bluetoothGetState() == BT_CONNECTED);
 
             if (!connected)
                 // Discard the data
