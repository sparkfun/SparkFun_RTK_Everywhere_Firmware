--- conflicted
+++ resolved
@@ -302,7 +302,7 @@
     // Returns full year, ie 2023, not 23.
     uint16_t getYear();
 
-    // Helper functions for the current mode as read from the GNSS receiver 
+    // Helper functions for the current mode as read from the GNSS receiver
     bool gnssInBaseFixedMode();
     bool gnssInBaseSurveyInMode();
     bool gnssInRoverMode();
@@ -414,14 +414,12 @@
     //   elevationDegrees: The elevation value in degrees
     bool setElevation(uint8_t elevationDegrees);
 
+    bool setHighAccuracyService(bool enableGalileoHas, const char *configurePPP);
+
     bool setHighAccuracyService(bool enableGalileoHas);
 
-<<<<<<< HEAD
     // Configure any logging settings - currently mosaic-X5 specific
     bool setLogging();
-=======
-  bool setHighAccuracyService(bool enableGalileoHas, const char *configurePPP);
->>>>>>> 2f35ac15
 
     // Set the NMEA messages
     bool setMessagesNMEA();
