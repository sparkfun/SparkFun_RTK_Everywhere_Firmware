#ifdef COMPILE_UM980

HardwareSerial *um980Config = nullptr; // Don't instantiate until we know what gnssPlatform we're on

UM980 *um980 = nullptr; // Don't instantiate until we know what gnssPlatform we're on

/*
    TODO:
        Add debug menu for direct-to-USB
        Blink GNSS LED
        Blink BT LED
        Get module version info um980PrintInfo()
*/
void um980Begin()
{
    // During identifyBoard(), the GNSS UART and DR pins are set

    // Instantiate the library
    um980 = new UM980();

    // The GNSS UART is already started. We can now pass it to the library.
    if (serialGNSS == nullptr)
    {
        systemPrintln("GNSS UART not started");
        return;
    }

    // Turn on/off debug messages
    if (settings.enableGNSSdebug == true)
        um980EnableDebugging();

    if (um980->begin(*serialGNSS) == false) // Give the serial port over to the library
    {
        log_d("GNSS Failed to begin. Trying again.");

        // Try again with power on delay
        delay(1000);
        if (um980->begin(*serialGNSS) == false)
        {
            log_d("GNSS offline");
            displayGNSSFail(1000);
            return;
        }
    }
    systemPrintln("GNSS UM980 online");

    // TODO check firmware version and print info

    online.gnss = true;
}

bool um980Configure()
{
    /*
        Disable all message traffic
        Set COM port baud rates,
          UM980 COM1 - Direct to USB, 115200
          UM980 COM2 - To IMU. From settings.
          UM980 COM3 - BT, config and LoRa Radio. Configured for 115200 from begin().
        Set minCNO
        Set elevationAngle
        Set Constellations
        Set messages
          Enable selected NMEA messages on COM3
          Enable selected RTCM messages on COM3
    */

    if (settings.enableGNSSdebug)
        um980->enableDebugging(); // Print all debug to Serial

    // Check if um980Constellations, um980MessageRatesNMEA, um980MessageRatesRTCMRover, um980MessageRatesRTCMBase need
    // to be defaulted
    checkArrayDefaults();

    um980DisableAllOutput(); // Disable COM1/2/3

    bool response = true;
    response &= um980->setPortBaudrate("COM1", 115200); // COM1 is connected to switch, then USB
    response &= um980->setPortBaudrate("COM2", 115200); // COM2 is connected to the IMU
    response &= um980->setPortBaudrate("COM3", 115200); // COM3 is connected to the switch, then ESP32

    // For now, let's not change the baud rate of the interface. We'll be using the default 115200 for now.
    response &= um980SetBaudRateCOM3(settings.dataPortBaud); // COM3 is connected to ESP UART2

    response &= um980SetMinElevation(settings.minElev); // UM980 default is 5 degrees. Our default is 10.

    response &= um980SetMinCNO(settings.minCNO_um980);

    response &= um980SetConstellations();

    // response &= um980EnableNMEA(); // Only turn on messages, do not turn off messages. We assume the caller has UNLOG
    // or
    //                                // similar.

<<<<<<< HEAD
    // response &= um980->sendCommand("CONFIG SIGNALGROUP 2"); //Enable L1C
    // SIGNALGROUP causes the UM980 to automatically save and reset
=======
    //response &= um980->sendCommand("CONFIG SIGNALGROUP 2"); //Enable L1C
    //SIGNALGROUP causes the UM980 to automatically save and reset
>>>>>>> 97db9a6c

    // Configure UM980 to output binary reports out COM2, connected to IM19 COM3
    response &= um980->sendCommand("BESTPOSB COM2 1");
    response &= um980->sendCommand("PSRVELB COM2 1");

    // Configure UM980 to output binary reports out COM3, connected to ESP32 UART2
    // Normally done through UM980 library but UNLOG disrupts what the library is aware of
    response &= um980->sendCommand("BESTNAVB COM3 1");
    response &= um980->sendCommand("RECTIMEB COM3 1");

    // Configure UM980 to output NMEA reports out COM2, connected to IM19 COM3
    float outputRate = 1; // 1 = 1 report per second.
    response &= um980->setNMEAPortMessage("GPGGA", "COM2", outputRate);
    // response &= um980->setNMEAPortMessage("GPRMC", "COM2", outputRate); //Causes IMU to fail to read GNSS
    // response &= um980->setNMEAPortMessage("GPGST", "COM2", outputRate); //Causes IMU to fail to read GNSS

    // IM19 reads in binary+NMEA and passes out binary with tilt-corrected lat/long/alt

    if (response == false)
    {
        systemPrintln("UM980 failed to configure");
        online.gnss = false; // Take it offline
    }

    return (response);
}

bool um980ConfigureRover()
{
    /*
        Disable all message traffic
        Cancel any survey-in modes
        Set mode to Rover + dynamic model
        Set minElevation
        Enable RTCM messages on COM3
        Enable NMEA on COM3
    */
    if (online.gnss == false)
    {
        log_d("GNSS not online");
        return (false);
    }

    //    um980DisableAllOutput();

    bool response = true;

    // response &= um980SetModel(settings.dynamicModel); // This will cancel any base averaging mode

    // response &= um980SetMinElevation(settings.minElev); // UM980 default is 5 degrees. Our default is 10.

    // response &= um980EnableNMEA(); // Only turn on messages, do not turn off messages. We assume the caller has UNLOG
    // or
    //                                // similar.

    // // TODO consider reducing the GSV setence to 1/4 of the GPGGA setting

    // response &= um980EnableRTCMRover(); // Only turn on messages, do not turn off messages. We assume the caller has
    // UNLOG or similar.

    response &= um980SaveConfiguration();

    if (response == false)
    {
        systemPrintln("UM980 Rover failed to configure");
    }

    return (response);
}

bool um980ConfigureBase()
{
    /*
        Set all message traffic to 1Hz
        Set GSV NMEA setence to whatever rate the user has selected
        Disable NMEA GGA message
        Disable survey in mode
        Enable RTCM Base messages
    */

    if (online.gnss == false)
    {
        log_d("GNSS not online");
        return (false);
    }

    um980DisableAllOutput();

    bool response = true;

    response &= um980SetMinElevation(settings.minElev); // UM980 default is 5 degrees. Our default is 10.

    response &= um980EnableRTCMBase(); // Only turn on messages, do not turn off messages. We assume the caller has
                                       // UNLOG or similar.

    response &= um980SaveConfiguration();

    if (response == false)
    {
        systemPrintln("UM980 Base failed to configure");
    }

    return (response);
}

// Start a Self-optimizing Base Station
// We do not use the distance parameter (settings.observationPositionAccuracy) because that
// setting on the UM980 is related to automatically restarting base mode
// at power on (very different from ZED-F9P).
bool um980BaseAverageStart()
{
    bool response = true;

    response &=
        um980->setModeBaseAverage(settings.observationSeconds); // Average for a number of seconds (default is 60)

    um980BaseStartTimer = millis(); // Stamp when averaging began

    if (response == false)
    {
        systemPrintln("Survey start failed");
        return (false);
    }

    return (response);
}

// Start the base using fixed coordinates
bool um980FixedBaseStart()
{
    bool response = true;

    if (settings.fixedBaseCoordinateType == COORD_TYPE_ECEF)
    {
        um980->setModeBaseECEF(settings.fixedEcefX, settings.fixedEcefY, settings.fixedEcefZ);
    }
    else if (settings.fixedBaseCoordinateType == COORD_TYPE_GEODETIC)
    {
        // Add height of instrument (HI) to fixed altitude
        // https://www.e-education.psu.edu/geog862/node/1853
        // For example, if HAE is at 100.0m, + 2m stick + 73mm ARP = 102.073
        float totalFixedAltitude =
            settings.fixedAltitude + (settings.antennaHeight / 1000.0) + (settings.antennaReferencePoint / 1000.0);

        um980->setModeBaseGeodetic(settings.fixedLat, settings.fixedLong, totalFixedAltitude);
    }

    return (response);
}

// Turn on all the enabled NMEA messages on COM3
bool um980EnableNMEA()
{
    bool response = true;

    for (int messageNumber = 0; messageNumber < MAX_UM980_NMEA_MSG; messageNumber++)
    {
        // Only turn on messages, do not turn off messages set to 0. This saves on command sending. We assume the caller
        // has UNLOG or similar.
        if (settings.um980MessageRatesNMEA[messageNumber] > 0)
        {
            if (um980->setNMEAPortMessage(umMessagesNMEA[messageNumber].msgTextName, "COM3",
                                          settings.um980MessageRatesNMEA[messageNumber]) == false)
            {
                log_d("Enable NMEA failed at messageNumber %d %s.", messageNumber,
                      umMessagesNMEA[messageNumber].msgTextName);
                response &= false; // If any one of the commands fails, report failure overall
            }
        }
    }

    return (response);
}

// Turn on all the enabled RTCM Rover messages on COM3
bool um980EnableRTCMRover()
{
    bool response = true;

    for (int messageNumber = 0; messageNumber < MAX_UM980_RTCM_MSG; messageNumber++)
    {
        // Only turn on messages, do not turn off messages set to 0. This saves on command sending. We assume the caller
        // has UNLOG or similar.
        if (settings.um980MessageRatesRTCMRover[messageNumber] > 0)
        {
            if (um980->setRTCMPortMessage(umMessagesRTCM[messageNumber].msgTextName, "COM3",
                                          settings.um980MessageRatesRTCMRover[messageNumber]) == false)
            {
                log_d("Enable RTCM failed at messageNumber %d %s.", messageNumber,
                      umMessagesRTCM[messageNumber].msgTextName);
                response &= false; // If any one of the commands fails, report failure overall
            }
        }
    }

    return (response);
}

// Turn on all the enabled RTCM Base messages on COM3
bool um980EnableRTCMBase()
{
    bool response = true;

    for (int messageNumber = 0; messageNumber < MAX_UM980_RTCM_MSG; messageNumber++)
    {
        // Only turn on messages, do not turn off messages set to 0. This saves on command sending. We assume the caller
        // has UNLOG or similar.
        if (settings.um980MessageRatesRTCMBase[messageNumber] > 0)
        {
            if (um980->setRTCMPortMessage(umMessagesRTCM[messageNumber].msgTextName, "COM3",
                                          settings.um980MessageRatesRTCMBase[messageNumber]) == false)
            {
                log_d("Enable RTCM failed at messageNumber %d %s.", messageNumber,
                      umMessagesRTCM[messageNumber].msgTextName);
                response &= false; // If any one of the commands fails, report failure overall
            }
        }
    }

    return (response);
}

// Turn on all the enabled Constellations
bool um980SetConstellations()
{
    bool response = true;

    for (int constellationNumber = 0; constellationNumber < MAX_UM980_CONSTELLATIONS; constellationNumber++)
    {
        if (settings.um980Constellations[constellationNumber] == true)
        {
            if (um980->enableConstellation(um980ConstellationCommands[constellationNumber].textCommand) == false)
            {
                log_d("Enable constellation failed at constellationNumber %d %s.", constellationNumber,
                      um980ConstellationCommands[constellationNumber].textName);
                response &= false; // If any one of the commands fails, report failure overall
            }
        }
        else
        {
            if (um980->disableConstellation(um980ConstellationCommands[constellationNumber].textCommand) == false)
            {
                log_d("Disable constellation failed at constellationNumber %d %s.", constellationNumber,
                      um980ConstellationCommands[constellationNumber].textName);
                response &= false; // If any one of the commands fails, report failure overall
            }
        }
    }

    return (response);
}

// Turn off all NMEA and RTCM
void um980DisableAllOutput()
{
    // Re-attempt as necessary
    for (int x = 0; x < 3; x++)
    {
        bool response = true;
        response &= um980->disableOutputPort("COM1");
        response &= um980->disableOutputPort("COM2");
        response &= um980->disableOutputPort("COM3");
        if (response == true)
            break;
    }
}

// Disable all output, then re-enable
void um980DisableRTCM()
{
    um980DisableAllOutput();
    um980EnableNMEA();
}

bool um980SetMinElevation(uint8_t elevation)
{
    return (um980->setElevationAngle(elevation));
}

bool um980SetMinCNO(uint8_t minCNO)
{
    return (um980->setMinCNO(minCNO));
}

bool um980SetModel(uint8_t modelNumber)
{
    if (modelNumber == UM980_DYN_MODEL_SURVEY)
        return (um980->setModeRoverSurvey());
    else if (modelNumber == UM980_DYN_MODEL_UAV)
        return (um980->setModeRoverUAV());
    else if (modelNumber == UM980_DYN_MODEL_AUTOMOTIVE)
        return (um980->setModeRoverAutomotive());
    return (false);
}

void um980FactoryReset()
{
    um980->factoryReset();

    //   systemPrintln("Waiting for UM980 to reboot");
    //   while (1)
    //   {
    //     delay(1000); //Wait for device to reboot
    //     if (um980->isConnected() == true) break;
    //     else systemPrintln("Device still rebooting");
    //   }
    //   systemPrintln("UM980 has been factory reset");
}

// The UM980 does not have a rate setting. Instead the report rate of
// the GNSS messages can be set. For example, 0.5 is 2Hz, 0.2 is 5Hz.
// We assume, if the user wants to set the 'rate' to 5Hz, they want all
// messages set to that rate.
// All NMEA/RTCM for a rover will be based on the measurementRate setting
// ie, if a message != 0, then it will be output at the measurementRate.
// All RTCM for a base will be based on a measurementRate of 1 with messages
// that can be reported more slowly than that (ie 1 per 10 seconds).
bool um980SetRate(double secondsBetweenSolutions)
{
    bool response = true;

    um980DisableAllOutput();

    // Overwrite any enabled messages with this rate
    for (int messageNumber = 0; messageNumber < MAX_UM980_NMEA_MSG; messageNumber++)
    {
        if (settings.um980MessageRatesNMEA[messageNumber] > 0)
        {
            settings.um980MessageRatesNMEA[messageNumber] = secondsBetweenSolutions;
        }
    }
    response &= um980EnableNMEA(); // Enact these rates

    // TODO We don't know what state we are in, so we don't
    // know which RTCM settings to update. Assume we are
    // in rover for now
    for (int messageNumber = 0; messageNumber < MAX_UM980_RTCM_MSG; messageNumber++)
    {
        if (settings.um980MessageRatesRTCMRover[messageNumber] > 0)
        {
            settings.um980MessageRatesRTCMRover[messageNumber] = secondsBetweenSolutions;
        }
    }
    response &= um980EnableRTCMRover(); // Enact these rates

    return (response);
}

// Send data directly from ESP GNSS UART1 to UM980 UART3
int um980PushRawData(uint8_t *dataToSend, int dataLength)
{
    return (serialGNSS->write(dataToSend, dataLength));
}

// Set the baud rate of the UM980 com port 3
// This is used during the Bluetooth test
bool um980SetBaudRateCOM3(uint32_t baudRate)
{
    bool response = true;

    response &= um980->setPortBaudrate("COM3", baudRate);

    return (response);
}

// Return the lower of the two Lat/Long deviations
float um980GetHorizontalAccuracy()
{
    float latitudeDeviation = um980->getLatitudeDeviation();
    float longitudeDeviation = um980->getLongitudeDeviation();

    if (longitudeDeviation < latitudeDeviation)
        return (longitudeDeviation);

    return (latitudeDeviation);
}

int um980GetSatellitesInView()
{
    return (um980->getSIV());
}

double um980GetLatitude()
{
    return (um980->getLatitude());
}

double um980GetLongitude()
{
    return (um980->getLongitude());
}

double um980GetAltitude()
{
    return (um980->getAltitude());
}

bool um980IsValidTime()
{
    if (um980->getTimeStatus() == 0) // 0 = valid, 3 = invalid
        return (true);
    return (false);
}

bool um980IsValidDate()
{
    if (um980->getDateStatus() == 1) // 0 = Invalid, 1 = valid, 2 = leap second warning
        return (true);
    return (false);
}

uint8_t um980GetSolutionStatus()
{
    return (um980->getSolutionStatus()); // 0 = Solution computed, 1 = Insufficient observation, 3 = No convergence, 4 = Covariance trace
}

bool um980IsFullyResolved()
{
    // UM980 does not have this feature directly.
    // getSolutionStatus: 0 = Solution computed, 1 = Insufficient observation, 3 = No convergence, 4 = Covariance trace
    if (um980GetSolutionStatus() == 0)
        return (true);
    return (false);
}

// Standard deviation of the receiver clock offset, s.
// UM980 returns seconds, ZED returns nanoseconds. We convert here to ns.
// Return just ns in uint32_t form
uint32_t um980GetTimeDeviation()
{
    double timeDeviation_s = um980->getTimeOffsetDeviation();
    // systemPrintf("um980 timeDeviation_s: %0.10f\r\n", timeDeviation_s);
    if (timeDeviation_s > 1.0)
        return (999999999);

    uint32_t timeDeviation_ns = timeDeviation_s * 1000000000L; // Convert to nanoseconds
    // systemPrintf("um980 timeDeviation_ns: %d\r\n", timeDeviation_ns);
    return (timeDeviation_ns);
}

// 0 = None
// 16 = 3D Fix (Single)
// 49 = RTK Float (Presumed) (Wide-lane fixed solution)
// 50 = RTK Fixed (Narrow-lane fixed solution)
// Othere position types, not yet seen
// 1 = FixedPos, 8 = DopplerVelocity, 
// 17 = Pseudorange differential solution, 18 = SBAS, 32 = L1 float, 33 = Ionosphere-free float solution
// 34 = Narrow-land float solution, 48 = L1 fixed solution
// 68 = Precise Point Positioning solution converging
// 69 = Precise Point Positioning
uint8_t um980GetPositionType()
{
    return (um980->getPositionType());
}

// Return full year, ie 2023, not 23.
uint16_t um980GetYear()
{
    return (um980->getYear());
}
uint8_t um980GetMonth()
{
    return (um980->getMonth());
}
uint8_t um980GetDay()
{
    return (um980->getDay());
}
uint8_t um980GetHour()
{
    return (um980->getHour());
}
uint8_t um980GetMinute()
{
    return (um980->getMinute());
}
uint8_t um980GetSecond()
{
    return (um980->getSecond());
}
uint8_t um980GetMillisecond()
{
    return (um980->getMillisecond());
}

// Print the module type and firmware version
void um980PrintInfo()
{
    systemPrintf("UM980 firmware: %s\r\n", "TODO");
}

// Return the number of milliseconds since the data was updated
uint16_t um980FixAgeMilliseconds()
{
    return (um980->getFixAgeMilliseconds());
}

bool um980SaveConfiguration()
{
    return (um980->saveConfiguration());
}

void um980EnableDebugging()
{
    um980->enableDebugging(); // Print all debug to Serial
}
void um980DisableDebugging()
{
    um980->disableDebugging();
}

bool um980SetModeRoverSurvey()
{
    return (um980->setModeRoverSurvey());
}

void un980UnicoreHandler(uint8_t * buffer, int length)
{
    um980->unicoreHandler(parse->buffer, parse->length);
}

#endif // COMPILE_UM980<|MERGE_RESOLUTION|>--- conflicted
+++ resolved
@@ -92,13 +92,8 @@
     // or
     //                                // similar.
 
-<<<<<<< HEAD
     // response &= um980->sendCommand("CONFIG SIGNALGROUP 2"); //Enable L1C
     // SIGNALGROUP causes the UM980 to automatically save and reset
-=======
-    //response &= um980->sendCommand("CONFIG SIGNALGROUP 2"); //Enable L1C
-    //SIGNALGROUP causes the UM980 to automatically save and reset
->>>>>>> 97db9a6c
 
     // Configure UM980 to output binary reports out COM2, connected to IM19 COM3
     response &= um980->sendCommand("BESTPOSB COM2 1");
