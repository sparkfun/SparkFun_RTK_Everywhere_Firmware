// Helper functions to support printing to eiter the serial port or bluetooth connection

// If we are printing to all endpoints, BT gets priority
int systemAvailable()
{
    if (printEndpoint == PRINT_ENDPOINT_BLUETOOTH || printEndpoint == PRINT_ENDPOINT_ALL)
        return (bluetoothRxDataAvailable());

    // If the CH34x is disconnected (we are listening to LoRa), avoid reading characters from UART0
    // as this will trigger the system menu
    else if (usbSerialIsSelected == false)
        return (0);

    return (Serial.available());
}

// If we are printing to all endpoints, BT gets priority
int systemRead()
{
    if (printEndpoint == PRINT_ENDPOINT_BLUETOOTH || printEndpoint == PRINT_ENDPOINT_ALL)
        return (bluetoothRead());
    return (Serial.read());
}

// Output a buffer of the specified length to the serial port
void systemWrite(const uint8_t *buffer, uint16_t length)
{
    // Output data to all endpoints
    if (printEndpoint == PRINT_ENDPOINT_ALL)
    {
        bluetoothWrite(buffer, length);

        if (forwardGnssDataToUsbSerial == false)
        {
            if (usbSerialIsSelected == true) // Only use UART0 if we have the mux on the ESP's UART pointed at the CH34x
                Serial.write(buffer, length);
        }

        bluetoothCommandWrite(buffer, length);
    }

    // Output to only USB serial
    else if (printEndpoint == PRINT_ENDPOINT_SERIAL)
    {
        if (forwardGnssDataToUsbSerial == false)
        {
            if (usbSerialIsSelected == true) // Only use UART0 if we have the mux on the ESP's UART pointed at the CH34x
                Serial.write(buffer, length);
        }
    }

    // Output to only Bluetooth
    else if (printEndpoint == PRINT_ENDPOINT_BLUETOOTH)
    {
        bluetoothWrite(buffer, length);
    }

    // Output to only BLE Command interface
    else if (printEndpoint == PRINT_ENDPOINT_BLUETOOTH_COMMAND)
    {
        bluetoothCommandWrite(buffer, length);
    }
}

// Forward GNSS data to the USB serial port
size_t systemWriteGnssDataToUsbSerial(const uint8_t *buffer, uint16_t length)
{
    // Determine if status and debug messages are being output to USB serial
    if (!forwardGnssDataToUsbSerial)
        return length;

    // Output GNSS data to USB serial
    return Serial.write(buffer, length);
}

// Ensure all serial output has been transmitted, FIFOs are empty
void systemFlush()
{
    if (printEndpoint == PRINT_ENDPOINT_ALL)
    {
        Serial.flush();
        bluetoothFlush();
    }
    else if (printEndpoint == PRINT_ENDPOINT_BLUETOOTH)
        bluetoothFlush();
    else
        Serial.flush();
}

// Output a byte to the serial port
void systemWrite(uint8_t value)
{
    systemWrite(&value, 1);
}

// Point the string at the selected endpoint
void systemPrint(const char *string)
{
    systemWrite((const uint8_t *)string, strlen(string));
}

// Enable printfs to various endpoints
// https://stackoverflow.com/questions/42131753/wrapper-for-printf
void systemPrintf(const char *format, ...)
{
    va_list args;
    va_start(args, format);

    va_list args2;
    va_copy(args2, args);
    char buf[vsnprintf(nullptr, 0, format, args) + 1];

    vsnprintf(buf, sizeof buf, format, args2);

    systemPrint(buf);

    va_end(args);
    va_end(args2);
}

// Print a string with a carriage return and linefeed
void systemPrintln(const char *value)
{
    systemPrint(value);
    systemPrintln();
}

// Print an integer value
void systemPrint(int value)
{
    char temp[20];
    snprintf(temp, sizeof(temp), "%d", value);
    systemPrint(temp);
}

// Print an integer value as HEX or decimal
void systemPrint(int value, uint8_t printType)
{
    char temp[20];

    if (printType == HEX)
        snprintf(temp, sizeof(temp), "%08X", value);
    else if (printType == DEC)
        snprintf(temp, sizeof(temp), "%d", value);

    systemPrint(temp);
}

// Pretty print IP addresses
void systemPrint(IPAddress ipaddress)
{
    systemPrint(ipaddress.toString().c_str());
}
void systemPrintln(IPAddress ipaddress)
{
    systemPrint(ipaddress);
    systemPrintln();
}

// Print an integer value with a carriage return and line feed
void systemPrintln(int value)
{
    systemPrint(value);
    systemPrintln();
}

// Print an 8-bit value as HEX or decimal
void systemPrint(uint8_t value, uint8_t printType)
{
    char temp[20];

    if (printType == HEX)
        snprintf(temp, sizeof(temp), "%02X", value);
    else if (printType == DEC)
        snprintf(temp, sizeof(temp), "%d", value);

    systemPrint(temp);
}

// Print an 8-bit value as HEX or decimal with a carriage return and linefeed
void systemPrintln(uint8_t value, uint8_t printType)
{
    systemPrint(value, printType);
    systemPrintln();
}

// Print a 16-bit value as HEX or decimal
void systemPrint(uint16_t value, uint8_t printType)
{
    char temp[20];

    if (printType == HEX)
        snprintf(temp, sizeof(temp), "%04X", value);
    else if (printType == DEC)
        snprintf(temp, sizeof(temp), "%d", value);

    systemPrint(temp);
}

// Print a 16-bit value as HEX or decimal with a carriage return and linefeed
void systemPrintln(uint16_t value, uint8_t printType)
{
    systemPrint(value, printType);
    systemPrintln();
}

// Print a floating point value with a specified number of decimal places
void systemPrint(float value, uint8_t decimals)
{
    char temp[20];
    snprintf(temp, sizeof(temp), "%.*f", decimals, value);
    systemPrint(temp);
}

// Print a floating point value with a specified number of decimal places and a
// carriage return and linefeed
void systemPrintln(float value, uint8_t decimals)
{
    systemPrint(value, decimals);
    systemPrintln();
}

// Print a double precision floating point value with a specified number of decimal places
void systemPrint(double value, uint8_t decimals)
{
    char temp[30];
    snprintf(temp, sizeof(temp), "%.*f", decimals, value);
    systemPrint(temp);
}

// Print a double precision floating point value with a specified number of decimal
// places and a carriage return and linefeed
void systemPrintln(double value, uint8_t decimals)
{
    systemPrint(value, decimals);
    systemPrintln();
}

// Print a string
void systemPrint(String myString)
{
    systemPrint(myString.c_str());
}
void systemPrintln(String myString)
{
    systemPrint(myString);
    systemPrintln();
}

// Print a carriage return and linefeed
void systemPrintln()
{
    systemPrint("\r\n");
}

// Option not known
void printUnknown(uint8_t unknownChoice)
{
    systemPrint("Unknown choice: ");
    systemWrite(unknownChoice);
    systemPrintln();
}
void printUnknown(int unknownValue)
{
    systemPrint("Unknown value: ");
    systemPrintln((uint16_t)unknownValue, DEC);
}

// Clear the Serial/Bluetooth RX buffer before we begin scanning for characters
void clearBuffer()
{
    systemFlush();
    delay(20); // Wait for any incoming chars to hit buffer
    while (systemAvailable() > 0)
        systemRead(); // Clear buffer
}

// Gathers raw characters from user until \n or \r is received
// Handles backspace
// Used for raw mixed entry (SSID, pws, etc)
// Used by other menu input methods that use sscanf
// Returns INPUT_RESPONSE_VALID, INPUT_RESPONSE_TIMEOUT, INPUT_RESPONSE_OVERFLOW, or INPUT_RESPONSE_EMPTY
InputResponse getUserInputString(char *userString, uint16_t stringSize)
{
    return getUserInputString(userString, stringSize, true); // Allow local echo if setting enabled
}

InputResponse getUserInputString(char *userString, uint16_t stringSize, bool localEcho)
{
    clearBuffer();

    long startTime = millis();
    uint8_t spot = 0;
    bool echo = localEcho && settings.echoUserInput;

    while ((millis() - startTime) / 1000 <= menuTimeout)
    {
        delay(1); // Yield to processor

        //=-=-=-=-=-=-=-=-=-=-=-=-=-=-=-=-=-=-=-=-=-=-=-=-=-=-=-=-=-=-=-=-=-=-=-=-=-=-=-=-=-=-=-=-=
        // Keep doing these important things while waiting for the user to enter data

        gnss->update(); // Regularly poll to get latest data

        // Keep processing NTP requests
        if (online.ethernetNTPServer)
        {
            ntpServerUpdate();
        }

        //=-=-=-=-=-=-=-=-=-=-=-=-=-=-=-=-=-=-=-=-=-=-=-=-=-=-=-=-=-=-=-=-=-=-=-=-=-=-=-=-=-=-=-=-=

        if (btPrintEchoExit) // User has disconnected from BT. Force exit all menus.
            return INPUT_RESPONSE_TIMEOUT;

        // Get the next input character
        while (systemAvailable() > 0)
        {
            byte incoming = systemRead();

            if ((incoming == '\r') || (incoming == '\n'))
            {
                if (echo)
                    systemPrintln();     // Echo if needed
                userString[spot] = '\0'; // Null terminate

                if (spot == 0)
                    return INPUT_RESPONSE_EMPTY;

                return INPUT_RESPONSE_VALID;
            }
            // Handle backspace
            else if (incoming == '\b')
            {
                if (echo == true && spot > 0)
                {
                    systemWrite('\b'); // Move back one space
                    systemWrite(' ');  // Put a blank there to erase the letter from the terminal
                    systemWrite('\b'); // Move back again
                    spot--;
                }
            }
            else
            {
                if (echo)
                    systemWrite(incoming); // Echo if needed

                userString[spot++] = incoming;
                if (spot == stringSize) // Leave room for termination
                    return INPUT_RESPONSE_OVERFLOW;
            }
        }
    }

    return INPUT_RESPONSE_TIMEOUT;
}

// Get a valid IP Address (nnn.nnn.nnn.nnn) using getString
// Returns INPUT_RESPONSE_TIMEOUT, INPUT_RESPONSE_OVERFLOW, INPUT_RESPONSE_EMPTY, INPUT_RESPONSE_INVALID or
// INPUT_RESPONSE_VALID
InputResponse getUserInputIPAddress(char *userString, uint8_t stringSize)
{
    InputResponse result = getUserInputString(userString, stringSize);
    if (result != INPUT_RESPONSE_VALID)
        return result;
    int dummy[4];
    if (sscanf(userString, "%d.%d.%d.%d", &dummy[0], &dummy[1], &dummy[2], &dummy[3]) !=
        4) // Check that the user has entered nnn.nnn.nnn.nnn
        return INPUT_RESPONSE_INVALID;
    for (int i = 0; i <= 3; i++)
    {
        if ((dummy[i] < 0) || (dummy[i] > 255)) // Check each value is 0-255
            return INPUT_RESPONSE_INVALID;
    }
    return INPUT_RESPONSE_VALID;
}

// Gets a single character or number (0-32) from the user. Negative numbers become the positive equivalent.
// Numbers larger than 32 are allowed but will be confused with characters: ie, 74 = 'J'.
// Returns 255 if timeout
// Returns 0 if no data, only carriage return or newline
byte getUserInputCharacterNumber()
{
    char userEntry[50]; // Allow user to enter more than one char. sscanf will remove extra.
    int userByte = 0;

    InputResponse response = getUserInputString(userEntry, sizeof(userEntry));
    if (response == INPUT_RESPONSE_VALID)
    {
        int filled = sscanf(userEntry, "%d", &userByte);
        if (filled == 0) // Not a number
            sscanf(userEntry, "%c", (byte *)&userByte);
        else
        {
            if (userByte == 255)
                userByte = 0; // Not allowed
            else if (userByte > 128)
                userByte *= -1; // Drop negative sign
        }
    }
    else if (response == INPUT_RESPONSE_TIMEOUT)
    {
        systemPrintln("\r\nNo user response - Do you have line endings turned on?");
        userByte = 255; // Timeout
    }
    else if (response == INPUT_RESPONSE_EMPTY)
    {
        userByte = 0; // Empty
    }

    return userByte;
}

// Get a long int from user, uses sscanf to obtain 64-bit int
// Returns INPUT_RESPONSE_GETNUMBER_EXIT if user presses 'x' or doesn't enter data
// Returns INPUT_RESPONSE_GETNUMBER_TIMEOUT if input times out
long getUserInputNumber()
{
    char userEntry[50]; // Allow user to enter more than one char. sscanf will remove extra.
    long userNumber = 0;

    InputResponse response = getUserInputString(userEntry, sizeof(userEntry));
    if (response == INPUT_RESPONSE_VALID)
    {
        if (strcmp(userEntry, "x") == 0 || strcmp(userEntry, "X") == 0)
            userNumber = INPUT_RESPONSE_GETNUMBER_EXIT;
        else
            sscanf(userEntry, "%ld", &userNumber);
    }
    else if (response == INPUT_RESPONSE_TIMEOUT)
    {
        systemPrintln("\r\nNo user response - Do you have line endings turned on?");
        userNumber = INPUT_RESPONSE_GETNUMBER_TIMEOUT; // Timeout
    }
    else if (response == INPUT_RESPONSE_EMPTY)
    {
        userNumber = INPUT_RESPONSE_GETNUMBER_EXIT; // Empty
    }

    return userNumber;
}

// Gets a double (float) from the user
// Returns INPUT_RESPONSE_VALID, INPUT_RESPONSE_TIMEOUT, INPUT_RESPONSE_OVERFLOW, or INPUT_RESPONSE_EMPTY
InputResponse getUserInputDouble(double *userDouble)
{
    char userEntry[50];

    // getUserInputString() returns INPUT_RESPONSE_VALID, INPUT_RESPONSE_TIMEOUT, INPUT_RESPONSE_OVERFLOW, or
    // INPUT_RESPONSE_EMPTY
    InputResponse response = getUserInputString(userEntry, sizeof(userEntry));

    if (response == INPUT_RESPONSE_VALID)
    {
        if (userEntry[0] == 'x')
        {
            return (INPUT_RESPONSE_EMPTY);
        }

        sscanf(userEntry, "%lf", userDouble);
    }
    else if (response == INPUT_RESPONSE_TIMEOUT)
    {
        systemPrintln("No user response - Do you have line endings turned on?");
    }

    return (response); // Can be INPUT_RESPONSE_VALID, INPUT_RESPONSE_TIMEOUT, INPUT_RESPONSE_OVERFLOW, or
                       // INPUT_RESPONSE_EMPTY
}

void printElapsedTime(const char *title)
{
    systemPrintf("%s: %ld\r\n", title, millis() - startTime);
}

#define TIMESTAMP_INTERVAL 1000 // Milliseconds

// Print the timestamp
void printTimeStamp()
{
    uint32_t currentMilliseconds;
    static uint32_t previousMilliseconds;

    // Timestamp the messages
    currentMilliseconds = millis();
    if ((currentMilliseconds - previousMilliseconds) >= TIMESTAMP_INTERVAL)
    {
        //         1         2         3
        // 123456789012345678901234567890
        // YYYY-mm-dd HH:MM:SS.xxxrn0
        struct tm timeinfo = rtc.getTimeStruct();
        char timestamp[30];
        strftime(timestamp, sizeof(timestamp), "%Y-%m-%d %H:%M:%S", &timeinfo);
        systemPrintf("%s.%03ld\r\n", timestamp, rtc.getMillis());

        // Select the next time to display the timestamp
        previousMilliseconds = currentMilliseconds;
    }
}

const double WGS84_A = 6378137;           // https://geographiclib.sourceforge.io/html/Constants_8hpp_source.html
const double WGS84_E = 0.081819190842622; // http://docs.ros.org/en/hydro/api/gps_common/html/namespacegps__common.html
                                          // and https://gist.github.com/uhho/63750c4b54c7f90f37f958cc8af0c718

// Convert LLH (geodetic) to ECEF
// From: https://stackoverflow.com/questions/19478200/convert-latitude-and-longitude-to-ecef-coordinates-system
void geodeticToEcef(double lat, double lon, double alt, double *x, double *y, double *z)
{
    double clat = cos(lat * DEG_TO_RAD);
    double slat = sin(lat * DEG_TO_RAD);
    double clon = cos(lon * DEG_TO_RAD);
    double slon = sin(lon * DEG_TO_RAD);

    double N = WGS84_A / sqrt(1.0 - WGS84_E * WGS84_E * slat * slat);

    *x = (N + alt) * clat * clon;
    *y = (N + alt) * clat * slon;
    *z = (N * (1.0 - WGS84_E * WGS84_E) + alt) * slat;
}

// Convert ECEF to LLH (geodetic)
// From: https://danceswithcode.net/engineeringnotes/geodetic_to_ecef/geodetic_to_ecef.html
void ecefToGeodetic(double x, double y, double z, double *lat, double *lon, double *alt)
{
    double a = 6378137.0;              // WGS-84 semi-major axis
    double e2 = 6.6943799901377997e-3; // WGS-84 first eccentricity squared
    double a1 = 4.2697672707157535e+4; // a1 = a*e2
    double a2 = 1.8230912546075455e+9; // a2 = a1*a1
    double a3 = 1.4291722289812413e+2; // a3 = a1*e2/2
    double a4 = 4.5577281365188637e+9; // a4 = 2.5*a2
    double a5 = 4.2840589930055659e+4; // a5 = a1+a3
    double a6 = 9.9330562000986220e-1; // a6 = 1-e2

    double zp, w2, w, r2, r, s2, c2, s, c, ss;
    double g, rg, rf, u, v, m, f, p;

    zp = abs(z);
    w2 = x * x + y * y;
    w = sqrt(w2);
    r2 = w2 + z * z;
    r = sqrt(r2);
    *lon = atan2(y, x); // Lon (final)

    s2 = z * z / r2;
    c2 = w2 / r2;
    u = a2 / r;
    v = a3 - a4 / r;
    if (c2 > 0.3)
    {
        s = (zp / r) * (1.0 + c2 * (a1 + u + s2 * v) / r);
        *lat = asin(s); // Lat
        ss = s * s;
        c = sqrt(1.0 - ss);
    }
    else
    {
        c = (w / r) * (1.0 - s2 * (a5 - u - c2 * v) / r);
        *lat = acos(c); // Lat
        ss = 1.0 - c * c;
        s = sqrt(ss);
    }

    g = 1.0 - e2 * ss;
    rg = a / sqrt(g);
    rf = a6 * rg;
    u = w - rg * c;
    v = zp - rf * s;
    f = c * u + s * v;
    m = c * v - s * u;
    p = m / (rf / g + f);
    *lat = *lat + p;        // Lat
    *alt = f + m * p / 2.0; // Altitude
    if (z < 0.0)
    {
        *lat *= -1.0; // Lat
    }

    *lat *= RAD_TO_DEG; // Convert to degrees
    *lon *= RAD_TO_DEG;
}

// Convert nibble to ASCII
uint8_t nibbleToAscii(int nibble)
{
    nibble &= 0xf;
    return (nibble > 9) ? nibble + 'a' - 10 : nibble + '0';
}

// Convert nibble to ASCII
int AsciiToNibble(int data)
{
    // Convert the value to lower case
    data |= 0x20;
    if ((data >= 'a') && (data <= 'f'))
        return data - 'a' + 10;
    if ((data >= '0') && (data <= '9'))
        return data - '0';
    return -1;
}

// Dump a buffer in hex and ASCII
void dumpBuffer(uint8_t *buffer, uint16_t length)
{
    int bytes;
    uint8_t *end;
    int index;
    uint16_t offset;

    end = &buffer[length];
    offset = 0;
    while (buffer < end)
    {
        // Determine the number of bytes to display on the line
        bytes = end - buffer;
        if (bytes > (16 - (offset & 0xf)))
            bytes = 16 - (offset & 0xf);

        // Display the offset
        systemPrintf("0x%08lx: ", offset);

        // Skip leading bytes
        for (index = 0; index < (offset & 0xf); index++)
            systemPrintf("   ");

        // Display the data bytes
        for (index = 0; index < bytes; index++)
            systemPrintf("%02x ", buffer[index]);

        // Separate the data bytes from the ASCII
        for (; index < (16 - (offset & 0xf)); index++)
            systemPrintf("   ");
        systemPrintf(" ");

        // Skip leading bytes
        for (index = 0; index < (offset & 0xf); index++)
            systemPrintf(" ");

        // Display the ASCII values
        for (index = 0; index < bytes; index++)
            systemPrintf("%c", ((buffer[index] < ' ') || (buffer[index] >= 0x7f)) ? '.' : buffer[index]);
        systemPrintf("\r\n");

        // Set the next line of data
        buffer += bytes;
        offset += bytes;
    }
}

// Make size of files human readable
void stringHumanReadableSize(String &returnText, uint64_t bytes)
{
    char suffix[5] = {'\0'};
    char readableSize[50] = {'\0'};
    float cardSize = 0.0;

    if (bytes < 1024)
        strcpy(suffix, "B");
    else if (bytes < (1024 * 1024))
        strcpy(suffix, "KB");
    else if (bytes < (1024 * 1024 * 1024))
        strcpy(suffix, "MB");
    else
        strcpy(suffix, "GB");

    if (bytes < (1024))
        cardSize = bytes; // B
    else if (bytes < (1024 * 1024))
        cardSize = bytes / 1024.0; // KB
    else if (bytes < (1024 * 1024 * 1024))
        cardSize = bytes / 1024.0 / 1024.0; // MB
    else
        cardSize = bytes / 1024.0 / 1024.0 / 1024.0; // GB

    if (strcmp(suffix, "GB") == 0)
        snprintf(readableSize, sizeof(readableSize), "%0.1f %s", cardSize, suffix); // Print decimal portion
    else if (strcmp(suffix, "MB") == 0)
        snprintf(readableSize, sizeof(readableSize), "%0.1f %s", cardSize, suffix); // Print decimal portion
    else if (strcmp(suffix, "KB") == 0)
        snprintf(readableSize, sizeof(readableSize), "%0.1f %s", cardSize, suffix); // Print decimal portion
    else
        snprintf(readableSize, sizeof(readableSize), "%.0f %s", cardSize, suffix); // Don't print decimal portion

    returnText = String(readableSize);
}

// Check and initialize any arrays that won't be initialized by gnssConfigure (checkGNSSArrayDefaults)
void checkArrayDefaults()
{
    correctionPriorityValidation();
}

// Verify table sizes match enum definitions
void verifyTables()
{
    // Verify the product name table
    if (productDisplayNamesEntries != (RTK_UNKNOWN + 1))
        reportFatalError("Fix productDisplayNames to match ProductVariant");
    if (platformFilePrefixTableEntries != (RTK_UNKNOWN + 1))
        reportFatalError("Fix platformFilePrefixTable to match ProductVariant");
    if (platformPrefixTableEntries != (RTK_UNKNOWN + 1))
        reportFatalError("Fix platformPrefixTable to match ProductVariant");
    if (platformPreviousStateTableEntries != (RTK_UNKNOWN + 1))
        reportFatalError("Fix platformPreviousStateTable to match ProductVariant");
    if (platformProvisionTableEntries != (RTK_UNKNOWN + 1))
        reportFatalError("Fix platformProvisionTable to match ProductVariant");
    if (platformRegistrationPageTableEntries != (RTK_UNKNOWN + 1))
        reportFatalError("Fix platformRegistrationPageTable to match ProductVariant");

    // Verify the measurement scales
    if (measurementScaleEntries != MEASUREMENT_UNITS_MAX)
        reportFatalError("Fix measurementScaleTable to match measurementUnits");

    // Verify the consistency of the internal tables
    mqttClientValidateTables();
    networkVerifyTables();
    ntpValidateTables();
    ntripClientValidateTables();
    ntripServerValidateTables();
    otaVerifyTables();
    tcpClientValidateTables();
    tcpServerValidateTables();
    tasksValidateTables();
    httpClientValidateTables();
    provisioningVerifyTables();
    mosaicVerifyTables();
    correctionVerifyTables();
    webServerVerifyTables();
<<<<<<< HEAD
    pointPerfectVerifyTables();
#ifdef COMPILE_WIFI
    wifi.verifyTables();
#endif  // COMPILE_WIFI
=======
    wifiVerifyTables();
>>>>>>> 1546560d

    if (CORR_NUM >= (int)('x' - 'a'))
        reportFatalError("Too many correction sources");
}

// Display a prompt, then check the response against bounds.
// Update setting if within bounds
InputResponse getNewSetting(const char *settingPrompt, int min, int max, int *setting)
{
    while (1)
    {
        systemPrintf("%s [min: %d max: %d] (or x to exit): ", settingPrompt, min, max);

        double enteredValueDouble;
        // Returns INPUT_RESPONSE_VALID, INPUT_RESPONSE_TIMEOUT, INPUT_RESPONSE_OVERFLOW, or INPUT_RESPONSE_EMPTY
        InputResponse response = getUserInputDouble(&enteredValueDouble);

        if (response == INPUT_RESPONSE_VALID)
        {
            int enteredValue = round(enteredValueDouble);
            if (enteredValue >= min && enteredValue <= max)
            {
                *setting = enteredValue; // Recorded to NVM and file at main menu exit
                return (INPUT_RESPONSE_VALID);
            }
            else
            {
                systemPrintln("Error: Number out of range");
            }
        }
        else // INPUT_RESPONSE_TIMEOUT, INPUT_RESPONSE_OVERFLOW, or INPUT_RESPONSE_EMPTY
            return (response);
    }
    return (INPUT_RESPONSE_INVALID);
}

InputResponse getNewSetting(const char *settingPrompt, int min, int max, int16_t *setting)
{
    while (1)
    {
        systemPrintf("%s [min: %d max: %d] (or x to exit): ", settingPrompt, min, max);

        double enteredValueDouble;
        // Returns INPUT_RESPONSE_VALID, INPUT_RESPONSE_TIMEOUT, INPUT_RESPONSE_OVERFLOW, or INPUT_RESPONSE_EMPTY
        InputResponse response = getUserInputDouble(&enteredValueDouble);

        if (response == INPUT_RESPONSE_VALID)
        {
            int enteredValue = round(enteredValueDouble);
            if (enteredValue >= min && enteredValue <= max)
            {
                *setting = enteredValue; // Recorded to NVM and file at main menu exit
                return (INPUT_RESPONSE_VALID);
            }
            else
            {
                systemPrintln("Error: Number out of range");
            }
        }
        else // INPUT_RESPONSE_TIMEOUT, INPUT_RESPONSE_OVERFLOW, or INPUT_RESPONSE_EMPTY
            return (response);
    }
    return (INPUT_RESPONSE_INVALID);
}

InputResponse getNewSetting(const char *settingPrompt, int min, int max, uint8_t *setting)
{
    while (1)
    {
        systemPrintf("%s [min: %d max: %d] (or x to exit): ", settingPrompt, min, max);

        double enteredValueDouble;
        // Returns INPUT_RESPONSE_VALID, INPUT_RESPONSE_TIMEOUT, INPUT_RESPONSE_OVERFLOW, or INPUT_RESPONSE_EMPTY
        InputResponse response = getUserInputDouble(&enteredValueDouble);

        if (response == INPUT_RESPONSE_VALID)
        {
            int enteredValue = round(enteredValueDouble);
            if (enteredValue >= min && enteredValue <= max)
            {
                *setting = enteredValue; // Recorded to NVM and file at main menu exit
                return (INPUT_RESPONSE_VALID);
            }
            else
            {
                systemPrintln("Error: Number out of range");
            }
        }
        else // INPUT_RESPONSE_TIMEOUT, INPUT_RESPONSE_OVERFLOW, or INPUT_RESPONSE_EMPTY
            return (response);
    }
    return (INPUT_RESPONSE_INVALID);
}

InputResponse getNewSetting(const char *settingPrompt, int min, int max, uint16_t *setting)
{
    while (1)
    {
        systemPrintf("%s [min: %d max: %d] (or x to exit): ", settingPrompt, min, max);

        double enteredValueDouble;
        // Returns INPUT_RESPONSE_VALID, INPUT_RESPONSE_TIMEOUT, INPUT_RESPONSE_OVERFLOW, or INPUT_RESPONSE_EMPTY
        InputResponse response = getUserInputDouble(&enteredValueDouble);

        if (response == INPUT_RESPONSE_VALID)
        {
            int enteredValue = round(enteredValueDouble);
            if (enteredValue >= min && enteredValue <= max)
            {
                *setting = enteredValue; // Recorded to NVM and file at main menu exit
                return (INPUT_RESPONSE_VALID);
            }
            else
            {
                systemPrintln("Error: Number out of range");
            }
        }
        else // INPUT_RESPONSE_TIMEOUT, INPUT_RESPONSE_OVERFLOW, or INPUT_RESPONSE_EMPTY
            return (response);
    }
    return (INPUT_RESPONSE_INVALID);
}

InputResponse getNewSetting(const char *settingPrompt, int min, int max, uint32_t *setting)
{
    while (1)
    {
        systemPrintf("%s [min: %d max: %d] (or x to exit): ", settingPrompt, min, max);

        double enteredValueDouble;
        // Returns INPUT_RESPONSE_VALID, INPUT_RESPONSE_TIMEOUT, INPUT_RESPONSE_OVERFLOW, or INPUT_RESPONSE_EMPTY
        InputResponse response = getUserInputDouble(&enteredValueDouble);

        if (response == INPUT_RESPONSE_VALID)
        {
            int enteredValue = round(enteredValueDouble);
            if (enteredValue >= min && enteredValue <= max)
            {
                *setting = enteredValue; // Recorded to NVM and file at main menu exit
                return (INPUT_RESPONSE_VALID);
            }
            else
            {
                systemPrintln("Error: Number out of range");
            }
        }
        else // INPUT_RESPONSE_TIMEOUT, INPUT_RESPONSE_OVERFLOW, or INPUT_RESPONSE_EMPTY
            return (response);
    }
    return (INPUT_RESPONSE_INVALID);
}

InputResponse getNewSetting(const char *settingPrompt, float min, float max, float *setting)
{
    while (1)
    {
        systemPrintf("%s [min: %0.2f max: %0.2f] (or x to exit): ", settingPrompt, min, max);

        double enteredValue;
        // Returns INPUT_RESPONSE_VALID, INPUT_RESPONSE_TIMEOUT, INPUT_RESPONSE_OVERFLOW, or INPUT_RESPONSE_EMPTY
        InputResponse response = getUserInputDouble(&enteredValue);

        if (response == INPUT_RESPONSE_VALID)
        {
            if (enteredValue >= min && enteredValue <= max)
            {
                *setting = (float)enteredValue; // Recorded to NVM and file at main menu exit
                return (INPUT_RESPONSE_VALID);
            }
            else
            {
                systemPrintln("Error: Number out of range");
            }
        }
        else // INPUT_RESPONSE_TIMEOUT, INPUT_RESPONSE_OVERFLOW, or INPUT_RESPONSE_EMPTY
            return (response);
    }

    return (INPUT_RESPONSE_INVALID);
}

InputResponse getNewSetting(const char *settingPrompt, float min, float max, double *setting)
{
    while (1)
    {
        systemPrintf("%s [min: %0.2f max: %0.2f] (or x to exit): ", settingPrompt, min, max);

        double enteredValue;
        InputResponse response = getUserInputDouble(&enteredValue);

        if (response == INPUT_RESPONSE_VALID)
        {
            if (enteredValue >= min && enteredValue <= max)
            {
                *setting = enteredValue; // Recorded to NVM and file at main menu exit
                return (INPUT_RESPONSE_VALID);
            }
            else
            {
                systemPrintln("Error: Number out of range");
            }
        }
        else if (response == INPUT_RESPONSE_GETNUMBER_EXIT || response == INPUT_RESPONSE_GETNUMBER_TIMEOUT)
            return (response);
    }

    return (INPUT_RESPONSE_INVALID);
}

void printPartitionTable(void)
{
    systemPrintln("ESP32 Partition table:\n");

    systemPrintln("| Type | Sub |  Offset  |   Size   |       Label      |");
    systemPrintln("| ---- | --- | -------- | -------- | ---------------- |");

    esp_partition_iterator_t pi = esp_partition_find(ESP_PARTITION_TYPE_ANY, ESP_PARTITION_SUBTYPE_ANY, NULL);
    if (pi != NULL)
    {
        do
        {
            const esp_partition_t *p = esp_partition_get(pi);
            systemPrintf("|  %02x  | %02x  | 0x%06X | 0x%06X | %-16s |\r\n", p->type, p->subtype, p->address, p->size,
                         p->label);
        } while ((pi = (esp_partition_next(pi))));
    }
}

// Find the partition in the SPI flash used for the file system
bool findSpiffsPartition(void)
{
    esp_partition_iterator_t pi = esp_partition_find(ESP_PARTITION_TYPE_ANY, ESP_PARTITION_SUBTYPE_ANY, NULL);
    if (pi != NULL)
    {
        do
        {
            const esp_partition_t *p = esp_partition_get(pi);
            if (strcmp(p->label, "spiffs") == 0)
                return true;
        } while ((pi = (esp_partition_next(pi))));
    }
    return false;
}

// Covert a given key's expiration date to a GPS Epoch, so that we can calculate GPS Week and ToW
// Add a millisecond to roll over from 11:59UTC to midnight of the following day
// Convert from unix epoch (time lib outputs unix) to GPS epoch (the NED-D9S expects)
long long dateToGPSEpoch(uint8_t day, uint8_t month, uint16_t year)
{
    long long unixEpoch = dateToUnixEpoch(day, month, year); // Returns Unix Epoch

    // Convert Unix Epoch time from PP to GPS Time Of Week needed for UBX message
    long long gpsEpoch = unixEpoch - 315964800; // Shift to GPS Epoch.

    return (gpsEpoch);
}

// Given a date, calculate and return the key start in unixEpoch
void dateToKeyStart(uint8_t expDay, uint8_t expMonth, uint16_t expYear, uint64_t *settingsKeyStart)
{
    long long expireUnixEpoch = dateToUnixEpoch(expDay, expMonth, expYear);

    // Thingstream lists the date that a key expires at midnight
    // So if a user types in March 7th, 2022 as exp date the key's Week and ToW need to be
    // calculated from (March 7th - 27 days).
    long long startUnixEpoch = expireUnixEpoch - (27 * SECONDS_IN_A_DAY); // Move back 27 days

    // Additionally, Thingstream seems to be reporting Epochs that do not have leap seconds
    startUnixEpoch -= gnss->getLeapSeconds(); // Modify our Epoch to match PointPerfect

    // PointPerfect uses/reports unix epochs in milliseconds
    *settingsKeyStart = startUnixEpoch * MILLISECONDS_IN_A_SECOND; // Convert to ms

    uint16_t keyGPSWeek;
    uint32_t keyGPSToW;
    long long gpsEpoch = thingstreamEpochToGPSEpoch(*settingsKeyStart);

    epochToWeekToW(gpsEpoch, &keyGPSWeek, &keyGPSToW);

    // Print ToW and Week for debugging
    if (settings.debugCorrections == true)
    {
        systemPrintf("  expireUnixEpoch: %lld - %s\r\n", expireUnixEpoch, printDateFromUnixEpoch(expireUnixEpoch));
        systemPrintf("  startUnixEpoch: %lld - %s\r\n", startUnixEpoch, printDateFromUnixEpoch(startUnixEpoch));
        systemPrintf("  gpsEpoch: %lld - %s\r\n", gpsEpoch, printDateFromGPSEpoch(gpsEpoch));
        systemPrintf("  KeyStart: %lld - %s\r\n", *settingsKeyStart, printDateFromUnixEpoch(*settingsKeyStart));
        systemPrintf("  keyGPSWeek: %d\r\n", keyGPSWeek);
        systemPrintf("  keyGPSToW: %d\r\n", keyGPSToW);
    }
}

/*
   http://www.leapsecond.com/tools/gpsdate.c
   Return Modified Julian Day given calendar year,
   month (1-12), and day (1-31).
   - Valid for Gregorian dates from 17-Nov-1858.
   - Adapted from sci.astro FAQ.
*/
long dateToMjd(long Year, long Month, long Day)
{
    return 367 * Year - 7 * (Year + (Month + 9) / 12) / 4 - 3 * ((Year + (Month - 9) / 7) / 100 + 1) / 4 +
           275 * Month / 9 + Day + 1721028 - 2400000;
}

// Given a date, convert into epoch
// https://www.epochconverter.com/programming/c
long dateToUnixEpoch(uint8_t day, uint8_t month, uint16_t year)
{
    struct tm t;
    time_t t_of_day;

    t.tm_year = year - 1900;
    t.tm_mon = month - 1;
    t.tm_mday = day;

    t.tm_hour = 0;
    t.tm_min = 0;
    t.tm_sec = 0;
    t.tm_isdst = -1; // Is DST on? 1 = yes, 0 = no, -1 = unknown

    t_of_day = mktime(&t);

    return (t_of_day);
}

// Given an epoch in ms, return the number of days from given Epoch and now
int daysFromEpoch(long long endEpoch)
{
    long delta = secondsFromEpoch(endEpoch); // number of s between dates

    if (delta == -1)
        return (-1);

    delta /= SECONDS_IN_AN_HOUR; // hours

    delta /= 24; // days
    return ((int)delta);
}

// Given an epoch, set the GPSWeek and GPSToW
void epochToWeekToW(long long epoch, uint16_t *GPSWeek, uint32_t *GPSToW)
{
    *GPSWeek = (uint16_t)(epoch / (7 * SECONDS_IN_A_DAY));
    *GPSToW = (uint32_t)(epoch % (7 * SECONDS_IN_A_DAY));
}

// Get a date from a user
// Return true if validated
// https://www.includehelp.com/c-programs/validate-date.aspx
bool getDate(uint8_t &dd, uint8_t &mm, uint16_t &yy)
{
    systemPrint("Enter Day: ");
    dd = getUserInputNumber(); // Returns EXIT, TIMEOUT, or long

    systemPrint("Enter Month: ");
    mm = getUserInputNumber(); // Returns EXIT, TIMEOUT, or long

    systemPrint("Enter Year (YYYY): ");
    yy = getUserInputNumber(); // Returns EXIT, TIMEOUT, or long

    // check year
    if (yy >= 2022 && yy <= 9999)
    {
        // check month
        if (mm >= 1 && mm <= 12)
        {
            // check days
            if ((dd >= 1 && dd <= 31) && (mm == 1 || mm == 3 || mm == 5 || mm == 7 || mm == 8 || mm == 10 || mm == 12))
                return (true);
            else if ((dd >= 1 && dd <= 30) && (mm == 4 || mm == 6 || mm == 9 || mm == 11))
                return (true);
            else if ((dd >= 1 && dd <= 28) && (mm == 2))
                return (true);
            else if (dd == 29 && mm == 2 && (yy % 400 == 0 || (yy % 4 == 0 && yy % 100 != 0)))
                return (true);
            else
            {
                printf("Day is invalid.\n");
                return (false);
            }
        }
        else
        {
            printf("Month is not valid.\n");
            return (false);
        }
    }

    printf("Year is not valid.\n");
    return (false);
}

/*
   Convert GPS Week and Seconds to Modified Julian Day.
   - Ignores UTC leap seconds.
*/
long gpsToMjd(long GpsCycle, long GpsWeek, long GpsSeconds)
{
    long GpsDays = ((GpsCycle * 1024) + GpsWeek) * 7 + (GpsSeconds / 86400);
    // GpsDays -= 1; //Correction
    return dateToMjd(1980, 1, 6) + GpsDays;
}

// Given a GPS Week and ToW, convert to an expiration date
void gpsWeekToWToDate(uint16_t keyGPSWeek, uint32_t keyGPSToW, long *expDay, long *expMonth, long *expYear)
{
    long gpsDays = gpsToMjd(0, (long)keyGPSWeek, (long)keyGPSToW); // Covert ToW and Week to # of days since Jan 6, 1980
    mjdToDate(gpsDays, expYear, expMonth, expDay);
}

/*
   Convert Modified Julian Day to calendar date.
   - Assumes Gregorian calendar.
   - Adapted from Fliegel/van Flandern ACM 11/#10 p 657 Oct 1968.
*/
void mjdToDate(long Mjd, long *Year, long *Month, long *Day)
{
    long J, C, Y, M;

    J = Mjd + 2400001 + 68569;
    C = 4 * J / 146097;
    J = J - (146097 * C + 3) / 4;
    Y = 4000 * (J + 1) / 1461001;
    J = J - 1461 * Y / 4 + 31;
    M = 80 * J / 2447;
    *Day = J - 2447 * M / 80;
    J = M / 11;
    *Month = M + 2 - (12 * J);
    *Year = 100 * (C - 49) + Y + J;
}

// Given an epoch in ms, return the number of seconds from given Epoch and now
long secondsFromEpoch(long long endEpoch)
{
    if (online.rtc == false)
    {
        // If we don't have RTC we can't calculate days to expire
        if (settings.debugCorrections == true)
            systemPrintln("No RTC available");
        return (-1);
    }

    endEpoch /= MILLISECONDS_IN_A_SECOND; // Convert PointPerfect ms Epoch to s

    long currentEpoch = rtc.getEpoch();

    long delta = endEpoch - currentEpoch; // number of s between dates
    return (delta);
}

// Given a GPSWeek and GPSToW, set the epoch
void WeekToWToUnixEpoch(uint64_t *unixEpoch, uint16_t GPSWeek, uint32_t GPSToW)
{
    *unixEpoch = GPSWeek * (7 * SECONDS_IN_A_DAY); // 2192
    *unixEpoch += GPSToW;                          // 518400
    *unixEpoch += 315964800;
}
<|MERGE_RESOLUTION|>--- conflicted
+++ resolved
@@ -725,14 +725,8 @@
     mosaicVerifyTables();
     correctionVerifyTables();
     webServerVerifyTables();
-<<<<<<< HEAD
     pointPerfectVerifyTables();
-#ifdef COMPILE_WIFI
     wifi.verifyTables();
-#endif  // COMPILE_WIFI
-=======
-    wifiVerifyTables();
->>>>>>> 1546560d
 
     if (CORR_NUM >= (int)('x' - 'a'))
         reportFatalError("Too many correction sources");
