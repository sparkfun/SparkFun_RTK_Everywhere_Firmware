--- conflicted
+++ resolved
@@ -716,541 +716,6 @@
     }
 }
 
-<<<<<<< HEAD
-// Read the line termination
-uint8_t nmeaLineTermination(PARSE_STATE *parse, uint8_t data)
-{
-    int checksum;
-
-    // Process the line termination
-    if ((data != '\r') && (data != '\n'))
-    {
-        // Don't include this character in the buffer
-        parse->length--;
-
-        // Convert the checksum characters into binary
-        checksum = AsciiToNibble(parse->buffer[parse->nmeaLength - 2]) << 4;
-        checksum |= AsciiToNibble(parse->buffer[parse->nmeaLength - 1]);
-
-        // Validate the checksum
-        if (checksum == parse->crc)
-            parse->crc = 0;
-        if (settings.enablePrintBadMessages && parse->crc && (!inMainMenu))
-        {
-            printTimeStamp();
-            systemPrintf("    %s NMEA %s, %2d bytes, bad checksum, expecting 0x%c%c, computed: 0x%02x\r\n",
-                         parse->parserName, parse->nmeaMessageName, parse->length, parse->buffer[parse->nmeaLength - 2],
-                         parse->buffer[parse->nmeaLength - 1], parse->crc);
-        }
-
-        // Process this message if CRC is valid
-        if (parse->crc == 0)
-            parse->eomCallback(parse, SENTENCE_TYPE_NMEA);
-        else
-            failedParserMessages_NMEA++;
-
-        // Add this character to the beginning of the buffer
-        parse->length = 0;
-        parse->buffer[parse->length++] = data;
-        return waitForPreamble(parse, data);
-    }
-    return SENTENCE_TYPE_NMEA;
-}
-
-// Read the second checksum byte
-uint8_t nmeaChecksumByte2(PARSE_STATE *parse, uint8_t data)
-{
-    parse->nmeaLength = parse->length;
-    parse->state = nmeaLineTermination;
-    return SENTENCE_TYPE_NMEA;
-}
-
-// Read the first checksum byte
-uint8_t nmeaChecksumByte1(PARSE_STATE *parse, uint8_t data)
-{
-    parse->state = nmeaChecksumByte2;
-    return SENTENCE_TYPE_NMEA;
-}
-
-// Read the message data
-uint8_t nmeaFindAsterisk(PARSE_STATE *parse, uint8_t data)
-{
-    if (data != '*')
-        parse->crc ^= data;
-    else
-        parse->state = nmeaChecksumByte1;
-    return SENTENCE_TYPE_NMEA;
-}
-
-// Read the message name
-uint8_t nmeaFindFirstComma(PARSE_STATE *parse, uint8_t data)
-{
-    parse->crc ^= data;
-    if ((data != ',') || (parse->nmeaMessageNameLength == 0))
-    {
-        if ((data < 'A') || (data > 'Z'))
-        {
-            parse->length = 0;
-            parse->buffer[parse->length++] = data;
-            return waitForPreamble(parse, data);
-        }
-
-        // Save the message name
-        parse->nmeaMessageName[parse->nmeaMessageNameLength++] = data;
-    }
-    else
-    {
-        // Zero terminate the message name
-        parse->nmeaMessageName[parse->nmeaMessageNameLength++] = 0;
-        parse->state = nmeaFindAsterisk;
-    }
-    return SENTENCE_TYPE_NMEA;
-}
-
-// Read the CRC
-uint8_t rtcmReadCrc(PARSE_STATE *parse, uint8_t data)
-{
-    // Account for this data byte
-    parse->bytesRemaining -= 1;
-
-    // Wait until all the data is received
-    if (parse->bytesRemaining > 0)
-        return SENTENCE_TYPE_RTCM;
-
-    // Update the maximum message length
-    if (parse->length > parse->maxLength)
-    {
-        parse->maxLength = parse->length;
-        systemPrintf("RTCM parser error maxLength: %d bytes\r\n", parse->maxLength);
-    }
-
-    // Display the RTCM messages with bad CRC
-    parse->crc &= 0x00ffffff;
-    if (settings.enablePrintBadMessages && parse->crc && (!inMainMenu))
-    {
-        printTimeStamp();
-        systemPrintf("    %s RTCM %d, %2d bytes, bad CRC, expecting 0x%02x%02x%02x, computed: 0x%06x\r\n",
-                     parse->parserName, parse->message, parse->length, parse->buffer[parse->length - 3],
-                     parse->buffer[parse->length - 2], parse->buffer[parse->length - 1], parse->rtcmCrc);
-    }
-
-    // Process the message if CRC is valid
-    if (parse->crc == 0)
-        parse->eomCallback(parse, SENTENCE_TYPE_RTCM);
-    else
-        failedParserMessages_RTCM++;
-
-    // Search for another preamble byte
-    parse->length = 0;
-    parse->computeCrc = false;
-    parse->state = waitForPreamble;
-    return SENTENCE_TYPE_NONE;
-}
-
-// Read the rest of the message
-uint8_t rtcmReadData(PARSE_STATE *parse, uint8_t data)
-{
-    // Account for this data byte
-    parse->bytesRemaining -= 1;
-
-    // Wait until all the data is received
-    if (parse->bytesRemaining <= 0)
-    {
-        parse->rtcmCrc = parse->crc & 0x00ffffff;
-        parse->bytesRemaining = 3;
-        parse->state = rtcmReadCrc;
-    }
-    return SENTENCE_TYPE_RTCM;
-}
-
-// Read the lower 4 bits of the message number
-uint8_t rtcmReadMessage2(PARSE_STATE *parse, uint8_t data)
-{
-    parse->message |= data >> 4;
-    parse->bytesRemaining -= 1;
-    parse->state = rtcmReadData;
-    return SENTENCE_TYPE_RTCM;
-}
-
-// Read the upper 8 bits of the message number
-uint8_t rtcmReadMessage1(PARSE_STATE *parse, uint8_t data)
-{
-    parse->message = data << 4;
-    parse->bytesRemaining -= 1;
-    parse->state = rtcmReadMessage2;
-    return SENTENCE_TYPE_RTCM;
-}
-
-// Read the lower 8 bits of the length
-uint8_t rtcmReadLength2(PARSE_STATE *parse, uint8_t data)
-{
-    parse->bytesRemaining |= data;
-    parse->state = rtcmReadMessage1;
-    return SENTENCE_TYPE_RTCM;
-}
-
-// Read the upper two bits of the length
-uint8_t rtcmReadLength1(PARSE_STATE *parse, uint8_t data)
-{
-    // Verify the length byte - check the 6 MS bits are all zero
-    if (data & (~3))
-    {
-        // Invalid length, place this byte at the beginning of the buffer
-        parse->length = 0;
-        parse->buffer[parse->length++] = data;
-        parse->computeCrc = false;
-
-        // Start searching for a preamble byte
-        return waitForPreamble(parse, data);
-    }
-
-    // Save the upper 2 bits of the length
-    parse->bytesRemaining = data << 8;
-    parse->state = rtcmReadLength2;
-    return SENTENCE_TYPE_RTCM;
-}
-
-// Read the CK_B byte
-uint8_t ubloxCkB(PARSE_STATE *parse, uint8_t data)
-{
-    bool badChecksum;
-
-    // Validate the checksum
-    badChecksum =
-        ((parse->buffer[parse->length - 2] != parse->ck_a) || (parse->buffer[parse->length - 1] != parse->ck_b));
-    if (settings.enablePrintBadMessages && badChecksum && (!inMainMenu))
-    {
-        printTimeStamp();
-        systemPrintf("    %s u-blox %d.%d, %2d bytes, bad checksum, expecting 0x%02X%02X, computed: 0x%02X%02X\r\n",
-                     parse->parserName, parse->message >> 8, parse->message & 0xff, parse->length,
-                     parse->buffer[parse->nmeaLength - 2], parse->buffer[parse->nmeaLength - 1], parse->ck_a,
-                     parse->ck_b);
-    }
-
-    // Process this message if checksum is valid
-    if (badChecksum == false)
-        parse->eomCallback(parse, SENTENCE_TYPE_UBX);
-    else
-        failedParserMessages_UBX++;
-
-    // Search for the next preamble byte
-    parse->length = 0;
-    parse->state = waitForPreamble;
-    return SENTENCE_TYPE_NONE;
-}
-
-// Read the CK_A byte
-uint8_t ubloxCkA(PARSE_STATE *parse, uint8_t data)
-{
-    parse->state = ubloxCkB;
-    return SENTENCE_TYPE_UBX;
-}
-
-// Read the payload
-uint8_t ubloxPayload(PARSE_STATE *parse, uint8_t data)
-{
-    // Compute the checksum over the payload
-    if (parse->bytesRemaining--)
-    {
-        // Calculate the checksum
-        parse->ck_a += data;
-        parse->ck_b += parse->ck_a;
-        return SENTENCE_TYPE_UBX;
-    }
-    return ubloxCkA(parse, data);
-}
-
-// Read the second length byte
-uint8_t ubloxLength2(PARSE_STATE *parse, uint8_t data)
-{
-    // Calculate the checksum
-    parse->ck_a += data;
-    parse->ck_b += parse->ck_a;
-
-    // Save the second length byte
-    parse->bytesRemaining |= ((uint16_t)data) << 8;
-    parse->state = ubloxPayload;
-    return SENTENCE_TYPE_UBX;
-}
-
-// Read the first length byte
-uint8_t ubloxLength1(PARSE_STATE *parse, uint8_t data)
-{
-    // Calculate the checksum
-    parse->ck_a += data;
-    parse->ck_b += parse->ck_a;
-
-    // Save the first length byte
-    parse->bytesRemaining = data;
-    parse->state = ubloxLength2;
-    return SENTENCE_TYPE_UBX;
-}
-
-// Read the ID byte
-uint8_t ubloxId(PARSE_STATE *parse, uint8_t data)
-{
-    // Calculate the checksum
-    parse->ck_a += data;
-    parse->ck_b += parse->ck_a;
-
-    // Save the ID as the lower 8-bits of the message
-    parse->message |= data;
-    parse->state = ubloxLength1;
-    return SENTENCE_TYPE_UBX;
-}
-
-// Read the class byte
-uint8_t ubloxClass(PARSE_STATE *parse, uint8_t data)
-{
-    // Start the checksum calculation
-    parse->ck_a = data;
-    parse->ck_b = data;
-
-    // Save the class as the upper 8-bits of the message
-    parse->message = ((uint16_t)data) << 8;
-    parse->state = ubloxId;
-    return SENTENCE_TYPE_UBX;
-}
-
-// Read the second sync byte
-uint8_t ubloxSync2(PARSE_STATE *parse, uint8_t data)
-{
-    // Verify the sync 2 byte
-    if (data != 0x62)
-    {
-        // Display the invalid data
-        if (settings.enablePrintBadMessages && (!inMainMenu))
-        {
-            dumpBuffer(parse->buffer, parse->length - 1);
-            systemPrintf("    %s Invalid UBX data, %d bytes\r\n", parse->parserName, parse->length - 1);
-        }
-        // Invalid sync 2 byte, place this byte at the beginning of the buffer
-        parse->length = 0;
-        parse->buffer[parse->length++] = data;
-
-        // Start searching for a preamble byte
-        return waitForPreamble(parse, data);
-    }
-
-    parse->state = ubloxClass;
-    return SENTENCE_TYPE_UBX;
-}
-
-// Wait for the preamble byte (0xd3)
-uint8_t waitForPreamble(PARSE_STATE *parse, uint8_t data)
-{
-    // Verify that this is the preamble byte
-    switch (data)
-    {
-    case '$':
-
-        //
-        //    NMEA Message
-        //
-        //    +----------+---------+--------+---------+----------+----------+
-        //    | Preamble |  Name   | Comma  |  Data   | Asterisk | Checksum |
-        //    |  8 bits  | n bytes | 8 bits | n bytes |  8 bits  | 2 bytes  |
-        //    |     $    |         |    ,   |         |          |          |
-        //    +----------+---------+--------+---------+----------+----------+
-        //               |                            |
-        //               |<-------- Checksum -------->|
-        //
-
-        parse->crc = 0;
-        parse->computeCrc = false;
-        parse->nmeaMessageNameLength = 0;
-        parse->state = nmeaFindFirstComma;
-        return SENTENCE_TYPE_NMEA;
-
-    case 0xb5:
-
-        //
-        //    U-BLOX Message
-        //
-        //    |<-- Preamble --->|
-        //    |                 |
-        //    +--------+--------+---------+--------+---------+---------+--------+--------+
-        //    |  SYNC  |  SYNC  |  Class  |   ID   | Length  | Payload |  CK_A  |  CK_B  |
-        //    | 8 bits | 8 bits |  8 bits | 8 bits | 2 bytes | n bytes | 8 bits | 8 bits |
-        //    |  0xb5  |  0x62  |         |        |         |         |        |        |
-        //    +--------+--------+---------+--------+---------+---------+--------+--------+
-        //                      |                                      |
-        //                      |<------------- Checksum ------------->|
-        //
-        //  8-Bit Fletcher Algorithm, which is used in the TCP standard (RFC 1145)
-        //  http://www.ietf.org/rfc/rfc1145.txt
-        //  Checksum calculation
-        //      Initialization: CK_A = CK_B = 0
-        //      CK_A += data
-        //      CK_B += CK_A
-        //
-
-        parse->state = ubloxSync2;
-        return SENTENCE_TYPE_UBX;
-
-    case 0xd3:
-
-        //
-        //    RTCM Standard 10403.2 - Chapter 4, Transport Layer
-        //
-        //    |<------------- 3 bytes ------------>|<----- length ----->|<- 3 bytes ->|
-        //    |                                    |                    |             |
-        //    +----------+--------+----------------+---------+----------+-------------+
-        //    | Preamble |  Fill  | Message Length | Message |   Fill   |   CRC-24Q   |
-        //    |  8 bits  | 6 bits |    10 bits     |  n-bits | 0-7 bits |   24 bits   |
-        //    |   0xd3   | 000000 |   (in bytes)   |         |   zeros  |             |
-        //    +----------+--------+----------------+---------+----------+-------------+
-        //    |                                                         |
-        //    |<------------------------ CRC -------------------------->|
-        //
-
-        // Start the CRC with this byte
-        parse->crc = 0;
-        parse->crc = COMPUTE_CRC24Q(parse, data);
-        parse->computeCrc = true;
-
-        // Get the message length
-        parse->state = rtcmReadLength1;
-        return SENTENCE_TYPE_RTCM;
-
-    case 0xAA:
-
-        //
-        //    Unicore Binary Response
-        //
-        //    |<----- 24 byte header ------>|<--- length --->|<- 4 bytes ->|
-        //    |                             |                |             |
-        //    +------------+----------------+----------------+-------------+
-        //    |  Preamble  | See table 7-48 |      Data      |    CRC      |
-        //    |  3 bytes   |   21 bytes     |    n bytes     |   32 bits   |
-        //    | 0xAA 44 B5 |                |                |             |
-        //    +------------+----------------+----------------+-------------+
-        //    |                                              |
-        //    |<------------------------ CRC --------------->|
-        //
-
-        parse->state = unicoreBinarySync2;
-        return SENTENCE_TYPE_UNICORE;
-    }
-
-    // preamble byte not found
-    parse->length = 0;
-    parse->state = waitForPreamble;
-    return SENTENCE_TYPE_NONE;
-}
-
-// Read the second sync byte
-uint8_t unicoreBinarySync2(PARSE_STATE *parse, uint8_t data)
-{
-    // Verify sync byte 2
-    if (data != 0x44)
-    {
-        // Invalid sync byte, place this byte at the beginning of the buffer
-        parse->length = 0;
-        parse->buffer[parse->length++] = data;
-        return (waitForPreamble(parse, data)); // Start searching for a preamble byte
-    }
-
-    parse->state = unicoreBinarySync3; // Move on
-    return SENTENCE_TYPE_UNICORE;
-}
-
-// Read the third sync byte
-uint8_t unicoreBinarySync3(PARSE_STATE *parse, uint8_t data)
-{
-    // Verify sync byte 3
-    if (data != 0xB5)
-    {
-        // Invalid sync byte, place this byte at the beginning of the buffer
-        parse->length = 0;
-        parse->buffer[parse->length++] = data;
-        return (waitForPreamble(parse, data)); // Start searching for a preamble byte
-    }
-
-    parse->state = unicoreBinaryReadLength; // Move on
-    return SENTENCE_TYPE_UNICORE;
-}
-
-// Read the message length
-uint8_t unicoreBinaryReadLength(PARSE_STATE *parse, uint8_t data)
-{
-    if (parse->length < offsetHeaderMessageLength + 2)
-        return SENTENCE_TYPE_UNICORE;
-
-    // Get the length
-    uint16_t expectedLength =
-        (parse->buffer[offsetHeaderMessageLength + 1] << 8) | parse->buffer[offsetHeaderMessageLength];
-
-    // The overall message length is header (24) + data (expectedLength) + CRC (4)
-    parse->bytesRemaining = um980HeaderLength + expectedLength + 4;
-
-    if (parse->bytesRemaining > PARSE_BUFFER_LENGTH)
-    {
-        systemPrintln("Length overflow");
-
-        // Invalid length, place this byte at the beginning of the buffer
-        parse->length = 0;
-        parse->buffer[parse->length++] = data;
-
-        // Start searching for a preamble byte
-        return waitForPreamble(parse, data);
-    }
-
-    // Account for the bytes already received
-    parse->bytesRemaining -= parse->length;
-    parse->state = unicoreReadData; // Move on
-    return SENTENCE_TYPE_UNICORE;
-}
-
-// Read the message content until we reach the end, then check CRC
-uint8_t unicoreReadData(PARSE_STATE *parse, uint8_t data)
-{
-    // Account for this data byte
-    parse->bytesRemaining -= 1;
-
-    // Wait until all the data is received, including the 4-byte CRC
-    if (parse->bytesRemaining > 0)
-        return SENTENCE_TYPE_UNICORE;
-
-    // We have all the data including the CRC
-
-    // Check the CRC
-    uint32_t sentenceCRC = ((uint32_t)parse->buffer[parse->length - 4] << (8 * 0)) |
-                           ((uint32_t)parse->buffer[parse->length - 3] << (8 * 1)) |
-                           ((uint32_t)parse->buffer[parse->length - 2] << (8 * 2)) |
-                           ((uint32_t)parse->buffer[parse->length - 1] << (8 * 3));
-    uint32_t calculatedCRC =
-        calculateCRC32(parse->buffer, parse->length - 4); // CRC is calculated on entire message, sans CRC
-
-    // Process this message if CRC is valid
-    if (sentenceCRC == calculatedCRC)
-    {
-        // Message complete, CRC is valid
-        parse->eomCallback(parse, SENTENCE_TYPE_UNICORE);
-    }
-    else
-    {
-        systemPrintln();
-        systemPrintf("Unicore CRC failed. Sentence CRC: 0x%02X Calculated CRC: 0x%02X\r\n", sentenceCRC, calculatedCRC);
-    }
-
-    // Search for another preamble byte
-    parse->length = 0;
-    parse->state = waitForPreamble; // Move on
-    return SENTENCE_TYPE_NONE;
-}
-
-// Calculate and return the CRC of the given buffer
-uint32_t calculateCRC32(uint8_t *charBuffer, uint16_t bufferSize)
-{
-    uint32_t crc = 0;
-    for (uint16_t x = 0; x < bufferSize; x++)
-        crc = crc32Table[(crc ^ charBuffer[x]) & 0xFF] ^ (crc >> 8);
-    return crc;
-}
-
-=======
->>>>>>> 97db9a6c
 // Make size of files human readable
 void stringHumanReadableSize(String &returnText, uint64_t bytes)
 {
