--- conflicted
+++ resolved
@@ -376,10 +376,7 @@
 #if ENABLE_DEVELOPER && defined(DEVELOPER_MAC_ADDRESS)
     static const uint8_t developerMacAddress[] = {DEVELOPER_MAC_ADDRESS};
     esp_base_mac_addr_set(developerMacAddress);
-<<<<<<< HEAD
-=======
     systemPrintln("\r\nWARNING! The ESP32 Base MAC Address has been overwritten with DEVELOPER_MAC_ADDRESS\r\n");
->>>>>>> 232bf6a9
 #endif
 
     // Get unit MAC address
@@ -462,12 +459,8 @@
     // Skip if going into configure-via-ethernet mode
     if (configureViaEthernet)
     {
-<<<<<<< HEAD
-        log_d("configureViaEthernet: skipping beginSD");
-=======
         if (settings.debugNetworkLayer)
             systemPrintln("configureViaEthernet: skipping beginSD");
->>>>>>> 232bf6a9
         return;
     }
 
@@ -639,12 +632,8 @@
     // Skip if going into configure-via-ethernet mode
     if (configureViaEthernet)
     {
-<<<<<<< HEAD
-        log_d("configureViaEthernet: skipping beginGnssUart");
-=======
         if (settings.debugNetworkLayer)
             systemPrintln("configureViaEthernet: skipping beginGnssUart");
->>>>>>> 232bf6a9
         return;
     }
 
@@ -1325,22 +1314,13 @@
 }
 
 // =-=-=-=-=-=-=-=-=-=-=-=-=-=-=-=-=-=-=-=-=-=-=-=-=-=-=-=-=-=-=-=-=-=-=-=-=-=-=-=-=-=-=-=-=-=-=-=-=-=-
-<<<<<<< HEAD
-// Housekeeping
-void housekeepingSetup()
-=======
 // Corrections Priorities Housekeeping
 void initializeCorrectionsPriorities()
->>>>>>> 232bf6a9
 {
     clearRegisteredCorrectionsSources(); // Clear (initialize) the vector of corrections sources. Probably redundant...?
 }
 
-<<<<<<< HEAD
-void housekeepingLoop()
-=======
 void updateCorrectionsPriorities()
->>>>>>> 232bf6a9
 {
     checkRegisteredCorrectionsSources(); // Delete any expired corrections sources
 }
