/*------------------------------------------------------------------------------
Begin.ino

  This module implements the initial startup functions for GNSS, SD, display,
  radio, etc.
------------------------------------------------------------------------------*/

//----------------------------------------
// Constants
//----------------------------------------

#define MAX_ADC_VOLTAGE 3300 // Millivolts

// Testing shows the combined ADC+resistors is under a 1% window
// But the internal ESP32 VRef fuse is not always set correctly
#define TOLERANCE 4.75 // Percent:  95.25% - 104.75%

//----------------------------------------
// Locals
//----------------------------------------

static uint32_t i2cPowerUpDelay;

//----------------------------------------
// Hardware initialization functions
//----------------------------------------

// Determine if the measured value matches the product ID value
// idWithAdc applies resistor tolerance using worst-case tolerances:
// Upper threshold: R1 down by TOLERANCE, R2 up by TOLERANCE
// Lower threshold: R1 up by TOLERANCE, R2 down by TOLERANCE
bool idWithAdc(uint16_t mvMeasured, float r1, float r2)
{
    float lowerThreshold;
    float upperThreshold;

    //                                ADC input
    //                       r1 KOhms     |     r2 KOhms
    //  MAX_ADC_VOLTAGE -----/\/\/\/\-----+-----/\/\/\/\----- Ground

    // Return true if the mvMeasured value is within the tolerance range
    // of the mvProduct value
    upperThreshold = ceil(MAX_ADC_VOLTAGE * (r2 * (1.0 + (TOLERANCE / 100.0))) /
                          ((r1 * (1.0 - (TOLERANCE / 100.0))) + (r2 * (1.0 + (TOLERANCE / 100.0)))));
    lowerThreshold = floor(MAX_ADC_VOLTAGE * (r2 * (1.0 - (TOLERANCE / 100.0))) /
                           ((r1 * (1.0 + (TOLERANCE / 100.0))) + (r2 * (1.0 - (TOLERANCE / 100.0)))));

    // systemPrintf("r1: %0.2f r2: %0.2f lowerThreshold: %0.0f mvMeasured: %d upperThreshold: %0.0f\r\n", r1, r2,
    // lowerThreshold, mvMeasured, upperThreshold);

    return (upperThreshold > mvMeasured) && (mvMeasured > lowerThreshold);
}

// Use a pair of resistors on pin 35 to ID the board type
// If the ID resistors are not available then use a variety of other methods
// (I2C, GPIO test, etc) to ID the board.
// Assume no hardware interfaces have been started so we need to start/stop any hardware
// used in tests accordingly.
void identifyBoard()
{
    // Use ADC to check the resistor divider
    int pin_deviceID = 35;
    uint16_t idValue = analogReadMilliVolts(pin_deviceID);
    log_d("Board ADC ID (mV): %d", idValue);

    // Order the following ID checks, by millivolt values high to low

    // Facet v2: 12.1/1.5  -->  334mV < 364mV < 396mV
    if (idWithAdc(idValue, 10, 10))
        productVariant = RTK_FACET_V2;

    // EVK: 10/100  -->  2973mV < 3000mV < 3025mV
    else if (idWithAdc(idValue, 10, 100))
        productVariant = RTK_EVK;

    // ID resistors do not exist for the following:
    //      Torch
    else
    {
        log_d("Out of band or nonexistent resistor IDs");

        // Check if a bq40Z50 battery manager is on the I2C bus
        int pin_SDA = 15;
        int pin_SCL = 4;

        i2c_0->begin(pin_SDA, pin_SCL); // SDA, SCL
        // 0x0B - BQ40Z50 Li-Ion Battery Pack Manager / Fuel gauge
        bool bq40z50Present = i2cIsDevicePresent(i2c_0, 0x0B);
        i2c_0->end();

#ifdef COMPILE_UM980
        if (bq40z50Present)
            productVariant = RTK_TORCH;
#endif // COMPILE_UM980
    }
}

// Turn on power for the display before beginDisplay
void peripheralsOn()
{
    if (present.peripheralPowerControl)
    {
        digitalWrite(pin_peripheralPowerControl, HIGH);
        i2cPowerUpDelay = millis() + 860; // Allow devices on I2C bus to stabilize before I2C communication begins

        if (ENABLE_DEVELOPER)
            i2cPowerUpDelay = millis(); // Skip startup time
    }
}
void peripheralsOff()
{
    if (present.peripheralPowerControl)
    {
        digitalWrite(pin_peripheralPowerControl, LOW);
    }
}

// Assign pin numbers and initial pin states
// Generally speaking, digitalWrites should be done in separate functions,
// and this is the only function where pinModes are set
void beginBoard()
{
    if (productVariant == RTK_UNKNOWN)
    {
        systemPrintln("Product variant unknown. Assigning no hardware pins.");
    }
    else if (productVariant == RTK_TORCH)
    {
<<<<<<< HEAD
        pin_I2C0_SDA = 15;
        pin_I2C0_SCL = 4;
=======
        present.psram_2mb = true;
        present.gnss_um980 = true;
        present.radio_lora = true;
        present.battery_bq40z50 = true;
        present.encryption_atecc608a = true;
        present.button_power = true;
        present.beeper = true;
        present.gnss_to_uart = true;
        present.antennaReferencePoint_mm = 102.0;

#ifdef COMPILE_IM19_IMU
        present.imu_im19 = true; // Allow tiltUpdate() to run
#endif                           // COMPILE_IM19_IMU
>>>>>>> 9c6be3f2

        pin_GnssUart_RX = 26;
        pin_GnssUart_TX = 27;
        pin_GNSS_DR_Reset = 22; // Push low to reset GNSS/DR.

        pin_powerSenseAndControl = 34;

        pin_IMU_RX = 14; // Pin 16 is not available on Torch due to PSRAM
        pin_IMU_TX = 17;

        pin_GNSS_TimePulse = 39; // PPS on UM980

        pin_usbSelect = 21;
        pin_powerAdapterDetect = 36; // Goes low when USB cable is plugged in

        // Turn on Bluetooth and GNSS LEDs to indicate power on
        pin_batteryStatusLED = 0;
        pin_bluetoothStatusLED = 32;
        pin_gnssStatusLED = 13;

        pin_beeper = 33;

        DMW_if systemPrintf("pin_bluetoothStatusLED: %d\r\n", pin_bluetoothStatusLED);
        pinMode(pin_bluetoothStatusLED, OUTPUT);

        DMW_if systemPrintf("pin_gnssStatusLED: %d\r\n", pin_gnssStatusLED);
        pinMode(pin_gnssStatusLED, OUTPUT);

        bluetoothLedOn();

        gnssStatusLedOn();

        DMW_if systemPrintf("pin_batteryStatusLED: %d\r\n", pin_batteryStatusLED);
        pinMode(pin_batteryStatusLED, OUTPUT);
        batteryStatusLedOff();

        pinMode(pin_beeper, OUTPUT);

        pinMode(pin_powerSenseAndControl, INPUT);

        pinMode(pin_GNSS_TimePulse, INPUT);

        pinMode(pin_GNSS_DR_Reset, OUTPUT);
        digitalWrite(pin_GNSS_DR_Reset, HIGH); // Tell UM980 and DR to boot

        pinMode(pin_powerAdapterDetect, INPUT);

        pinMode(pin_usbSelect, OUTPUT);
        digitalWrite(pin_usbSelect, HIGH); // Keep CH340 connected to USB bus

        settings.dataPortBaud = 115200; // Override settings. Use UM980 at 115200bps.
    }

    else if (productVariant == RTK_EVK)
    {
        present.psram_4mb = true;
        present.gnss_zedf9p = true;
        present.lband_neo = true;
        present.cellular_lara = true;
        present.ethernet_ws5500 = true;
        present.microSd = true;
        present.microSdCardDetectLow = true;
        present.display_128x64_i2c1 = true;
        present.button_mode = true;
        present.peripheralPowerControl = true; // Peripheral power controls the OLED, SD, ZED, NEO, USB Hub,
        present.laraPowerControl = true;       // Tertiary power controls the LARA
        present.antennaShortOpen = true;
        present.timePulseInterrupt = true;

        // Pin Allocations:
        // 35, D1  : Serial TX (CH340 RX)
        // 34, D3  : Serial RX (CH340 TX)

        // 25, D0  : Boot + Boot Button
        pin_modeButton = 0;
        // 24, D2  : Status LED
        pin_baseStatusLED = 2;
        // 29, D5  : ESP5 test point
        // 14, D12 : I2C1 SDA
        pin_I2C1_SDA = 12;
        // 23, D15 : I2C1 SCL --> OLED after switch
        pin_I2C1_SCL = 15;

        // 26, D4  : microSD card select bar
        pin_microSD_CS = 4;
        // 16, D13 : LARA_TXDI
        // 13, D14 : LARA_RXDO

        // 30, D18 : SPI SCK --> Ethernet, microSD card
        // 31, D19 : SPI POCI
        // 33, D21 : I2C0 SDA
        pin_I2C0_SDA = 21;
        // 36, D22 : I2C0 SCL --> ZED, NEO, USB2514B, TP, I/O connector
        pin_I2C0_SCL = 22;
        // 37, D23 : SPI PICO
        // 10, D25 : TP/2
        pin_GNSS_TimePulse = 25;
        // 11, D26 : LARA_ON
        // 12, D27 : Ethernet Chip Select
        pin_Ethernet_CS = 27;
        //  8, D32 : PWREN
        pin_peripheralPowerControl = 32;
        //  9, D33 : Ethernet Interrupt
        pin_Ethernet_Interrupt = 33;
        //  6, A34 : LARA_NI
        //  7, A35 : Board Detect (1.1V)
        //  4, A36 : microSD card detect
        pin_microSD_CardDetect = 36;
        //  5, A39 : Unused analog pin - used to generate random values for SSL

        // Disable the Ethernet controller
        DMW_if systemPrintf("pin_Ethernet_CS: %d\r\n", pin_Ethernet_CS);
        pinMode(pin_Ethernet_CS, OUTPUT);
        digitalWrite(pin_Ethernet_CS, HIGH);

        DMW_if systemPrintf("pin_microSD_CardDetect: %d\r\n", pin_microSD_CardDetect);
        pinMode(pin_microSD_CardDetect, INPUT); // Internal pullups not supported on input only pins

        // Disable the microSD card
        DMW_if systemPrintf("pin_microSD_CS: %d\r\n", pin_microSD_CS);
        pinMode(pin_microSD_CS, OUTPUT);
        sdDeselectCard();

        DMW_if systemPrintf("pin_baseStatusLED: %d\r\n", pin_baseStatusLED);
        pinMode(pin_baseStatusLED, OUTPUT);
        baseStatusLedOff();

        // Turn on power to the I2C_1 bus
        DMW_if systemPrintf("pin_peripheralPowerControl: %d\r\n", pin_peripheralPowerControl);
        pinMode(pin_peripheralPowerControl, OUTPUT);
        peripheralsOn(); // Turn on power to OLED, SD, ZED, NEO, USB Hub,
    }
    else if (productVariant == RTK_FACET_V2)
    {
        present.psram_2mb = true;
        present.gnss_zedf9p = true;
        present.microSd = true;
        present.display_64x48_i2c0 = true;
        present.button_power = true;
        present.battery_max17048 = true;
        present.portDataMux = true;
        present.fastPowerOff = true;

        pin_muxA = 2;
        pin_muxB = 0;

        pinMode(pin_muxA, OUTPUT);
        pinMode(pin_muxB, OUTPUT);

        pinMode(pin_powerFastOff, OUTPUT);
        digitalWrite(pin_powerFastOff, HIGH); // Stay on
    }
}

void beginVersion()
{
    char versionString[21];
    getFirmwareVersion(versionString, sizeof(versionString), true);
    systemPrintf("SparkFun RTK %s %s\r\n", platformPrefix, versionString);

    // Get unit MAC address
    esp_read_mac(wifiMACAddress, ESP_MAC_WIFI_STA);
    memcpy(btMACAddress, wifiMACAddress, sizeof(wifiMACAddress));
    btMACAddress[5] +=
        2; // Convert MAC address to Bluetooth MAC (add 2):
           // https://docs.espressif.com/projects/esp-idf/en/latest/esp32/api-reference/system/system.html#mac-address
    memcpy(ethernetMACAddress, wifiMACAddress, sizeof(wifiMACAddress));
    ethernetMACAddress[5] += 3; // Convert MAC address to Ethernet MAC (add 3)

    // For all boards, check reset reason. If reset was due to wdt or panic, append the last log
    loadSettingsPartial(); // Loads settings from LFS
    if ((esp_reset_reason() == ESP_RST_POWERON) || (esp_reset_reason() == ESP_RST_SW))
    {
        reuseLastLog = false; // Start new log

        if (settings.enableResetDisplay == true)
        {
            settings.resetCount = 0;
            recordSystemSettingsToFileLFS(settingsFileName); // Avoid overwriting LittleFS settings onto SD
        }
        settings.resetCount = 0;
    }
    else
    {
        reuseLastLog = true; // Attempt to reuse previous log

        if (settings.enableResetDisplay == true)
        {
            settings.resetCount++;
            systemPrintf("resetCount: %d\r\n", settings.resetCount);
            recordSystemSettingsToFileLFS(settingsFileName); // Avoid overwriting LittleFS settings onto SD
        }

        systemPrint("Reset reason: ");
        switch (esp_reset_reason())
        {
        case ESP_RST_UNKNOWN:
            systemPrintln("ESP_RST_UNKNOWN");
            break;
        case ESP_RST_POWERON:
            systemPrintln("ESP_RST_POWERON");
            break;
        case ESP_RST_SW:
            systemPrintln("ESP_RST_SW");
            break;
        case ESP_RST_PANIC:
            systemPrintln("ESP_RST_PANIC");
            break;
        case ESP_RST_INT_WDT:
            systemPrintln("ESP_RST_INT_WDT");
            break;
        case ESP_RST_TASK_WDT:
            systemPrintln("ESP_RST_TASK_WDT");
            break;
        case ESP_RST_WDT:
            systemPrintln("ESP_RST_WDT");
            break;
        case ESP_RST_DEEPSLEEP:
            systemPrintln("ESP_RST_DEEPSLEEP");
            break;
        case ESP_RST_BROWNOUT:
            systemPrintln("ESP_RST_BROWNOUT");
            break;
        case ESP_RST_SDIO:
            systemPrintln("ESP_RST_SDIO");
            break;
        default:
            systemPrintln("Unknown");
        }
    }
}

void beginSD()
{
    if (present.microSd == false)
        return;

    bool gotSemaphore;

    gotSemaphore = false;

    while (settings.enableSD == true)
    {
        // Setup SD card access semaphore
        if (sdCardSemaphore == nullptr)
            sdCardSemaphore = xSemaphoreCreateMutex();
        else if (xSemaphoreTake(sdCardSemaphore, fatSemaphore_shortWait_ms) != pdPASS)
        {
            // This is OK since a retry will occur next loop
            log_d("sdCardSemaphore failed to yield, Begin.ino line %d", __LINE__);
            break;
        }
        gotSemaphore = true;
        markSemaphore(FUNCTION_BEGINSD);

        // Check to see if a card is present
        if (sdCardPresent() == false)
            break; // Give up on loop

        // If an SD card is present, allow SdFat to take over
        log_d("SD card detected");

        // Allocate the data structure that manages the microSD card
        if (!sd)
        {
            sd = new SdFat();
            if (!sd)
            {
                log_d("Failed to allocate the SdFat structure!");
                break;
            }
        }

        if (settings.spiFrequency > 16)
        {
            systemPrintln("Error: SPI Frequency out of range. Default to 16MHz");
            settings.spiFrequency = 16;
        }

        resetSPI(); // Re-initialize the SPI/SD interface

        if (sd->begin(SdSpiConfig(pin_microSD_CS, SHARED_SPI, SD_SCK_MHZ(settings.spiFrequency))) == false)
        {
            int tries = 0;
            int maxTries = 1;
            for (; tries < maxTries; tries++)
            {
                log_d("SD init failed - using SPI and SdFat. Trying again %d out of %d", tries + 1, maxTries);

                delay(250); // Give SD more time to power up, then try again
                if (sd->begin(SdSpiConfig(pin_microSD_CS, SHARED_SPI, SD_SCK_MHZ(settings.spiFrequency))) == true)
                    break;
            }

            if (tries == maxTries)
            {
                systemPrintln("SD init failed - using SPI and SdFat. Is card formatted?");
                sdDeselectCard();

                // Check reset count and prevent rolling reboot
                if (settings.resetCount < 5)
                {
                    if (settings.forceResetOnSDFail == true)
                        ESP.restart();
                }
                break;
            }
        }

        // Change to root directory. All new file creation will be in root.
        if (sd->chdir() == false)
        {
            systemPrintln("SD change directory failed");
            break;
        }

        if (createTestFile() == false)
        {
            systemPrintln("Failed to create test file. Format SD card with 'SD Card Formatter'.");
            displaySDFail(5000);
            break;
        }

        // Load firmware file from the microSD card if it is present
        scanForFirmware();

        // Mark card not yet usable for logging
        sdCardSize = 0;
        outOfSDSpace = true;

        systemPrintln("microSD: Online");
        online.microSD = true;
        break;
    }

    // Free the semaphore
    if (sdCardSemaphore && gotSemaphore)
        xSemaphoreGive(sdCardSemaphore); // Make the file system available for use
}

void endSD(bool alreadyHaveSemaphore, bool releaseSemaphore)
{
    // Disable logging
    endLogging(alreadyHaveSemaphore, false);

    // Done with the SD card
    if (online.microSD)
    {
        sd->end();

        online.microSD = false;
        systemPrintln("microSD: Offline");
    }

    // Free the caches for the microSD card
    if (sd)
    {
        delete sd;
        sd = nullptr;
    }

    // Release the semaphore
    if (releaseSemaphore)
        xSemaphoreGive(sdCardSemaphore);
}

// Attempt to de-init the SD card - SPI only
// https://github.com/greiman/SdFat/issues/351
void resetSPI()
{
    sdDeselectCard();

    // Flush SPI interface
    SPI.begin();
    SPI.beginTransaction(SPISettings(400000, MSBFIRST, SPI_MODE0));
    for (int x = 0; x < 10; x++)
        SPI.transfer(0XFF);
    SPI.endTransaction();
    SPI.end();

    sdSelectCard();

    // Flush SD interface
    SPI.begin();
    SPI.beginTransaction(SPISettings(400000, MSBFIRST, SPI_MODE0));
    for (int x = 0; x < 10; x++)
        SPI.transfer(0XFF);
    SPI.endTransaction();
    SPI.end();

    sdDeselectCard();
}

// We want the GNSS UART interrupts to be pinned to core 0 to avoid competing with I2C interrupts
// We do not start the UART for GNSS->BT reception here because the interrupts would be pinned to core 1
// We instead start a task that runs on core 0, that then begins serial
// See issue: https://github.com/espressif/arduino-esp32/issues/3386
void beginGnssUart()
{
    if (present.gnss_to_uart == false)
        return;

    size_t length;

    // Determine the length of data to be retained in the ring buffer
    // after discarding the oldest data
    length = settings.gnssHandlerBufferSize;
    rbOffsetEntries = (length >> 1) / AVERAGE_SENTENCE_LENGTH_IN_BYTES;
    length = settings.gnssHandlerBufferSize + (rbOffsetEntries * sizeof(RING_BUFFER_OFFSET));
    ringBuffer = nullptr;

    if (online.psram == true)
        rbOffsetArray = (RING_BUFFER_OFFSET *)ps_malloc(length);
    else
        rbOffsetArray = (RING_BUFFER_OFFSET *)malloc(length);

    if (!rbOffsetArray)
    {
        rbOffsetEntries = 0;
        systemPrintln("ERROR: Failed to allocate the ring buffer!");
    }
    else
    {
        ringBuffer = (uint8_t *)&rbOffsetArray[rbOffsetEntries];
        rbOffsetArray[0] = 0;
        if (pinGnssUartTaskHandle == nullptr)
            xTaskCreatePinnedToCore(
                pinGnssUartTask,
                "GnssUartStart", // Just for humans
                2000,            // Stack Size
                nullptr,         // Task input parameter
                0, // Priority, with 3 (configMAX_PRIORITIES - 1) being the highest, and 0 being the lowest
                &pinGnssUartTaskHandle,           // Task handle
                settings.gnssUartInterruptsCore); // Core where task should run, 0=core, 1=Arduino

        while (gnssUartpinned == false) // Wait for task to run once
            delay(1);
    }
}

// Assign GNSS UART interrupts to the core that started the task. See:
// https://github.com/espressif/arduino-esp32/issues/3386
void pinGnssUartTask(void *pvParameters)
{
    // Start notification
    if (settings.printTaskStartStop)
        systemPrintln("Task pinGnssUartTask started");

    if (productVariant == RTK_TORCH)
    {
        // Override user setting. Required because beginGnssUart() is called before beginBoard().
        settings.dataPortBaud = 115200;
    }

    if (serialGNSS == nullptr)
        serialGNSS = new HardwareSerial(2); // Use UART2 on the ESP32 for communication with the GNSS module

    serialGNSS->setRxBufferSize(
        settings.uartReceiveBufferSize); // TODO: work out if we can reduce or skip this when using SPI GNSS
    serialGNSS->setTimeout(settings.serialTimeoutGNSS); // Requires serial traffic on the UART pins for detection

    if (pin_GnssUart_RX == -1 || pin_GnssUart_TX == -1)
        reportFatalError("Illegal UART pin assignment.");

    serialGNSS->begin(settings.dataPortBaud, SERIAL_8N1, pin_GnssUart_RX,
                      pin_GnssUart_TX); // Start UART on platform depedent pins for SPP. The GNSS will be configured
                                        // to output NMEA over its UART at the same rate.

    // Reduce threshold value above which RX FIFO full interrupt is generated
    // Allows more time between when the UART interrupt occurs and when the FIFO buffer overruns
    // serialGNSS->setRxFIFOFull(50); //Available in >v2.0.5
    uart_set_rx_full_threshold(2, settings.serialGNSSRxFullThreshold); // uart_num, threshold

    // Stop notification
    if (settings.printTaskStartStop)
        systemPrintln("Task pinGnssUartTask stopped");
    gnssUartpinned = true;
    vTaskDelete(nullptr); // Delete task once it has run once
}

void beginFS()
{
    if (online.fs == false)
    {
        if (LittleFS.begin(true) == false) // Format LittleFS if begin fails
        {
            systemPrintln("Error: LittleFS not online");
        }
        else
        {
            systemPrintln("LittleFS Started");
            online.fs = true;
        }
    }
}

// Check if configureViaEthernet.txt exists
// Used to indicate if SparkFun_WebServer_ESP32_W5500 needs _exclusive_ access to SPI and interrupts
bool checkConfigureViaEthernet()
{
    if (online.fs == false)
        return false;

    if (LittleFS.exists("/configureViaEthernet.txt"))
    {
        log_d("LittleFS configureViaEthernet.txt exists");
        LittleFS.remove("/configureViaEthernet.txt");
        return true;
    }

    return false;
}

// Force configure-via-ethernet mode by creating configureViaEthernet.txt in LittleFS
// Used to indicate if SparkFun_WebServer_ESP32_W5500 needs _exclusive_ access to SPI and interrupts
bool forceConfigureViaEthernet()
{
    if (online.fs == false)
        return false;

    if (LittleFS.exists("/configureViaEthernet.txt"))
    {
        log_d("LittleFS configureViaEthernet.txt already exists");
        return true;
    }

    File cveFile = LittleFS.open("/configureViaEthernet.txt", FILE_WRITE);
    cveFile.close();

    if (LittleFS.exists("/configureViaEthernet.txt"))
        return true;

    log_d("Unable to create configureViaEthernet.txt on LittleFS");
    return false;
}

// Begin interrupts
void beginInterrupts()
{
    // Skip if going into configure-via-ethernet mode
    if (configureViaEthernet)
    {
        log_d("configureViaEthernet: skipping beginInterrupts");
        return;
    }

    if (present.timePulseInterrupt ==
        true) // If the GNSS Time Pulse is connected, use it as an interrupt to set the clock accurately
    {
        DMW_if systemPrintf("pin_GNSS_TimePulse: %d\r\n", pin_GNSS_TimePulse);
        pinMode(pin_GNSS_TimePulse, INPUT);
        attachInterrupt(pin_GNSS_TimePulse, tpISR, RISING);
    }

#ifdef COMPILE_ETHERNET
    if (present.ethernet_ws5500 == true)
    {
        DMW_if systemPrintf("pin_Ethernet_Interrupt: %d\r\n", pin_Ethernet_Interrupt);
        pinMode(pin_Ethernet_Interrupt, INPUT_PULLUP);                 // Prepare the interrupt pin
        attachInterrupt(pin_Ethernet_Interrupt, ethernetISR, FALLING); // Attach the interrupt
    }
#endif // COMPILE_ETHERNET
}

// Start ticker tasks for LEDs and beeper
void tickerBegin()
{
    if (pin_bluetoothStatusLED != PIN_UNDEFINED)
    {
        ledcSetup(ledBtChannel, pwmFreq, pwmResolution);
        ledcAttachPin(pin_bluetoothStatusLED, ledBtChannel);
        ledcWrite(ledBtChannel, 255); // On at startup

        ledcWrite(ledBtChannel, 255);                                               // Turn on BT LED
        bluetoothLedTask.detach();                                                  // Turn off any previous task
        bluetoothLedTask.attach(bluetoothLedTaskPace2Hz, tickerBluetoothLedUpdate); // Rate in seconds, callback
    }

    if (pin_gnssStatusLED != PIN_UNDEFINED)
    {
        ledcSetup(ledGnssChannel, pwmFreq, pwmResolution);
        ledcAttachPin(pin_gnssStatusLED, ledGnssChannel);
        ledcWrite(ledGnssChannel, 255); // On at startup

        ledcWrite(ledGnssChannel, 0);                                     // Turn off GNSS LED
        gnssLedTask.detach();                                             // Turn off any previous task
        gnssLedTask.attach(1.0 / gnssTaskUpdatesHz, tickerGnssLedUpdate); // Rate in seconds, callback
    }

    if (pin_beeper != PIN_UNDEFINED)
    {
        beepTask.detach();                                          // Turn off any previous task
        beepTask.attach(1.0 / beepTaskUpdatesHz, tickerBeepUpdate); // Rate in seconds, callback
    }
}

// Configure the battery fuel gauge
void beginFuelGauge()
{
    if (present.battery_max17048 == false && present.battery_bq40z50 == false)
        return;

    if (present.battery_max17048 == true)
    {
        // Set up the MAX17048 LiPo fuel gauge
        if (lipo.begin() == false)
        {
            systemPrintln("Fuel gauge not detected");
            return;
        }

        online.battery = true;

        // Always use hibernate mode
        if (lipo.getHIBRTActThr() < 0xFF)
            lipo.setHIBRTActThr((uint8_t)0xFF);
        if (lipo.getHIBRTHibThr() < 0xFF)
            lipo.setHIBRTHibThr((uint8_t)0xFF);

        systemPrintln("Fuel gauge configuration complete");

        checkBatteryLevels(); // Force check so you see battery level immediately at power on

        // Check to see if we are dangerously low
        if (battLevel < 5 && battChangeRate < 0.5) // 5% and not charging
        {
            systemPrintln("Battery too low. Please charge. Shutting down...");

            if (online.display == true)
                displayMessage("Charge Battery", 0);

            delay(2000);

            powerDown(false); // Don't display 'Shutting Down'
        }
    }
    else if (present.battery_bq40z50 == true)
    {
        online.battery = true;
        // TODO
    }
}

void beginButtons()
{
    if (present.button_power == false && present.button_mode == false)
        return;

    // Currently only one button is supported but can be expanded in the future
    if (present.button_power == true && present.button_mode == true)
        reportFatalError("Illegal button assignment.");

    if (present.button_power == true)
        userBtn = new Button(pin_powerSenseAndControl);

    if (present.button_mode == true)
        userBtn = new Button(pin_modeButton);

    if (userBtn == nullptr)
    {
        systemPrintln("Failed to begin button");
        return;
    }

    userBtn->begin();

    // Starts task for monitoring button presses
    if (ButtonCheckTaskHandle == nullptr)
        xTaskCreate(buttonCheckTask,
                    "BtnCheck",          // Just for humans
                    buttonTaskStackSize, // Stack Size
                    nullptr,             // Task input parameter
                    ButtonCheckTaskPriority,
                    &ButtonCheckTaskHandle); // Task handle
}

// Depending on platform and previous power down state, set system state
void beginSystemState()
{
    if (systemState > STATE_NOT_SET)
    {
        systemPrintln("Unknown state - factory reset");
        factoryReset(false); // We do not have the SD semaphore
    }

    // Set the default previous state
    if (settings.lastState == STATE_NOT_SET) // Default
    {
        systemState = platformPreviousStateTable[productVariant];
        settings.lastState = systemState;
    }

    if (productVariant == RTK_FACET_V2)
    {
        // Return to either Rover or Base Not Started. The last state previous to power down.
        systemState = settings.lastState;

        firstRoverStart = true; // Allow user to enter test screen during first rover start
        if (systemState == STATE_BASE_NOT_STARTED)
            firstRoverStart = false;
    }
    else if (productVariant == RTK_EVK)
    {
        // Return to either NTP, Base or Rover Not Started. The last state previous to power down.
        systemState = settings.lastState;
    }
    else if (productVariant == RTK_TORCH)
    {
        // Do not allow user to enter test screen during first rover start because there is no screen
        firstRoverStart = false;

        systemState = STATE_ROVER_NOT_STARTED; // Torch always starts in rover mode.
    }
    else
    {
        systemPrintf("beginSystemState: Unknown product variant: %d\r\n", productVariant);
    }
}

void beginIdleTasks()
{
    if (settings.enablePrintIdleTime == true)
    {
        char taskName[32];

        for (int index = 0; index < MAX_CPU_CORES; index++)
        {
            snprintf(taskName, sizeof(taskName), "IdleTask%d", index);
            if (idleTaskHandle[index] == nullptr)
                xTaskCreatePinnedToCore(
                    idleTask,
                    taskName, // Just for humans
                    2000,     // Stack Size
                    nullptr,  // Task input parameter
                    0,        // Priority, with 3 (configMAX_PRIORITIES - 1) being the highest, and 0 being the lowest
                    &idleTaskHandle[index], // Task handle
                    index);                 // Core where task should run, 0=core, 1=Arduino
        }
    }
}

void beginI2C()
{
    if (present.display_128x64_i2c1 == true)
    {
        // Display is on I2C bus 1
        i2c_1 = new TwoWire(1);
        i2cDisplay = i2c_1;

        // Display splash screen for at least 1 second
        minSplashFor = 1000;
    }

    // Complete the power-up delay for a power-controlled I2C bus
    if (i2cPowerUpDelay)
        while (millis() < i2cPowerUpDelay)
            ;

    if (pinI2CTaskHandle == nullptr)
        xTaskCreatePinnedToCore(
            pinI2CTask,
            "I2CStart",        // Just for humans
            2000,              // Stack Size
            nullptr,           // Task input parameter
            0,                 // Priority, with 3 (configMAX_PRIORITIES - 1) being the highest, and 0 being the lowest
            &pinI2CTaskHandle, // Task handle
            settings.i2cInterruptsCore); // Core where task should run, 0=core, 1=Arduino

    while (i2cPinned == false) // Wait for task to run once
        delay(1);
}

// Assign I2C interrupts to the core that started the task. See: https://github.com/espressif/arduino-esp32/issues/3386
void pinI2CTask(void *pvParameters)
{
    if (pin_I2C0_SDA == -1 || pin_I2C0_SCL == -1)
        reportFatalError("Illegal I2C0 pin assignment.");

    // Initialize I2C bus 0
    if (i2cBusInitialization(i2c_0, pin_I2C0_SDA, pin_I2C0_SCL, 100))
        // Update the I2C status
        online.i2c = true;

    // Initialize I2C bus 1
    if (i2c_1)
    {
        if (pin_I2C1_SDA == -1 || pin_I2C1_SCL == -1)
            reportFatalError("Illegal I2C1 pin assignment.");
        i2cBusInitialization(i2c_1, pin_I2C1_SDA, pin_I2C1_SCL, 400);
    }

    i2cPinned = true;
    vTaskDelete(nullptr); // Delete task once it has run once
}

// Assign I2C interrupts to the core that started the task. See: https://github.com/espressif/arduino-esp32/issues/3386
bool i2cBusInitialization(TwoWire *i2cBus, int sda, int scl, int clockKHz)
{
    bool deviceFound;
    uint32_t timer;

    i2cBus->begin(sda, scl); // SDA, SCL - Start I2C on the core that was chosen when the task was started
    i2cBus->setClock(clockKHz * 1000);

    // Display the device addresses
    deviceFound = false;
    for (uint8_t addr = 0; addr < 127; addr++)
    {
        // begin/end wire transmission to see if the bus is responding correctly
        // All good: 0ms, response 2
        // SDA/SCL shorted: 1000ms timeout, response 5
        // SCL/VCC shorted: 14ms, response 5
        // SCL/GND shorted: 1000ms, response 5
        // SDA/VCC shorted: 1000ms, response 5
        // SDA/GND shorted: 14ms, response 5
        timer = millis();
        if (i2cIsDevicePresent(i2cBus, addr))
        {
            if (deviceFound == false)
            {
                systemPrintln("I2C Devices:");
                deviceFound = true;
            }

            switch (addr)
            {
            default: {
                systemPrintf("  0x%02X\r\n", addr);
                break;
            }

            case 0x0B: {
                systemPrintf("  0x%02X - BQ40Z50 Battery Pack Manager / Fuel gauge\r\n", addr);
                break;
            }

            case 0x19: {
                systemPrintf("  0x%02X - LIS2DH12 Accelerometer\r\n", addr);
                break;
            }

            case 0x2C: {
                systemPrintf("  0x%02X - USB251xB USB Hub\r\n", addr);
                break;
            }

            case 0x36: {
                systemPrintf("  0x%02X - MAX17048 Fuel Gauge\r\n", addr);
                break;
            }

            case 0x3D: {
                systemPrintf("  0x%02X - SSD1306 OLED Driver\r\n", addr);
                break;
            }

            case 0x42: {
                systemPrintf("  0x%02X - u-blox ZED-F9P GNSS Receiver\r\n", addr);
                break;
            }

            case 0x43: {
                systemPrintf("  0x%02X - u-blox NEO-D9S Correction Data Receiver\r\n", addr);
                break;
            }

            case 0x5C: {
                systemPrintf("  0x%02X - MP27692A Power Management / Charger\r\n", addr);
                break;
            }

            case 0x60: {
                systemPrintf("  0x%02X - ATECC608A Crypto Coprocessor\r\n", addr);
                break;
            }
            }
        }
        else if ((millis() - timer) > 3)
        {
            systemPrintln("ERROR: I2C bus not responding!");
            return false;
        }
    }

    // Determine if any devices are on the bus
    if (!deviceFound)
    {
        systemPrintln("ERROR: No devices found on the I2C bus!");
        return false;
    }
    return true;
}

// Depending on radio selection, begin hardware
void radioStart()
{
    if (settings.radioType == RADIO_EXTERNAL)
    {
        espnowStop();

        // Nothing to start. UART2 of ZED is connected to external Radio port and is configured at
        // gnssConfigure()
    }
    else if (settings.radioType == RADIO_ESPNOW)
        espnowStart();
}

// Start task to determine SD card size
void beginSDSizeCheckTask()
{
    if (sdSizeCheckTaskHandle == nullptr)
    {
        xTaskCreate(sdSizeCheckTask,         // Function to call
                    "SDSizeCheck",           // Just for humans
                    sdSizeCheckStackSize,    // Stack Size
                    nullptr,                 // Task input parameter
                    sdSizeCheckTaskPriority, // Priority
                    &sdSizeCheckTaskHandle); // Task handle

        log_d("sdSizeCheck Task started");
    }
}

void deleteSDSizeCheckTask()
{
    // Delete task once it's complete
    if (sdSizeCheckTaskHandle != nullptr)
    {
        vTaskDelete(sdSizeCheckTaskHandle);
        sdSizeCheckTaskHandle = nullptr;
        sdSizeCheckTaskComplete = false;
        log_d("sdSizeCheck Task deleted");
    }
}

// =-=-=-=-=-=-=-=-=-=-=-=-=-=-=-=-=-=-=-=-=-=-=-=-=-=-=-=-=-=-=-=-=-=-=-=-=-=-=-=-=-=-=-=-=-=-=-=-=-=-
// Time Pulse ISR
// Triggered by the rising edge of the time pulse signal, indicates the top-of-second.
// Set the ESP32 RTC to UTC

void tpISR()
{
    unsigned long millisNow = millis();
    if (!inMainMenu) // Skip this if the menu is open
    {
        if (online.rtc) // Only sync if the RTC has been set via PVT first
        {
            if (timTpUpdated) // Only sync if timTpUpdated is true
            {
                if (millisNow - lastRTCSync >
                    syncRTCInterval) // Only sync if it is more than syncRTCInterval since the last sync
                {
                    if (millisNow < (timTpArrivalMillis + 999)) // Only sync if the GNSS time is not stale
                    {
                        if (gnssIsFullyResolved()) // Only sync if GNSS time is fully resolved
                        {
                            if (gnssGetTimeAccuracy() < 5000) // Only sync if the tAcc is better than 5000ns
                            {
                                // To perform the time zone adjustment correctly, it's easiest if we convert the GNSS
                                // time and date into Unix epoch first and then apply the timeZone offset
                                uint32_t epochSecs = timTpEpoch;
                                uint32_t epochMicros = timTpMicros;
                                epochSecs += settings.timeZoneSeconds;
                                epochSecs += settings.timeZoneMinutes * 60;
                                epochSecs += settings.timeZoneHours * 60 * 60;

                                // Set the internal system time
                                rtc.setTime(epochSecs, epochMicros);

                                lastRTCSync = millis();
                                rtcSyncd = true;

                                gnssSyncTv.tv_sec = epochSecs; // Store the timeval of the sync
                                gnssSyncTv.tv_usec = epochMicros;

                                if (syncRTCInterval < 59000) // From now on, sync every minute
                                    syncRTCInterval = 59000;
                            }
                        }
                    }
                }
            }
        }
    }
}<|MERGE_RESOLUTION|>--- conflicted
+++ resolved
@@ -126,10 +126,6 @@
     }
     else if (productVariant == RTK_TORCH)
     {
-<<<<<<< HEAD
-        pin_I2C0_SDA = 15;
-        pin_I2C0_SCL = 4;
-=======
         present.psram_2mb = true;
         present.gnss_um980 = true;
         present.radio_lora = true;
@@ -143,7 +139,9 @@
 #ifdef COMPILE_IM19_IMU
         present.imu_im19 = true; // Allow tiltUpdate() to run
 #endif                           // COMPILE_IM19_IMU
->>>>>>> 9c6be3f2
+
+        pin_I2C0_SDA = 15;
+        pin_I2C0_SCL = 4;
 
         pin_GnssUart_RX = 26;
         pin_GnssUart_TX = 27;
