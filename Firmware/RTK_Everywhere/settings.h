#ifndef __SETTINGS_H__
#define __SETTINGS_H__

#include "UM980.h" //Structs of UM980 messages, needed for settings.h
#include <vector>

// System can enter a variety of states
// See statemachine diagram at:
// https://lucid.app/lucidchart/53519501-9fa5-4352-aa40-673f88ca0c9b/edit?invitationId=inv_ebd4b988-513d-4169-93fd-c291851108f8
typedef enum
{
    STATE_ROVER_NOT_STARTED = 0,
    STATE_ROVER_NO_FIX,
    STATE_ROVER_FIX,
    STATE_ROVER_RTK_FLOAT,
    STATE_ROVER_RTK_FIX,
    STATE_BASE_NOT_STARTED,
    STATE_BASE_TEMP_SETTLE, // User has indicated base, but current pos accuracy is too low
    STATE_BASE_TEMP_SURVEY_STARTED,
    STATE_BASE_TEMP_TRANSMITTING,
    STATE_BASE_FIXED_NOT_STARTED,
    STATE_BASE_FIXED_TRANSMITTING,
    STATE_DISPLAY_SETUP,
    STATE_WIFI_CONFIG_NOT_STARTED,
    STATE_WIFI_CONFIG,
    STATE_TEST,
    STATE_TESTING,
    STATE_PROFILE,
    STATE_KEYS_STARTED,
    STATE_KEYS_NEEDED,
    STATE_KEYS_WIFI_STARTED,
    STATE_KEYS_WIFI_CONNECTED,
    STATE_KEYS_WIFI_TIMEOUT,
    STATE_KEYS_EXPIRED,
    STATE_KEYS_DAYS_REMAINING,
    STATE_KEYS_LBAND_CONFIGURE,
    STATE_KEYS_LBAND_ENCRYPTED,
    STATE_KEYS_PROVISION_WIFI_STARTED,
    STATE_KEYS_PROVISION_WIFI_CONNECTED,
    STATE_ESPNOW_PAIRING_NOT_STARTED,
    STATE_ESPNOW_PAIRING,
    STATE_NTPSERVER_NOT_STARTED,
    STATE_NTPSERVER_NO_SYNC,
    STATE_NTPSERVER_SYNC,
    STATE_CONFIG_VIA_ETH_NOT_STARTED,
    STATE_CONFIG_VIA_ETH_STARTED,
    STATE_CONFIG_VIA_ETH,
    STATE_CONFIG_VIA_ETH_RESTART_BASE,
    STATE_SHUTDOWN,
    STATE_NOT_SET, // Must be last on list
} SystemState;
volatile SystemState systemState = STATE_NOT_SET;
SystemState lastSystemState = STATE_NOT_SET;
SystemState requestedSystemState = STATE_NOT_SET;
bool newSystemStateRequested = false;

// Base modes set with RTK_MODE
#define RTK_MODE_BASE_FIXED         0x0001
#define RTK_MODE_BASE_SURVEY_IN     0x0002
#define RTK_MODE_ETHERNET_CONFIG    0x0004
#define RTK_MODE_NTP                0x0008
#define RTK_MODE_ROVER              0x0010
#define RTK_MODE_TESTING            0x0020
#define RTK_MODE_WIFI_CONFIG        0x0040

typedef uint8_t RtkMode_t;

#define RTK_MODE(mode)          rtkMode = mode;

#define EQ_RTK_MODE(mode)       (rtkMode && (rtkMode == (mode & rtkMode)))
#define NEQ_RTK_MODE(mode)      (rtkMode && (rtkMode != (mode & rtkMode)))

typedef enum
{
    RTK_EVK = 0,
    RTK_FACET_V2,
    RTK_FACET_MOSAIC,
    RTK_TORCH,
    // Add new values just above this line
    RTK_UNKNOWN
} ProductVariant;
ProductVariant productVariant = RTK_UNKNOWN;

const char * const productDisplayNames[] =
{
    "EVK",
    "Facet v2",
    "Facet mo",
    "Torch",
    // Add new values just above this line
    "Unknown"
};
const int productDisplayNamesEntries = sizeof (productDisplayNames) / sizeof(productDisplayNames[0]);

const char * const platformFilePrefixTable[] =
{
    "SFE_EVK",
    "SFE_Facet_v2",
    "SFE_Facet_mosaic",
    "SFE_Torch",
    // Add new values just above this line
    "SFE_Unknown"
};
const int platformFilePrefixTableEntries = sizeof (platformFilePrefixTable) / sizeof(platformFilePrefixTable[0]);

const char * const platformPrefixTable[] =
{
    "EVK",
    "Facet v2",
    "Facet mosaic",
    "Torch",
    // Add new values just above this line
    "Unknown"
};
const int platformPrefixTableEntries = sizeof (platformPrefixTable) / sizeof(platformPrefixTable[0]);

const char * const platformProvisionTable[] =
{
    "EVK",
    "Facet v2",
    "Facet mosaic",
    "Torch",
    // Add new values just above this line
    "Unknown"
};
const int platformProvisionTableEntries = sizeof (platformProvisionTable) / sizeof(platformProvisionTable[0]);

// Different GNSS modules require different libraries and configuration
typedef enum
{
    PLATFORM_ZED = 0b0001,
    PLATFORM_UM980 = 0b0010,
    PLATFORM_MOSAIC = 0b0011,
} GnssPlatform;

const GnssPlatform platformGnssTable[] =
{
    PLATFORM_ZED,   // EVK
    PLATFORM_ZED,   // Facet v2
    PLATFORM_MOSAIC,   // Facet mosaic
    PLATFORM_UM980, // Torch
    // Add new values just above this line
    PLATFORM_ZED    // Unknown
};
const int platformGnssTableEntries = sizeof (platformGnssTable) / sizeof(platformGnssTable[0]);

// Corrections Priority
typedef enum
{
    // Change the order of these to set the default priority. First (0) is highest
    CORR_BLUETOOTH = 0, // Added - Tasks.ino (sendGnssBuffer)
    CORR_WIFI_IP, // Added - MQTT_Client.ino - TODO: disentangle WiFi, Ethernet and Cellular
    CORR_WIFI_TCP, // Added - NtripClient.ino - TODO: disentangle WiFi, Ethernet and Cellular
    CORR_ETHERNET_IP, // TODO: see WiFi above
    CORR_ETHERNET_TCP, // TODO: see WiFi above
    CORR_CELLULAR_IP, // TODO: see WiFi above
    CORR_CELLULAR_TCP, // TODO: see WiFi above
    CORR_LBAND, // Added - menuPP.ino for PMP - PointPerfectLibrary.ino for PPL
    CORR_RADIO_EXT, // TODO: this needs a meeting. Data goes direct from RADIO connector to ZED - or X5. How to disable / enable it? Via port protocol?
    CORR_RADIO_LORA, // TODO: this needs a meeting. UM980 only? Does data go direct from LoRa to UM980?
    CORR_ESPNOW, // Added - ESPNOW.ino
    // Add new correction sources just above this line
    CORR_NUM
} correctionsSource;

const char * const correctionsSourceNames[correctionsSource::CORR_NUM] =
{
    // These must match correctionsSource above
    "Bluetooth",
<<<<<<< HEAD
    "WiFi_IP_(MQTT)",
    "WiFi_TCP_(NTRIP)",
    "Ethernet_IP_(MQTT)",
    "Ethernet_TCP_(NTRIP)",
    "Cellular_IP_(MQTT)",
    "Cellular_TCP_(NTRIP)",
    "L-Band",
    "External_Radio",
    "LoRa_Radio",
=======
    "WiFi IP (PointPerfect/MQTT)",
    "WiFi TCP (NTRIP)",
    "Ethernet IP (PointPerfect/MQTT)",
    "Ethernet TCP (NTRIP Client)",
    "L-Band",
    "Cellular",
    "External Radio",
    "LoRa Radio",
>>>>>>> ed333700
    "ESP-Now",
    // Add new correction sources just above this line
};

<<<<<<< HEAD
=======
// Setup Buttons
typedef struct
{
    const char *name;
    SystemState newState;
    uint8_t newProfile; // Only valid when newState == STATE_PROFILE
} setupButton;


>>>>>>> ed333700
const SystemState platformPreviousStateTable[] =
{
    STATE_ROVER_NOT_STARTED,    // EVK
    STATE_ROVER_NOT_STARTED,    // Facet v2
    STATE_ROVER_NOT_STARTED,    // Facet mosaic
    STATE_ROVER_NOT_STARTED,    // Torch
    // Add new values just above this line
    STATE_ROVER_NOT_STARTED     // Unknown
};
const int platformPreviousStateTableEntries = sizeof (platformPreviousStateTable) / sizeof(platformPreviousStateTable[0]);

typedef enum
{
    DISPLAY_64x48,
    DISPLAY_128x64,
    // <-- Insert any future displays here
    DISPLAY_MAX_NONE // This represents the maximum numbers of display and also "no display"
} DisplayType;

const uint8_t DisplayWidth[DISPLAY_MAX_NONE] = { 64, 128 }; // We could get these from the oled, but this is const
const uint8_t DisplayHeight[DISPLAY_MAX_NONE] = { 48, 64 };

typedef enum
{
    BUTTON_ROVER = 0,
    BUTTON_BASE,
} ButtonState;
ButtonState buttonPreviousState = BUTTON_ROVER;

// Data port mux (RTK Facet) can enter one of four different connections
typedef enum
{
    MUX_UBLOX_NMEA = 0,
    MUX_PPS_EVENTTRIGGER,
    MUX_I2C_WT,
    MUX_ADC_DAC,
} muxConnectionType_e;

// User can enter fixed base coordinates in ECEF or degrees
typedef enum
{
    COORD_TYPE_ECEF = 0,
    COORD_TYPE_GEODETIC,
} coordinateType_e;

// User can select output pulse as either falling or rising edge
typedef enum
{
    PULSE_FALLING_EDGE = 0,
    PULSE_RISING_EDGE,
} pulseEdgeType_e;

// Custom NMEA sentence types output to the log file
typedef enum
{
    CUSTOM_NMEA_TYPE_RESET_REASON = 0,
    CUSTOM_NMEA_TYPE_WAYPOINT,
    CUSTOM_NMEA_TYPE_EVENT,
    CUSTOM_NMEA_TYPE_SYSTEM_VERSION,
    CUSTOM_NMEA_TYPE_ZED_VERSION,
    CUSTOM_NMEA_TYPE_STATUS,
    CUSTOM_NMEA_TYPE_LOGTEST_STATUS,
    CUSTOM_NMEA_TYPE_DEVICE_BT_ID,
    CUSTOM_NMEA_TYPE_PARSER_STATS,
    CUSTOM_NMEA_TYPE_CURRENT_DATE,
    CUSTOM_NMEA_TYPE_ARP_ECEF_XYZH,
    CUSTOM_NMEA_TYPE_ZED_UNIQUE_ID,
} customNmeaType_e;

// Freeze and blink LEDs if we hit a bad error
typedef enum
{
    ERROR_NO_I2C = 2, // Avoid 0 and 1 as these are bad blink codes
    ERROR_GPS_CONFIG_FAIL,
} t_errorNumber;

// Define the types of network
enum NetworkTypes
{
    NETWORK_TYPE_WIFI = 0,
    NETWORK_TYPE_ETHERNET,
    // Last hardware network type
    NETWORK_TYPE_MAX,

    // Special cases
    NETWORK_TYPE_USE_DEFAULT = NETWORK_TYPE_MAX,
    NETWORK_TYPE_ACTIVE,
    // Last network type
    NETWORK_TYPE_LAST,
};

// Define the states of the network device
enum NetworkStates
{
    NETWORK_STATE_OFF = 0,
    NETWORK_STATE_DELAY,
    NETWORK_STATE_CONNECTING,
    NETWORK_STATE_IN_USE,
    NETWORK_STATE_WAIT_NO_USERS,
    // Last network state
    NETWORK_STATE_MAX
};

// Define the network users
enum NetworkUsers
{
    NETWORK_USER_MQTT_CLIENT = 0,       // MQTT client (Point Perfect)
    NETWORK_USER_NTP_SERVER,            // NTP server
    NETWORK_USER_NTRIP_CLIENT,          // NTRIP client
    NETWORK_USER_OTA_AUTO_UPDATE,       // Over-The-Air (OTA) firmware update
    NETWORK_USER_PVT_CLIENT,            // PVT client
    NETWORK_USER_PVT_SERVER,            // PVT server
    NETWORK_USER_PVT_UDP_SERVER,        // PVT UDP server

    // Add new users above this line
    NETWORK_USER_NTRIP_SERVER,          // NTRIP server
    // Last network user
    NETWORK_USER_MAX = NETWORK_USER_NTRIP_SERVER + NTRIP_SERVER_MAX
};

typedef uint16_t NETWORK_USER;

typedef struct _NETWORK_DATA
{
    uint8_t requestedNetwork;  // Type of network requested
    uint8_t type;              // Type of network
    NETWORK_USER activeUsers;  // Active users of this network device
    NETWORK_USER userOpens;    // Users requesting access to this network
    uint8_t connectionAttempt; // Number of previous connection attempts
    bool restart;              // Set if restart is allowed
    bool shutdown;             // Network is shutting down
    uint8_t state;             // Current state of the network
    uint32_t timeout;          // Timer timeout value
    uint32_t timerStart;       // Starting millis for the timer
} NETWORK_DATA;

// Even though WiFi and ESP-Now operate on the same radio, we treat
// then as different states so that we can leave the radio on if
// either WiFi or ESP-Now are active
enum WiFiState
{
    WIFI_STATE_OFF = 0,
    WIFI_STATE_START,
    WIFI_STATE_CONNECTING,
    WIFI_STATE_CONNECTED,
};
volatile byte wifiState = WIFI_STATE_OFF;

#include "NetworkClient.h" // Built-in - Supports both WiFiClient and EthernetClient
#include "NetworkUDP.h"    //Built-in - Supports both WiFiUdp and EthernetUdp

// NTRIP Server data
typedef struct _NTRIP_SERVER_DATA
{
    // Network connection used to push RTCM to NTRIP caster
    NetworkClient *networkClient;
    volatile uint8_t state;

    // Count of bytes sent by the NTRIP server to the NTRIP caster
    uint32_t bytesSent;

    // Throttle the time between connection attempts
    // ms - Max of 4,294,967,295 or 4.3M seconds or 71,000 minutes or 1193 hours or 49 days between attempts
    uint32_t connectionAttemptTimeout;
    uint32_t lastConnectionAttempt;
    int connectionAttempts; // Count the number of connection attempts between restarts

    // NTRIP server timer usage:
    //  * Reconnection delay
    //  * Measure the connection response time
    //  * Receive RTCM correction data timeout
    //  * Monitor last RTCM byte received for frame counting
    uint32_t timer;
    uint32_t startTime;
    int connectionAttemptsTotal; // Count the number of connection attempts absolutely
} NTRIP_SERVER_DATA;

typedef enum
{
    ESPNOW_OFF,
    ESPNOW_ON,
    ESPNOW_PAIRING,
    ESPNOW_MAC_RECEIVED,
    ESPNOW_PAIRED,
} ESPNOWState;
volatile ESPNOWState espnowState = ESPNOW_OFF;

typedef enum
{
    RTCM_TRANSPORT_STATE_WAIT_FOR_PREAMBLE_D3 = 0,
    RTCM_TRANSPORT_STATE_READ_LENGTH_1,
    RTCM_TRANSPORT_STATE_READ_LENGTH_2,
    RTCM_TRANSPORT_STATE_READ_MESSAGE_1,
    RTCM_TRANSPORT_STATE_READ_MESSAGE_2,
    RTCM_TRANSPORT_STATE_READ_DATA,
    RTCM_TRANSPORT_STATE_READ_CRC_1,
    RTCM_TRANSPORT_STATE_READ_CRC_2,
    RTCM_TRANSPORT_STATE_READ_CRC_3,
    RTCM_TRANSPORT_STATE_CHECK_CRC
} RtcmTransportState;

typedef enum
{
    RADIO_EXTERNAL = 0,
    RADIO_ESPNOW,
} RadioType_e;

typedef enum
{
    BLUETOOTH_RADIO_SPP = 0,
    BLUETOOTH_RADIO_BLE,
    BLUETOOTH_RADIO_SPP_AND_BLE,
    BLUETOOTH_RADIO_OFF,
} BluetoothRadioType_e;

// Don't make this a typedef enum as logTestState
// can be incremented beyond LOGTEST_END
enum LogTestState
{
    LOGTEST_START = 0,
    LOGTEST_4HZ_5MSG_10MS,
    LOGTEST_4HZ_7MSG_10MS,
    LOGTEST_10HZ_5MSG_10MS,
    LOGTEST_10HZ_7MSG_10MS,
    LOGTEST_4HZ_5MSG_0MS,
    LOGTEST_4HZ_7MSG_0MS,
    LOGTEST_10HZ_5MSG_0MS,
    LOGTEST_10HZ_7MSG_0MS,
    LOGTEST_4HZ_5MSG_50MS,
    LOGTEST_4HZ_7MSG_50MS,
    LOGTEST_10HZ_5MSG_50MS,
    LOGTEST_10HZ_7MSG_50MS,
    LOGTEST_END,
};
uint8_t logTestState = LOGTEST_END;

typedef struct WiFiNetwork
{
    char ssid[50];
    char password[50];
} WiFiNetwork;

#define MAX_WIFI_NETWORKS 4

typedef uint16_t RING_BUFFER_OFFSET;

typedef enum
{
    ETH_NOT_STARTED = 0,
    ETH_STARTED_CHECK_CABLE,
    ETH_STARTED_START_DHCP,
    ETH_CONNECTED,
    ETH_CAN_NOT_BEGIN,
    // Add new states here
    ETH_MAX_STATE
} ethernetStatus_e;

const char *const ethernetStates[] = {
    "ETH_NOT_STARTED", "ETH_STARTED_CHECK_CABLE", "ETH_STARTED_START_DHCP", "ETH_CONNECTED", "ETH_CAN_NOT_BEGIN",
};

const int ethernetStateEntries = sizeof(ethernetStates) / sizeof(ethernetStates[0]);

// Radio status LED goes from off (LED off), no connection (blinking), to connected (solid)
typedef enum
{
    BT_OFF = 0,
    BT_NOTCONNECTED,
    BT_CONNECTED,
} BTState;

// Return values for getUserInputString()
typedef enum
{
    INPUT_RESPONSE_GETNUMBER_EXIT =
        -9999999, // Less than min ECEF. User may be prompted for number but wants to exit without entering data
    INPUT_RESPONSE_GETNUMBER_TIMEOUT = -9999998,
    INPUT_RESPONSE_GETCHARACTERNUMBER_TIMEOUT = 255,
    INPUT_RESPONSE_GETCHARACTERNUMBER_EMPTY = 254,
    INPUT_RESPONSE_INVALID = -4,
    INPUT_RESPONSE_TIMEOUT = -3,
    INPUT_RESPONSE_OVERFLOW = -2,
    INPUT_RESPONSE_EMPTY = -1,
    INPUT_RESPONSE_VALID = 1,
} InputResponse;

typedef enum
{
    PRINT_ENDPOINT_SERIAL = 0,
    PRINT_ENDPOINT_BLUETOOTH,
    PRINT_ENDPOINT_ALL,
} PrintEndpoint;
PrintEndpoint printEndpoint = PRINT_ENDPOINT_SERIAL; // Controls where the configuration menu gets piped to

typedef enum
{
    ZTP_SUCCESS = 1,
    ZTP_DEACTIVATED,
    ZTP_NOT_WHITELISTED,
    ZTP_ALREADY_REGISTERED,
    ZTP_RESPONSE_TIMEOUT,
    ZTP_UNKNOWN_ERROR,
} ZtpResponse;

typedef enum
{
    FUNCTION_NOT_SET = 0,
    FUNCTION_SYNC,
    FUNCTION_WRITESD,
    FUNCTION_FILESIZE,
    FUNCTION_EVENT,
    FUNCTION_BEGINSD,
    FUNCTION_RECORDSETTINGS,
    FUNCTION_LOADSETTINGS,
    FUNCTION_MARKEVENT,
    FUNCTION_GETLINE,
    FUNCTION_REMOVEFILE,
    FUNCTION_RECORDLINE,
    FUNCTION_CREATEFILE,
    FUNCTION_ENDLOGGING,
    FUNCTION_FINDLOG,
    FUNCTION_LOGTEST,
    FUNCTION_FILELIST,
    FUNCTION_FILEMANAGER_OPEN1,
    FUNCTION_FILEMANAGER_OPEN2,
    FUNCTION_FILEMANAGER_OPEN3,
    FUNCTION_FILEMANAGER_UPLOAD1,
    FUNCTION_FILEMANAGER_UPLOAD2,
    FUNCTION_FILEMANAGER_UPLOAD3,
    FUNCTION_SDSIZECHECK,
    FUNCTION_LOG_CLOSURE,
    FUNCTION_PRINT_FILE_LIST,
    FUNCTION_NTPEVENT,

} SemaphoreFunction;

#include <SparkFun_u-blox_GNSS_v3.h> //http://librarymanager/All#SparkFun_u-blox_GNSS_v3

// Each constellation will have its config key, enable, and a visible name
typedef struct
{
    uint32_t configKey;
    uint8_t gnssID;
    bool enabled;
    char textName[30];
} ubxConstellation;

// These are the allowable constellations to receive from and log (if enabled)
// Tested with u-center v21.02
#define MAX_CONSTELLATIONS 6 //(sizeof(ubxConstellations)/sizeof(ubxConstellation))

// All units should be able to obtain corrections over IP
// Only units with an lband receiver can obtain LBand corrections
typedef enum
{
    POINTPERFECT_CORRECTIONS_DISABLED = 0,
    POINTPERFECT_CORRECTIONS_IP,
    POINTPERFECT_CORRECTIONS_LBAND,
    POINTPERFECT_CORRECTIONS_LBAND_IP,
} PointPerfect_Corrections_Source;

// Print the base coordinates in different formats, depending on the type the user has entered
// These are the different supported types
typedef enum
{
    COORDINATE_INPUT_TYPE_DD = 0,                   // Default DD.ddddddddd
    COORDINATE_INPUT_TYPE_DDMM,                     // DDMM.mmmmm
    COORDINATE_INPUT_TYPE_DD_MM,                    // DD MM.mmmmm
    COORDINATE_INPUT_TYPE_DD_MM_DASH,               // DD-MM.mmmmm
    COORDINATE_INPUT_TYPE_DD_MM_SYMBOL,             // DD°MM.mmmmmmm'
    COORDINATE_INPUT_TYPE_DDMMSS,                   // DD MM SS.ssssss
    COORDINATE_INPUT_TYPE_DD_MM_SS,                 // DD MM SS.ssssss
    COORDINATE_INPUT_TYPE_DD_MM_SS_DASH,            // DD-MM-SS.ssssss
    COORDINATE_INPUT_TYPE_DD_MM_SS_SYMBOL,          // DD°MM'SS.ssssss"
    COORDINATE_INPUT_TYPE_DDMMSS_NO_DECIMAL,        // DDMMSS - No decimal
    COORDINATE_INPUT_TYPE_DD_MM_SS_NO_DECIMAL,      // DD MM SS - No decimal
    COORDINATE_INPUT_TYPE_DD_MM_SS_DASH_NO_DECIMAL, // DD-MM-SS - No decimal
    COORDINATE_INPUT_TYPE_INVALID_UNKNOWN,
} CoordinateInputType;

#define UBX_ID_NOT_AVAILABLE 0xFF

// Define the periodic display values
typedef uint64_t PeriodicDisplay_t;

enum PeriodDisplayValues
{
    PD_BLUETOOTH_DATA_RX = 0,   //  0
    PD_BLUETOOTH_DATA_TX,       //  1

    PD_ETHERNET_IP_ADDRESS,     //  2
    PD_ETHERNET_STATE,          //  3

    PD_NETWORK_STATE,           //  4

    PD_NTP_SERVER_DATA,         //  5
    PD_NTP_SERVER_STATE,        //  6

    PD_NTRIP_CLIENT_DATA,       //  7
    PD_NTRIP_CLIENT_GGA,        //  8
    PD_NTRIP_CLIENT_STATE,      //  9

    PD_NTRIP_SERVER_DATA,       // 10
    PD_NTRIP_SERVER_STATE,      // 11

    PD_PVT_CLIENT_DATA,         // 12
    PD_PVT_CLIENT_STATE,        // 13

    PD_PVT_SERVER_DATA,         // 14
    PD_PVT_SERVER_STATE,        // 15
    PD_PVT_SERVER_CLIENT_DATA,  // 16

    PD_PVT_UDP_SERVER_DATA,         // 17
    PD_PVT_UDP_SERVER_STATE,        // 18
    PD_PVT_UDP_SERVER_BROADCAST_DATA,  // 19

    PD_RING_BUFFER_MILLIS,      // 20

    PD_SD_LOG_WRITE,            // 21

    PD_TASK_BLUETOOTH_READ,     // 22
    PD_TASK_BUTTON_CHECK,       // 23
    PD_TASK_GNSS_READ,          // 24
    PD_TASK_HANDLE_GNSS_DATA,   // 25
    PD_TASK_SD_SIZE_CHECK,      // 26
    PD_TASK_UPDATE_PPL,         // 27

    PD_WIFI_IP_ADDRESS,         // 28
    PD_WIFI_STATE,              // 29

    PD_ZED_DATA_RX,             // 30
    PD_ZED_DATA_TX,             // 31

    PD_MQTT_CLIENT_DATA,        // 32
    PD_MQTT_CLIENT_STATE,       // 33
    // Add new values before this line
};

#define PERIODIC_MASK(x) (1ull << x)
#define PERIODIC_DISPLAY(x) (periodicDisplay & PERIODIC_MASK(x))
#define PERIODIC_CLEAR(x) periodicDisplay &= ~PERIODIC_MASK(x)
#define PERIODIC_SETTING(x) (settings.periodicDisplay & PERIODIC_MASK(x))
#define PERIODIC_TOGGLE(x) settings.periodicDisplay ^= PERIODIC_MASK(x)

#define INCHES_IN_A_METER       39.37009424

enum MeasurementScale
{
    MEASUREMENTS_IN_METERS = 0,
    MEASUREMENTS_IN_FEET_INCHES,
    // Add new measurement scales above this line
    MEASUREMENT_SCALE_MAX
};

const char * const measurementScaleName[] =
{
    "meters",
    "feet and inches",
};

const int measurementScaleNameEntries = sizeof(measurementScaleName) / sizeof(measurementScaleName[0]);

const char * const measurementScaleUnits[] =
{
    "m",
    "ft",
};

const int measurementScaleUnitsEntries = sizeof(measurementScaleUnits) / sizeof(measurementScaleUnits[0]);

// These are the allowable messages to broadcast and log (if enabled)

// Struct to describe the necessary info for each type of UBX message
// Each message will have a key, ID, class, visible name, and various info about which platforms the message is
// supported on Message rates are store within NVM
typedef struct
{
    const uint32_t msgConfigKey;
    const uint8_t msgID;
    const uint8_t msgClass;
    const uint8_t msgDefaultRate;
    const char msgTextName[20];
    const uint32_t filterMask;
    const uint16_t f9pFirmwareVersionSupported; // The minimum version this message is supported. 0 = all versions. 9999
                                                // = Not supported
    const uint16_t f9rFirmwareVersionSupported;
} ubxMsg;

// Static array containing all the compatible messages
const ubxMsg ubxMessages[] = {
    // NMEA
    {UBLOX_CFG_MSGOUT_NMEA_ID_DTM_UART1, UBX_NMEA_DTM, UBX_CLASS_NMEA, 0, "UBX_NMEA_DTM", SFE_UBLOX_FILTER_NMEA_DTM,
     112, 120},
    {UBLOX_CFG_MSGOUT_NMEA_ID_GBS_UART1, UBX_NMEA_GBS, UBX_CLASS_NMEA, 0, "UBX_NMEA_GBS", SFE_UBLOX_FILTER_NMEA_GBS,
     112, 120},
    {UBLOX_CFG_MSGOUT_NMEA_ID_GGA_UART1, UBX_NMEA_GGA, UBX_CLASS_NMEA, 1, "UBX_NMEA_GGA", SFE_UBLOX_FILTER_NMEA_GGA,
     112, 120},
    {UBLOX_CFG_MSGOUT_NMEA_ID_GLL_UART1, UBX_NMEA_GLL, UBX_CLASS_NMEA, 0, "UBX_NMEA_GLL", SFE_UBLOX_FILTER_NMEA_GLL,
     112, 120},
    {UBLOX_CFG_MSGOUT_NMEA_ID_GNS_UART1, UBX_NMEA_GNS, UBX_CLASS_NMEA, 0, "UBX_NMEA_GNS", SFE_UBLOX_FILTER_NMEA_GNS,
     112, 120},

    {UBLOX_CFG_MSGOUT_NMEA_ID_GRS_UART1, UBX_NMEA_GRS, UBX_CLASS_NMEA, 0, "UBX_NMEA_GRS", SFE_UBLOX_FILTER_NMEA_GRS,
     112, 120},
    {UBLOX_CFG_MSGOUT_NMEA_ID_GSA_UART1, UBX_NMEA_GSA, UBX_CLASS_NMEA, 1, "UBX_NMEA_GSA", SFE_UBLOX_FILTER_NMEA_GSA,
     112, 120},
    {UBLOX_CFG_MSGOUT_NMEA_ID_GST_UART1, UBX_NMEA_GST, UBX_CLASS_NMEA, 1, "UBX_NMEA_GST", SFE_UBLOX_FILTER_NMEA_GST,
     112, 120},
    {UBLOX_CFG_MSGOUT_NMEA_ID_GSV_UART1, UBX_NMEA_GSV, UBX_CLASS_NMEA, 4, "UBX_NMEA_GSV", SFE_UBLOX_FILTER_NMEA_GSV,
     112, 120}, // Default to 1 update every 4 fixes
    {UBLOX_CFG_MSGOUT_NMEA_ID_RLM_UART1, UBX_NMEA_RLM, UBX_CLASS_NMEA, 0, "UBX_NMEA_RLM", SFE_UBLOX_FILTER_NMEA_RLM,
     113, 120}, // No F9P 112 support

    {UBLOX_CFG_MSGOUT_NMEA_ID_RMC_UART1, UBX_NMEA_RMC, UBX_CLASS_NMEA, 1, "UBX_NMEA_RMC", SFE_UBLOX_FILTER_NMEA_RMC,
     112, 120},
    {UBLOX_CFG_MSGOUT_NMEA_ID_THS_UART1, UBX_ID_NOT_AVAILABLE, UBX_CLASS_NMEA, 0, "UBX_NMEA_THS",
     SFE_UBLOX_FILTER_NMEA_THS, 9999, 120}, // Not supported F9P 112, 113, 120, 130, 132
    {UBLOX_CFG_MSGOUT_NMEA_ID_VLW_UART1, UBX_NMEA_VLW, UBX_CLASS_NMEA, 0, "UBX_NMEA_VLW", SFE_UBLOX_FILTER_NMEA_VLW,
     112, 120},
    {UBLOX_CFG_MSGOUT_NMEA_ID_VTG_UART1, UBX_NMEA_VTG, UBX_CLASS_NMEA, 0, "UBX_NMEA_VTG", SFE_UBLOX_FILTER_NMEA_VTG,
     112, 120},
    {UBLOX_CFG_MSGOUT_NMEA_ID_ZDA_UART1, UBX_NMEA_ZDA, UBX_CLASS_NMEA, 0, "UBX_NMEA_ZDA", SFE_UBLOX_FILTER_NMEA_ZDA,
     112, 120},

    // NMEA NAV2
    // F9P not supported 112, 113, 120. Supported starting 130.
    // F9R not supported 120. Supported starting 130.
    {UBLOX_CFG_MSGOUT_NMEA_NAV2_ID_GGA_UART1, UBX_NMEA_GGA, UBX_CLASS_NMEA, 0, "UBX_NMEANAV2_GGA",
     SFE_UBLOX_FILTER_NMEA_GGA, 130, 130},
    {UBLOX_CFG_MSGOUT_NMEA_NAV2_ID_GLL_UART1, UBX_NMEA_GLL, UBX_CLASS_NMEA, 0, "UBX_NMEANAV2_GLL",
     SFE_UBLOX_FILTER_NMEA_GLL, 130, 130},
    {UBLOX_CFG_MSGOUT_NMEA_NAV2_ID_GNS_UART1, UBX_NMEA_GNS, UBX_CLASS_NMEA, 0, "UBX_NMEANAV2_GNS",
     SFE_UBLOX_FILTER_NMEA_GNS, 130, 130},
    {UBLOX_CFG_MSGOUT_NMEA_NAV2_ID_GSA_UART1, UBX_NMEA_GSA, UBX_CLASS_NMEA, 0, "UBX_NMEANAV2_GSA",
     SFE_UBLOX_FILTER_NMEA_GSA, 130, 130},
    {UBLOX_CFG_MSGOUT_NMEA_NAV2_ID_RMC_UART1, UBX_NMEA_RMC, UBX_CLASS_NMEA, 0, "UBX_NMEANAV2_RMC",
     SFE_UBLOX_FILTER_NMEA_RMC, 130, 130},

    {UBLOX_CFG_MSGOUT_NMEA_NAV2_ID_VTG_UART1, UBX_NMEA_VTG, UBX_CLASS_NMEA, 0, "UBX_NMEANAV2_VTG",
     SFE_UBLOX_FILTER_NMEA_VTG, 130, 130},
    {UBLOX_CFG_MSGOUT_NMEA_NAV2_ID_ZDA_UART1, UBX_NMEA_ZDA, UBX_CLASS_NMEA, 0, "UBX_NMEANAV2_ZDA",
     SFE_UBLOX_FILTER_NMEA_ZDA, 130, 130},

    // PUBX
    // F9P support 130
    {UBLOX_CFG_MSGOUT_PUBX_ID_POLYP_UART1, UBX_ID_NOT_AVAILABLE, UBX_CLASS_PUBX, 0, "UBX_PUBX_POLYP", 0, 112, 120},
    {UBLOX_CFG_MSGOUT_PUBX_ID_POLYS_UART1, UBX_ID_NOT_AVAILABLE, UBX_CLASS_PUBX, 0, "UBX_PUBX_POLYS", 0, 112, 120},
    {UBLOX_CFG_MSGOUT_PUBX_ID_POLYT_UART1, UBX_ID_NOT_AVAILABLE, UBX_CLASS_PUBX, 0, "UBX_PUBX_POLYT", 0, 112, 120},

    // RTCM
    {UBLOX_CFG_MSGOUT_RTCM_3X_TYPE1005_UART1, UBX_RTCM_1005, UBX_RTCM_MSB, 1, "UBX_RTCM_1005",
     SFE_UBLOX_FILTER_RTCM_TYPE1005, 112, 9999}, // Not supported on F9R
    {UBLOX_CFG_MSGOUT_RTCM_3X_TYPE1074_UART1, UBX_RTCM_1074, UBX_RTCM_MSB, 1, "UBX_RTCM_1074",
     SFE_UBLOX_FILTER_RTCM_TYPE1074, 112, 9999},
    {UBLOX_CFG_MSGOUT_RTCM_3X_TYPE1077_UART1, UBX_RTCM_1077, UBX_RTCM_MSB, 0, "UBX_RTCM_1077",
     SFE_UBLOX_FILTER_RTCM_TYPE1077, 112, 9999},
    {UBLOX_CFG_MSGOUT_RTCM_3X_TYPE1084_UART1, UBX_RTCM_1084, UBX_RTCM_MSB, 1, "UBX_RTCM_1084",
     SFE_UBLOX_FILTER_RTCM_TYPE1084, 112, 9999},
    {UBLOX_CFG_MSGOUT_RTCM_3X_TYPE1087_UART1, UBX_RTCM_1087, UBX_RTCM_MSB, 0, "UBX_RTCM_1087",
     SFE_UBLOX_FILTER_RTCM_TYPE1087, 112, 9999},

    {UBLOX_CFG_MSGOUT_RTCM_3X_TYPE1094_UART1, UBX_RTCM_1094, UBX_RTCM_MSB, 1, "UBX_RTCM_1094",
     SFE_UBLOX_FILTER_RTCM_TYPE1094, 112, 9999},
    {UBLOX_CFG_MSGOUT_RTCM_3X_TYPE1097_UART1, UBX_RTCM_1097, UBX_RTCM_MSB, 0, "UBX_RTCM_1097",
     SFE_UBLOX_FILTER_RTCM_TYPE1097, 112, 9999},
    {UBLOX_CFG_MSGOUT_RTCM_3X_TYPE1124_UART1, UBX_RTCM_1124, UBX_RTCM_MSB, 1, "UBX_RTCM_1124",
     SFE_UBLOX_FILTER_RTCM_TYPE1124, 112, 9999},
    {UBLOX_CFG_MSGOUT_RTCM_3X_TYPE1127_UART1, UBX_RTCM_1127, UBX_RTCM_MSB, 0, "UBX_RTCM_1127",
     SFE_UBLOX_FILTER_RTCM_TYPE1127, 112, 9999},
    {UBLOX_CFG_MSGOUT_RTCM_3X_TYPE1230_UART1, UBX_RTCM_1230, UBX_RTCM_MSB, 10, "UBX_RTCM_1230",
     SFE_UBLOX_FILTER_RTCM_TYPE1230, 112, 9999},

    {UBLOX_CFG_MSGOUT_RTCM_3X_TYPE4072_0_UART1, UBX_RTCM_4072_0, UBX_RTCM_MSB, 0, "UBX_RTCM_4072_0",
     SFE_UBLOX_FILTER_RTCM_TYPE4072_0, 112, 9999},
    {UBLOX_CFG_MSGOUT_RTCM_3X_TYPE4072_1_UART1, UBX_RTCM_4072_1, UBX_RTCM_MSB, 0, "UBX_RTCM_4072_1",
     SFE_UBLOX_FILTER_RTCM_TYPE4072_1, 112, 9999},

    // AID

    // ESF
    {UBLOX_CFG_MSGOUT_UBX_ESF_ALG_UART1, UBX_ESF_ALG, UBX_CLASS_ESF, 0, "UBX_ESF_ALG", 0, 9999,
     120}, // Not supported on F9P
    {UBLOX_CFG_MSGOUT_UBX_ESF_INS_UART1, UBX_ESF_INS, UBX_CLASS_ESF, 0, "UBX_ESF_INS", 0, 9999, 120},
    {UBLOX_CFG_MSGOUT_UBX_ESF_MEAS_UART1, UBX_ESF_MEAS, UBX_CLASS_ESF, 0, "UBX_ESF_MEAS", 0, 9999, 120},
    {UBLOX_CFG_MSGOUT_UBX_ESF_RAW_UART1, UBX_ESF_RAW, UBX_CLASS_ESF, 0, "UBX_ESF_RAW", 0, 9999, 120},
    {UBLOX_CFG_MSGOUT_UBX_ESF_STATUS_UART1, UBX_ESF_STATUS, UBX_CLASS_ESF, 0, "UBX_ESF_STATUS", 0, 9999, 120},

    // HNR

    // LOG
    // F9P supports LOG_INFO at 112

    // MON
    {UBLOX_CFG_MSGOUT_UBX_MON_COMMS_UART1, UBX_MON_COMMS, UBX_CLASS_MON, 0, "UBX_MON_COMMS", 0, 112, 120},
    {UBLOX_CFG_MSGOUT_UBX_MON_HW2_UART1, UBX_MON_HW2, UBX_CLASS_MON, 0, "UBX_MON_HW2", 0, 112, 120},
    {UBLOX_CFG_MSGOUT_UBX_MON_HW3_UART1, UBX_MON_HW3, UBX_CLASS_MON, 0, "UBX_MON_HW3", 0, 112, 120},
    {UBLOX_CFG_MSGOUT_UBX_MON_HW_UART1, UBX_MON_HW, UBX_CLASS_MON, 0, "UBX_MON_HW", 0, 112, 120},
    {UBLOX_CFG_MSGOUT_UBX_MON_IO_UART1, UBX_MON_IO, UBX_CLASS_MON, 0, "UBX_MON_IO", 0, 112, 120},

    {UBLOX_CFG_MSGOUT_UBX_MON_MSGPP_UART1, UBX_MON_MSGPP, UBX_CLASS_MON, 0, "UBX_MON_MSGPP", 0, 112, 120},
    {UBLOX_CFG_MSGOUT_UBX_MON_RF_UART1, UBX_MON_RF, UBX_CLASS_MON, 0, "UBX_MON_RF", 0, 112, 120},
    {UBLOX_CFG_MSGOUT_UBX_MON_RXBUF_UART1, UBX_MON_RXBUF, UBX_CLASS_MON, 0, "UBX_MON_RXBUF", 0, 112, 120},
    {UBLOX_CFG_MSGOUT_UBX_MON_RXR_UART1, UBX_MON_RXR, UBX_CLASS_MON, 0, "UBX_MON_RXR", 0, 112, 120},
    {UBLOX_CFG_MSGOUT_UBX_MON_SPAN_UART1, UBX_MON_SPAN, UBX_CLASS_MON, 0, "UBX_MON_SPAN", 0, 113,
     120}, // Not supported F9P 112

    {UBLOX_CFG_MSGOUT_UBX_MON_SYS_UART1, UBX_MON_SYS, UBX_CLASS_MON, 0, "UBX_MON_SYS", 0, 9999,
     130}, // Not supported F9R 121, F9P 112, 113, 120, 130, 132
    {UBLOX_CFG_MSGOUT_UBX_MON_TXBUF_UART1, UBX_MON_TXBUF, UBX_CLASS_MON, 0, "UBX_MON_TXBUF", 0, 112, 120},

    // NAV2
    // F9P not supported 112, 113, 120. Supported starting 130. F9P 130, 132 supports all but not EELL, PVAT, TIMENAVIC
    // F9R not supported 120. Supported starting 130. F9R 130 supports EELL, PVAT but not SVIN, TIMENAVIC.
    {UBLOX_CFG_MSGOUT_UBX_NAV2_CLOCK_UART1, UBX_ID_NOT_AVAILABLE, UBX_CLASS_NAV, 0, "UBX_NAV2_CLOCK", 0, 130, 130},
    {UBLOX_CFG_MSGOUT_UBX_NAV2_COV_UART1, UBX_ID_NOT_AVAILABLE, UBX_CLASS_NAV, 0, "UBX_NAV2_COV", 0, 130, 130},
    {UBLOX_CFG_MSGOUT_UBX_NAV2_DOP_UART1, UBX_ID_NOT_AVAILABLE, UBX_CLASS_NAV, 0, "UBX_NAV2_DOP", 0, 130, 130},
    {UBLOX_CFG_MSGOUT_UBX_NAV2_EELL_UART1, UBX_ID_NOT_AVAILABLE, UBX_CLASS_NAV, 0, "UBX_NAV2_EELL", 0, 9999,
     130}, // Not supported F9P
    {UBLOX_CFG_MSGOUT_UBX_NAV2_EOE_UART1, UBX_ID_NOT_AVAILABLE, UBX_CLASS_NAV, 0, "UBX_NAV2_EOE", 0, 130, 130},

    {UBLOX_CFG_MSGOUT_UBX_NAV2_ODO_UART1, UBX_ID_NOT_AVAILABLE, UBX_CLASS_NAV, 0, "UBX_NAV2_ODO", 0, 130, 130},
    {UBLOX_CFG_MSGOUT_UBX_NAV2_POSECEF_UART1, UBX_ID_NOT_AVAILABLE, UBX_CLASS_NAV, 0, "UBX_NAV2_POSECEF", 0, 130, 130},
    {UBLOX_CFG_MSGOUT_UBX_NAV2_POSLLH_UART1, UBX_ID_NOT_AVAILABLE, UBX_CLASS_NAV, 0, "UBX_NAV2_POSLLH", 0, 130, 130},
    {UBLOX_CFG_MSGOUT_UBX_NAV2_PVAT_UART1, UBX_ID_NOT_AVAILABLE, UBX_CLASS_NAV, 0, "UBX_NAV2_PVAT", 0, 9999,
     130}, // Not supported F9P
    {UBLOX_CFG_MSGOUT_UBX_NAV2_PVT_UART1, UBX_ID_NOT_AVAILABLE, UBX_CLASS_NAV, 0, "UBX_NAV2_PVT", 0, 130, 130},

    {UBLOX_CFG_MSGOUT_UBX_NAV2_SAT_UART1, UBX_ID_NOT_AVAILABLE, UBX_CLASS_NAV, 0, "UBX_NAV2_SAT", 0, 130, 130},
    {UBLOX_CFG_MSGOUT_UBX_NAV2_SBAS_UART1, UBX_ID_NOT_AVAILABLE, UBX_CLASS_NAV, 0, "UBX_NAV2_SBAS", 0, 130, 130},
    {UBLOX_CFG_MSGOUT_UBX_NAV2_SIG_UART1, UBX_ID_NOT_AVAILABLE, UBX_CLASS_NAV, 0, "UBX_NAV2_SIG", 0, 130, 130},
    {UBLOX_CFG_MSGOUT_UBX_NAV2_SLAS_UART1, UBX_ID_NOT_AVAILABLE, UBX_CLASS_NAV, 0, "UBX_NAV2_SLAS", 0, 130, 130},
    {UBLOX_CFG_MSGOUT_UBX_NAV2_STATUS_UART1, UBX_ID_NOT_AVAILABLE, UBX_CLASS_NAV, 0, "UBX_NAV2_STATUS", 0, 130, 130},

    //{UBLOX_CFG_MSGOUT_UBX_NAV2_SVIN_UART1, UBX_ID_NOT_AVAILABLE, UBX_CLASS_NAV, 0, "UBX_NAV2_SVIN", 0, 9999, 9999},
    ////No support yet
    {UBLOX_CFG_MSGOUT_UBX_NAV2_TIMEBDS_UART1, UBX_ID_NOT_AVAILABLE, UBX_CLASS_NAV, 0, "UBX_NAV2_TIMEBDS", 0, 130, 130},
    {UBLOX_CFG_MSGOUT_UBX_NAV2_TIMEGAL_UART1, UBX_ID_NOT_AVAILABLE, UBX_CLASS_NAV, 0, "UBX_NAV2_TIMEGAL", 0, 130, 130},
    {UBLOX_CFG_MSGOUT_UBX_NAV2_TIMEGLO_UART1, UBX_ID_NOT_AVAILABLE, UBX_CLASS_NAV, 0, "UBX_NAV2_TIMEGLO", 0, 130, 130},
    {UBLOX_CFG_MSGOUT_UBX_NAV2_TIMEGPS_UART1, UBX_ID_NOT_AVAILABLE, UBX_CLASS_NAV, 0, "UBX_NAV2_TIMEGPS", 0, 130, 130},

    {UBLOX_CFG_MSGOUT_UBX_NAV2_TIMELS_UART1, UBX_ID_NOT_AVAILABLE, UBX_CLASS_NAV, 0, "UBX_NAV2_TIMELS", 0, 130, 130},
    //{UBLOX_CFG_MSGOUT_UBX_NAV2_TIMENAVIC_UART1, UBX_ID_NOT_AVAILABLE, UBX_CLASS_NAV, 0, "UBX_NAV2_TIMENAVIC", 0, 9999,
    // 9999}, //No support yet
    {UBLOX_CFG_MSGOUT_UBX_NAV2_TIMEQZSS_UART1, UBX_ID_NOT_AVAILABLE, UBX_CLASS_NAV, 0, "UBX_NAV2_TIMEQZSS", 0, 130,
     130},
    {UBLOX_CFG_MSGOUT_UBX_NAV2_TIMEUTC_UART1, UBX_ID_NOT_AVAILABLE, UBX_CLASS_NAV, 0, "UBX_NAV2_TIMEUTC", 0, 130, 130},
    {UBLOX_CFG_MSGOUT_UBX_NAV2_VELECEF_UART1, UBX_ID_NOT_AVAILABLE, UBX_CLASS_NAV, 0, "UBX_NAV2_VELECEF", 0, 130, 130},

    {UBLOX_CFG_MSGOUT_UBX_NAV2_VELNED_UART1, UBX_ID_NOT_AVAILABLE, UBX_CLASS_NAV, 0, "UBX_NAV2_VELNED", 0, 130, 130},

    // NAV
    //{UBLOX_CFG_MSGOUT_UBX_NAV_AOPSTATUS_UART1, UBX_NAV_AOPSTATUS, UBX_CLASS_NAV, 0, "UBX_NAV_AOPSTATUS", 0, 9999,
    // 9999}, //Not supported on F9R 121 or F9P 112, 113, 120, 130, 132
    {UBLOX_CFG_MSGOUT_UBX_NAV_ATT_UART1, UBX_NAV_ATT, UBX_CLASS_NAV, 0, "UBX_NAV_ATT", 0, 9999,
     120}, // Not supported on F9P 112, 113, 120, 130, 132
    {UBLOX_CFG_MSGOUT_UBX_NAV_CLOCK_UART1, UBX_NAV_CLOCK, UBX_CLASS_NAV, 0, "UBX_NAV_CLOCK", 0, 112, 120},
    {UBLOX_CFG_MSGOUT_UBX_NAV_COV_UART1, UBX_NAV_COV, UBX_CLASS_NAV, 0, "UBX_NAV_COV", 0, 112, 120},
    //{UBLOX_CFG_MSGOUT_UBX_NAV_DGPS_UART1, UBX_NAV_DGPS, UBX_CLASS_NAV, 0, "UBX_NAV_DGPS", 0, 9999, 9999}, //Not
    // supported on F9R 121 or F9P 112, 113, 120, 130, 132
    {UBLOX_CFG_MSGOUT_UBX_NAV_DOP_UART1, UBX_NAV_DOP, UBX_CLASS_NAV, 0, "UBX_NAV_DOP", 0, 112, 120},

    {UBLOX_CFG_MSGOUT_UBX_NAV_EELL_UART1, UBX_NAV_EELL, UBX_CLASS_NAV, 0, "UBX_NAV_EELL", 0, 9999,
     120}, // Not supported on F9P
    {UBLOX_CFG_MSGOUT_UBX_NAV_EOE_UART1, UBX_NAV_EOE, UBX_CLASS_NAV, 0, "UBX_NAV_EOE", 0, 112, 120},
    {UBLOX_CFG_MSGOUT_UBX_NAV_GEOFENCE_UART1, UBX_NAV_GEOFENCE, UBX_CLASS_NAV, 0, "UBX_NAV_GEOFENCE", 0, 112, 120},
    {UBLOX_CFG_MSGOUT_UBX_NAV_HPPOSECEF_UART1, UBX_NAV_HPPOSECEF, UBX_CLASS_NAV, 0, "UBX_NAV_HPPOSECEF", 0, 112, 120},
    {UBLOX_CFG_MSGOUT_UBX_NAV_HPPOSLLH_UART1, UBX_NAV_HPPOSLLH, UBX_CLASS_NAV, 0, "UBX_NAV_HPPOSLLH", 0, 112, 120},

    //{UBLOX_CFG_MSGOUT_UBX_NAV_NMI_UART1, UBX_NAV_NMI, UBX_CLASS_NAV, 0, "UBX_NAV_NMI", 0, 9999, 9999}, //Not supported
    // on F9R 121 or F9P 112, 113, 120, 130, 132
    {UBLOX_CFG_MSGOUT_UBX_NAV_ODO_UART1, UBX_NAV_ODO, UBX_CLASS_NAV, 0, "UBX_NAV_ODO", 0, 112, 120},
    {UBLOX_CFG_MSGOUT_UBX_NAV_ORB_UART1, UBX_NAV_ORB, UBX_CLASS_NAV, 0, "UBX_NAV_ORB", 0, 112, 120},
    {UBLOX_CFG_MSGOUT_UBX_NAV_PL_UART1, UBX_NAV_PL, UBX_CLASS_NAV, 0, "UBX_NAV_PL", 0, 9999,
     130}, // Not supported F9R 121 or F9P 112, 113, 120, 130, 132
    {UBLOX_CFG_MSGOUT_UBX_NAV_POSECEF_UART1, UBX_NAV_POSECEF, UBX_CLASS_NAV, 0, "UBX_NAV_POSECEF", 0, 112, 120},

    {UBLOX_CFG_MSGOUT_UBX_NAV_POSLLH_UART1, UBX_NAV_POSLLH, UBX_CLASS_NAV, 0, "UBX_NAV_POSLLH", 0, 112, 120},
    {UBLOX_CFG_MSGOUT_UBX_NAV_PVAT_UART1, UBX_NAV_PVAT, UBX_CLASS_NAV, 0, "UBX_NAV_PVAT", 0, 9999,
     121}, // Not supported on F9P 112, 113, 120, 130, F9R 120
    {UBLOX_CFG_MSGOUT_UBX_NAV_PVT_UART1, UBX_NAV_PVT, UBX_CLASS_NAV, 0, "UBX_NAV_PVT", 0, 112, 120},
    {UBLOX_CFG_MSGOUT_UBX_NAV_RELPOSNED_UART1, UBX_NAV_RELPOSNED, UBX_CLASS_NAV, 0, "UBX_NAV_RELPOSNED", 0, 112, 120},
    {UBLOX_CFG_MSGOUT_UBX_NAV_SAT_UART1, UBX_NAV_SAT, UBX_CLASS_NAV, 0, "UBX_NAV_SAT", 0, 112, 120},

    {UBLOX_CFG_MSGOUT_UBX_NAV_SBAS_UART1, UBX_NAV_SBAS, UBX_CLASS_NAV, 0, "UBX_NAV_SBAS", 0, 113,
     120}, // Not supported F9P 112
    {UBLOX_CFG_MSGOUT_UBX_NAV_SIG_UART1, UBX_NAV_SIG, UBX_CLASS_NAV, 0, "UBX_NAV_SIG", 0, 112, 120},
    {UBLOX_CFG_MSGOUT_UBX_NAV_SLAS_UART1, UBX_NAV_SLAS, UBX_CLASS_NAV, 0, "UBX_NAV_SLAS", 0, 113,
     130}, // Not supported F9R 121 or F9P 112
           //{UBLOX_CFG_MSGOUT_UBX_NAV_SOL_UART1, UBX_NAV_SOL, UBX_CLASS_NAV, 0, "UBX_NAV_SOL", 0, 9999, 9999}, //Not
           // supported F9R 121 or F9P 112, 113, 120, 130, 132
    {UBLOX_CFG_MSGOUT_UBX_NAV_STATUS_UART1, UBX_NAV_STATUS, UBX_CLASS_NAV, 0, "UBX_NAV_STATUS", 0, 112, 120},
    //{UBLOX_CFG_MSGOUT_UBX_NAV_SVINFO_UART1, UBX_NAV_SVINFO, UBX_CLASS_NAV, 0, "UBX_NAV_SVINFO", 0, 9999, 9999}, //Not
    // supported F9R 120 or F9P 112, 113, 120, 130, 132
    {UBLOX_CFG_MSGOUT_UBX_NAV_SVIN_UART1, UBX_NAV_SVIN, UBX_CLASS_NAV, 0, "UBX_NAV_SVIN", 0, 112,
     9999}, // Not supported on F9R 120, 121, 130
    {UBLOX_CFG_MSGOUT_UBX_NAV_TIMEBDS_UART1, UBX_NAV_TIMEBDS, UBX_CLASS_NAV, 0, "UBX_NAV_TIMEBDS", 0, 112, 120},
    {UBLOX_CFG_MSGOUT_UBX_NAV_TIMEGAL_UART1, UBX_NAV_TIMEGAL, UBX_CLASS_NAV, 0, "UBX_NAV_TIMEGAL", 0, 112, 120},
    {UBLOX_CFG_MSGOUT_UBX_NAV_TIMEGLO_UART1, UBX_NAV_TIMEGLO, UBX_CLASS_NAV, 0, "UBX_NAV_TIMEGLO", 0, 112, 120},

    {UBLOX_CFG_MSGOUT_UBX_NAV_TIMEGPS_UART1, UBX_NAV_TIMEGPS, UBX_CLASS_NAV, 0, "UBX_NAV_TIMEGPS", 0, 112, 120},
    {UBLOX_CFG_MSGOUT_UBX_NAV_TIMELS_UART1, UBX_NAV_TIMELS, UBX_CLASS_NAV, 0, "UBX_NAV_TIMELS", 0, 112, 120},
    //{UBLOX_CFG_MSGOUT_UBX_NAV_TIMENAVIC_UART1, UBX_NAV_TIMENAVIC, UBX_CLASS_NAV, 0, "UBX_NAV_TIMENAVIC", 0, 9999,
    // 9999}, //Not supported F9R 121 or F9P 132
    {UBLOX_CFG_MSGOUT_UBX_NAV_TIMEQZSS_UART1, UBX_ID_NOT_AVAILABLE, UBX_CLASS_NAV, 0, "UBX_NAV_QZSS", 0, 113,
     130}, // Not supported F9R 121 or F9P 112
    {UBLOX_CFG_MSGOUT_UBX_NAV_TIMEUTC_UART1, UBX_NAV_TIMEUTC, UBX_CLASS_NAV, 0, "UBX_NAV_TIMEUTC", 0, 112, 120},
    {UBLOX_CFG_MSGOUT_UBX_NAV_VELECEF_UART1, UBX_NAV_VELECEF, UBX_CLASS_NAV, 0, "UBX_NAV_VELECEF", 0, 112, 120},
    {UBLOX_CFG_MSGOUT_UBX_NAV_VELNED_UART1, UBX_NAV_VELNED, UBX_CLASS_NAV, 0, "UBX_NAV_VELNED", 0, 112, 120},

    // RXM
    //{UBLOX_CFG_MSGOUT_UBX_RXM_ALM_UART1, UBX_RXM_ALM, UBX_CLASS_RXM, 0, "UBX_RXM_ALM", 0, 9999, 9999}, //Not supported
    // F9R 121 or F9P 112, 113, 120, 130, 132
    {UBLOX_CFG_MSGOUT_UBX_RXM_COR_UART1, UBX_RXM_COR, UBX_CLASS_RXM, 0, "UBX_RXM_COR", 0, 9999,
     130}, // Not supported F9R 121 or F9P 112, 113, 120, 130, 132
           //{UBLOX_CFG_MSGOUT_UBX_RXM_EPH_UART1, UBX_RXM_EPH, UBX_CLASS_RXM, 0, "UBX_RXM_EPH", 0, 9999, 9999}, //Not
           // supported F9R 121 or F9P 112, 113, 120, 130, 132 {UBLOX_CFG_MSGOUT_UBX_RXM_IMES_UART1, UBX_RXM_IMES,
    // UBX_CLASS_RXM, 0, "UBX_RXM_IMES", 0, 9999, 9999}, //Not supported F9R 121 or F9P 112, 113, 120, 130, 132
    //{UBLOX_CFG_MSGOUT_UBX_RXM_MEAS20_UART1, UBX_RXM_MEAS20, UBX_CLASS_RXM, 0, "UBX_RXM_MEAS20", 0, 9999, 9999},
    ////Not supported F9R 121 or F9P 112, 113, 120, 130, 132 {UBLOX_CFG_MSGOUT_UBX_RXM_MEAS50_UART1,
    // UBX_RXM_MEAS50, UBX_CLASS_RXM, 0, "UBX_RXM_MEAS50", 0, 9999, 9999}, //Not supported F9R 121 or F9P 112,
    // 113, 120, 130, 132 {UBLOX_CFG_MSGOUT_UBX_RXM_MEASC12_UART1, UBX_RXM_MEASC12, UBX_CLASS_RXM, 0,
    //"UBX_RXM_MEASC12", 0, 9999, 9999}, //Not supported F9R 121 or F9P 112, 113, 120, 130, 132
    //{UBLOX_CFG_MSGOUT_UBX_RXM_MEASD12_UART1, UBX_RXM_MEASD12, UBX_CLASS_RXM, 0, "UBX_RXM_MEASD12", 0, 9999,
    // 9999}, //Not supported F9R 121 or F9P 112, 113, 120, 130, 132
    {UBLOX_CFG_MSGOUT_UBX_RXM_MEASX_UART1, UBX_RXM_MEASX, UBX_CLASS_RXM, 0, "UBX_RXM_MEASX", 0, 112, 120},
    //{UBLOX_CFG_MSGOUT_UBX_RXM_PMP_UART1, UBX_RXM_PMP, UBX_CLASS_RXM, 0, "UBX_RXM_PMP", 0, 9999, 9999}, //Not supported
    // F9R 121 or F9P 112, 113, 120, 130, 132 {UBLOX_CFG_MSGOUT_UBX_RXM_QZSSL6_UART1, UBX_RXM_QZSSL6, UBX_CLASS_RXM, 0,
    //"UBX_RXM_QZSSL6", 0, 9999, 9999}, //Not supported F9R 121, F9P 112, 113, 120, 130
    {UBLOX_CFG_MSGOUT_UBX_RXM_RAWX_UART1, UBX_RXM_RAWX, UBX_CLASS_RXM, 0, "UBX_RXM_RAWX", 0, 112, 120},
    {UBLOX_CFG_MSGOUT_UBX_RXM_RLM_UART1, UBX_RXM_RLM, UBX_CLASS_RXM, 0, "UBX_RXM_RLM", 0, 112, 120},
    {UBLOX_CFG_MSGOUT_UBX_RXM_RTCM_UART1, UBX_RXM_RTCM, UBX_CLASS_RXM, 0, "UBX_RXM_RTCM", 0, 112, 120},
    {UBLOX_CFG_MSGOUT_UBX_RXM_SFRBX_UART1, UBX_RXM_SFRBX, UBX_CLASS_RXM, 0, "UBX_RXM_SFRBX", 0, 112, 120},
    {UBLOX_CFG_MSGOUT_UBX_RXM_SPARTN_UART1, UBX_RXM_SPARTN, UBX_CLASS_RXM, 0, "UBX_RXM_SPARTN", 0, 9999,
     121}, // Not supported F9R 120 or F9P 112, 113, 120, 130
           //{UBLOX_CFG_MSGOUT_UBX_RXM_SVSI_UART1, UBX_RXM_SVSI, UBX_CLASS_RXM, 0, "UBX_RXM_SVSI", 0, 9999, 9999}, //Not
           // supported F9R 121 or F9P 112, 113, 120, 130, 132 {UBLOX_CFG_MSGOUT_UBX_RXM_TM_UART1, UBX_RXM_TM,
    // UBX_CLASS_RXM, 0, "UBX_RXM_TM", 0, 9999, 9999}, //Not supported F9R 121 or F9P 112, 113, 120, 130, 132

    // SEC
    // No support F9P 112.

    // TIM
    //{UBLOX_CFG_MSGOUT_UBX_TIM_SVIN_UART1, UBX_TIM_SVIN, UBX_CLASS_TIM, 0, "UBX_TIM_SVIN", 0, 9999, 9999}, //Appears on
    // F9P 132 but not supported
    {UBLOX_CFG_MSGOUT_UBX_TIM_TM2_UART1, UBX_TIM_TM2, UBX_CLASS_TIM, 0, "UBX_TIM_TM2", 0, 112, 120},
    {UBLOX_CFG_MSGOUT_UBX_TIM_TP_UART1, UBX_TIM_TP, UBX_CLASS_TIM, 0, "UBX_TIM_TP", 0, 112, 120},
    {UBLOX_CFG_MSGOUT_UBX_TIM_VRFY_UART1, UBX_TIM_VRFY, UBX_CLASS_TIM, 0, "UBX_TIM_VRFY", 0, 112, 120},

};

#define MAX_UBX_MSG (sizeof(ubxMessages) / sizeof(ubxMsg))
#define MAX_UBX_MSG_RTCM (12)

#define MAX_SET_MESSAGES_RETRIES 5 // Try up to five times to set all the messages. Occasionally fails if set to 2

// Struct to describe the necessary info for each UBX command
// Each command will have a key, and minimum F9P/F9R versions that support that command
typedef struct
{
    const uint32_t cmdKey;
    const char cmdTextName[30];
    const uint16_t f9pFirmwareVersionSupported; // The minimum version this message is supported. 0 = all versions. 9999
                                                // = Not supported
    const uint16_t f9rFirmwareVersionSupported;
} ubxCmd;

// Static array containing all the compatible commands
const ubxCmd ubxCommands[] = {
    {UBLOX_CFG_TMODE_MODE, "CFG_TMODE_MODE", 0, 9999}, // Survey mode is only available on ZED-F9P modules

    {UBLOX_CFG_UART1OUTPROT_RTCM3X, "CFG_UART1OUTPROT_RTCM3X", 0, 9999}, // RTCM not supported on F9R
    {UBLOX_CFG_UART1INPROT_SPARTN, "CFG_UART1INPROT_SPARTN", 120,
     9999}, // Supported on F9P 120 and up. Not supported on F9R 120.

    {UBLOX_CFG_UART2OUTPROT_RTCM3X, "CFG_UART2OUTPROT_RTCM3X", 0, 9999}, // RTCM not supported on F9R
    {UBLOX_CFG_UART2INPROT_SPARTN, "CFG_UART2INPROT_SPARTN", 120, 9999}, //

    {UBLOX_CFG_SPIOUTPROT_RTCM3X, "CFG_SPIOUTPROT_RTCM3X", 0, 9999}, // RTCM not supported on F9R
    {UBLOX_CFG_SPIINPROT_SPARTN, "CFG_SPIINPROT_SPARTN", 120, 9999}, //

    {UBLOX_CFG_I2COUTPROT_RTCM3X, "CFG_I2COUTPROT_RTCM3X", 0, 9999}, // RTCM not supported on F9R
    {UBLOX_CFG_I2CINPROT_SPARTN, "CFG_I2CINPROT_SPARTN", 120, 9999}, //

    {UBLOX_CFG_USBOUTPROT_RTCM3X, "CFG_USBOUTPROT_RTCM3X", 0, 9999}, // RTCM not supported on F9R
    {UBLOX_CFG_USBINPROT_SPARTN, "CFG_USBINPROT_SPARTN", 120, 9999}, //

    {UBLOX_CFG_NAV2_OUT_ENABLED, "CFG_NAV2_OUT_ENABLED", 130,
     130}, // Supported on F9P 130 and up. Supported on F9R 130 and up.
    {UBLOX_CFG_NAVSPG_INFIL_MINCNO, "CFG_NAVSPG_INFIL_MINCNO", 0, 0}, //
};

#define MAX_UBX_CMD (sizeof(ubxCommands) / sizeof(ubxCmd))

#ifdef COMPILE_OTA_AUTO

// Automatic over-the-air (OTA) firmware update support
enum OtaState
{
    OTA_STATE_OFF = 0,
    OTA_STATE_START_WIFI,
    OTA_STATE_WAIT_FOR_WIFI,
    OTA_STATE_GET_FIRMWARE_VERSION,
    OTA_STATE_CHECK_FIRMWARE_VERSION,
    OTA_STATE_UPDATE_FIRMWARE,

    // Add new states here
    OTA_STATE_MAX
};

#endif  // COMPILE_OTA_AUTO

// This is all the settings that can be set on RTK Product. It's recorded to NVM and the config file.
// Avoid reordering. The order of these variables is mimicked in NVM/record/parse/create/update/get
typedef struct
{
    int sizeOfSettings = 0;             // sizeOfSettings **must** be the first entry and must be int
    int rtkIdentifier = RTK_IDENTIFIER; // rtkIdentifier **must** be the second entry
    bool printDebugMessages = false;
    bool enableSD = true;
    bool enableDisplay = true;
    int maxLogTime_minutes = 60 * 24;        // Default to 24 hours
    int maxLogLength_minutes = 60 * 24; // Default to 24 hours
    int observationSeconds = 60;             // Default survey in time of 60 seconds
    float observationPositionAccuracy = 5.0; // Default survey in pos accy of 5m
    bool fixedBase = false;                  // Use survey-in by default
    bool fixedBaseCoordinateType = COORD_TYPE_ECEF;
    double fixedEcefX = -1280206.568;
    double fixedEcefY = -4716804.403;
    double fixedEcefZ = 4086665.484;
    double fixedLat = 40.09029479;
    double fixedLong = -105.18505761;
    double fixedAltitude = 1560.089;
    uint32_t dataPortBaud =
        (115200 * 2); // Default to 230400bps. This limits GNSS fixes at 4Hz but allows SD buffer to be reduced to 6k.
    uint32_t radioPortBaud = 57600;       // Default to 57600bps to support connection to SiK1000 type telemetry radios
    float zedSurveyInStartingAccuracy = 1.0; // Wait for this horizontal positional accuracy in meters before starting survey in
    uint16_t measurementRate = 250;       // Elapsed ms between GNSS measurements. 25ms to 65535ms. Default 4Hz.
    uint16_t navigationRate =
        1; // Ratio between number of measurements and navigation solutions. Default 1 for 4Hz (with measurementRate).
    bool debugGnss = false;                          // Turn on to display GNSS library debug messages
    bool enableHeapReport = false;                        // Turn on to display free heap
    bool enableTaskReports = false;                       // Turn on to display task high water marks
    muxConnectionType_e dataPortChannel = MUX_UBLOX_NMEA; // Mux default to ublox UART1
    uint16_t spiFrequency = 16;                           // By default, use 16MHz SPI
    bool enableLogging = true;                            // If an SD card is present, log default sentences
    bool enableARPLogging = false;      // Log the Antenna Reference Position from RTCM 1005/1006 - if available
    uint16_t ARPLoggingInterval_s = 10; // Log the ARP every 10 seconds - if available
    uint16_t sppRxQueueSize = 512 * 4;
    uint16_t sppTxQueueSize = 32;
    uint8_t dynamicModel = DYN_MODEL_PORTABLE;
    SystemState lastState = STATE_NOT_SET; // Start unit in last known state
    bool enableResetDisplay = false;
    int resetCount = 0;
    bool enableExternalPulse = true;                           // Send pulse once lock is achieved
    uint64_t externalPulseTimeBetweenPulse_us = 1000000;       // us between pulses, max of 60s = 60 * 1000 * 1000
    uint64_t externalPulseLength_us = 100000;                  // us length of pulse, max of 60s = 60 * 1000 * 1000
    pulseEdgeType_e externalPulsePolarity = PULSE_RISING_EDGE; // Pulse rises for pulse length, then falls
    bool enableExternalHardwareEventLogging = false;           // Log when INT/TM2 pin goes low
    bool enableUART2UBXIn = false;                             // UBX Protocol In on UART2

    uint8_t ubxMessageRates[MAX_UBX_MSG] = {254}; // Mark first record with key so defaults will be applied.

    // Constellations monitored/used for fix
    ubxConstellation ubxConstellations[MAX_CONSTELLATIONS] = {
        {UBLOX_CFG_SIGNAL_GPS_ENA, SFE_UBLOX_GNSS_ID_GPS, true, "GPS"},
        {UBLOX_CFG_SIGNAL_SBAS_ENA, SFE_UBLOX_GNSS_ID_SBAS, true, "SBAS"},
        {UBLOX_CFG_SIGNAL_GAL_ENA, SFE_UBLOX_GNSS_ID_GALILEO, true, "Galileo"},
        {UBLOX_CFG_SIGNAL_BDS_ENA, SFE_UBLOX_GNSS_ID_BEIDOU, true, "BeiDou"},
        //{UBLOX_CFG_SIGNAL_QZSS_ENA, SFE_UBLOX_GNSS_ID_IMES, false, "IMES"}, //Not yet supported? Config key does not
        // exist?
        {UBLOX_CFG_SIGNAL_QZSS_ENA, SFE_UBLOX_GNSS_ID_QZSS, true, "QZSS"},
        {UBLOX_CFG_SIGNAL_GLO_ENA, SFE_UBLOX_GNSS_ID_GLONASS, true, "GLONASS"},
    };

    char profileName[50] = "";

    int16_t serialTimeoutGNSS = 1; // In ms - used during serialGNSS->begin. Number of ms to pass of no data before
                                   // hardware serial reports data available.

    // Point Perfect
    char pointPerfectDeviceProfileToken[40] = "";
    PointPerfect_Corrections_Source pointPerfectCorrectionsSource = POINTPERFECT_CORRECTIONS_DISABLED;
    bool autoKeyRenewal = true; // Attempt to get keys if we get under 28 days from the expiration date
    char pointPerfectClientID[50] = ""; // Obtained during ZTP
    char pointPerfectBrokerHost[50] = ""; // pp.services.u-blox.com
    char pointPerfectLBandTopic[20] = ""; // /pp/key/Lb

    char pointPerfectCurrentKey[33] = ""; // 32 hexadecimal digits = 128 bits = 16 Bytes
    uint64_t pointPerfectCurrentKeyDuration = 0;
    uint64_t pointPerfectCurrentKeyStart = 0;

    char pointPerfectNextKey[33] = "";
    uint64_t pointPerfectNextKeyDuration = 0;
    uint64_t pointPerfectNextKeyStart = 0;

    uint64_t lastKeyAttempt = 0;     // Epoch time of last attempt at obtaining keys
    bool updateGNSSSettings = true;   // When in doubt, update the ZED with current settings
    uint32_t LBandFreq = 1556290000; // Default to US band

    bool debugPpCertificate = false; // Debug Point Perfect certificate management

    // Time Zone - Default to UTC
    int8_t timeZoneHours = 0;
    int8_t timeZoneMinutes = 0;
    int8_t timeZoneSeconds = 0;

    // Debug settings
    bool enablePrintState = false;
    bool enablePrintPosition = false;
    bool enablePrintIdleTime = false;
    bool enablePrintBatteryMessages = true;
    bool enablePrintRoverAccuracy = true;
    bool enablePrintBadMessages = false;
    bool enablePrintLogFileMessages = false;
    bool enablePrintLogFileStatus = true;
    bool enablePrintRingBufferOffsets = false;
    bool enablePrintStates = true;
    bool enablePrintDuplicateStates = false;
    bool enablePrintRtcSync = false;
    RadioType_e radioType = RADIO_EXTERNAL;
    uint8_t espnowPeers[5][6] = {0}; // Max of 5 peers. Contains the MAC addresses (6 bytes) of paired units
    uint8_t espnowPeerCount = 0;
    bool enableRtcmMessageChecking = false;
    BluetoothRadioType_e bluetoothRadioType = BLUETOOTH_RADIO_SPP_AND_BLE;
    bool runLogTest = false;           // When set to true, device will create a series of test logs
    bool espnowBroadcast = true;       // When true, overrides peers and sends all data via broadcast
    int16_t antennaHeight = 0;         // in mm
    float antennaReferencePoint = 0.0; // in mm
    bool echoUserInput = true;
    int uartReceiveBufferSize = 1024 * 2; // This buffer is filled automatically as the UART receives characters.
    int gnssHandlerBufferSize =
        1024 * 4; // This buffer is filled from the UART receive buffer, and is then written to SD

    bool enablePrintBufferOverrun = false;
    bool enablePrintSDBuffers = false;
    PeriodicDisplay_t periodicDisplay = (PeriodicDisplay_t)0; //Turn off all periodic debug displays by default.
    uint32_t periodicDisplayInterval = 15 * 1000;

    uint32_t rebootSeconds = (uint32_t)-1; // Disabled, reboots after uptime reaches this number of seconds
    bool forceResetOnSDFail = false; // Set to true to reset system if SD is detected but fails to start.

    uint8_t minElev = 10; // Minimum elevation (in deg) for a GNSS satellite to be used in NAV
    uint8_t ubxMessageRatesBase[MAX_UBX_MSG_RTCM] = {
        254}; // Mark first record with key so defaults will be applied. Int value for each supported message - Report
              // rates for RTCM Base. Default to u-blox recommended rates.


    CoordinateInputType coordinateInputType = COORDINATE_INPUT_TYPE_DD; // Default DD.ddddddddd
    uint16_t lbandFixTimeout_seconds = 180; // Number of seconds of no L-Band fix before resetting ZED
    int16_t minCNO_F9P = 6;                 // Minimum satellite signal level for navigation. ZED-F9P default is 6 dBHz
    uint16_t serialGNSSRxFullThreshold = 50; // RX FIFO full interrupt. Max of ~128. See pinUART2Task().
    uint8_t btReadTaskPriority = 1; // Read from BT SPP and Write to GNSS. 3 being the highest, and 0 being the lowest
    uint8_t gnssReadTaskPriority =
        1; // Read from ZED-F9x and Write to circular buffer (SD, TCP, BT). 3 being the highest, and 0 being the lowest
    uint8_t handleGnssDataTaskPriority = 1; // Read from the cicular buffer and dole out to end points (SD, TCP, BT).
    uint8_t btReadTaskCore = 1;             // Core where task should run, 0=core, 1=Arduino
    uint8_t gnssReadTaskCore = 1;           // Core where task should run, 0=core, 1=Arduino
    uint8_t handleGnssDataTaskCore = 1;     // Core where task should run, 0=core, 1=Arduino
    uint8_t gnssUartInterruptsCore =
        1; // Core where hardware is started and interrupts are assigned to, 0=core, 1=Arduino
    uint8_t bluetoothInterruptsCore =
        1;                         // Core where hardware is started and interrupts are assigned to, 0=core, 1=Arduino
    uint8_t i2cInterruptsCore = 1; // Core where hardware is started and interrupts are assigned to, 0=core, 1=Arduino
    uint32_t shutdownNoChargeTimeout_s = 0; // If > 0, shut down unit after timeout if not charging
    bool disableSetupButton = false;                  // By default, allow setup through the overlay button(s)
    bool useI2cForLbandCorrections = true; //Set to false to stop I2C callback. Corrections will require direct ZED to NEO UART2 connections.
    bool useI2cForLbandCorrectionsConfigured = false; //If a user sets useI2cForLbandCorrections, this goes true.

    // Ethernet
    bool enablePrintEthernetDiag = false;
    bool ethernetDHCP = true;
    IPAddress ethernetIP = {192, 168, 0, 123};
    IPAddress ethernetDNS = {194, 168, 4, 100};
    IPAddress ethernetGateway = {192, 168, 0, 1};
    IPAddress ethernetSubnet = {255, 255, 255, 0};
    uint16_t httpPort = 80;

    // WiFi
    bool debugWifiState = false;
    bool wifiConfigOverAP = true; // Configure device over Access Point or have it connect to WiFi
    WiFiNetwork wifiNetworks[MAX_WIFI_NETWORKS] = {
        {"", ""},
        {"", ""},
        {"", ""},
        {"", ""},
    };

    // Network layer
    uint8_t defaultNetworkType = NETWORK_TYPE_USE_DEFAULT;
    bool debugNetworkLayer = false;    // Enable debugging of the network layer
    bool enableNetworkFailover = true; // Enable failover between Ethernet / WiFi
    bool printNetworkStatus = true;    // Print network status (delays, failovers, IP address)

    // Multicast DNS Server
    bool mdnsEnable = true; // Allows locating of device from browser address 'rtk.local'

    // MQTT Client (PointPerfect)
    bool debugMqttClientData = false;  // Debug the MQTT SPARTAN data flow
    bool debugMqttClientState = false; // Debug the MQTT state machine
    bool useEuropeCorrections = false; // Use US corrections by default

    // NTP
    bool debugNtp = false;
    uint16_t ethernetNtpPort = 123;
    bool enableNTPFile = false;  // Log NTP requests to file
    uint8_t ntpPollExponent = 6; // NTPpacket::defaultPollExponent 2^6 = 64 seconds
    int8_t ntpPrecision = -20;   // NTPpacket::defaultPrecision 2^-20 = 0.95us
    uint32_t ntpRootDelay = 0;   // NTPpacket::defaultRootDelay = 0. ntpRootDelay is defined in microseconds.
                                 // ntpProcessOneRequest will convert it to seconds and fraction.
    uint32_t ntpRootDispersion =
        1000; // NTPpacket::defaultRootDispersion 1007us = 2^-16 * 66. ntpRootDispersion is defined in microseconds.
              // ntpProcessOneRequest will convert it to seconds and fraction.
    char ntpReferenceId[5] = {'G', 'P', 'S', 0,
                              0}; // NTPpacket::defaultReferenceId. Ref ID is 4 chars. Add one extra for a NULL.

    // NTRIP Client
    bool debugNtripClientRtcm = false;
    bool debugNtripClientState = false;
    bool enableNtripClient = false;
    char ntripClient_CasterHost[50] = "rtk2go.com"; // It's free...
    uint16_t ntripClient_CasterPort = 2101;
    char ntripClient_CasterUser[50] =
        "test@test.com"; // Some free casters require auth. User must provide their own email address to use RTK2Go
    char ntripClient_CasterUserPW[50] = "";
    char ntripClient_MountPoint[50] = "bldr_SparkFun1";
    char ntripClient_MountPointPW[50] = "";
    bool ntripClient_TransmitGGA = true;

    // NTRIP Server
    bool debugNtripServerRtcm = false;
    bool debugNtripServerState = false;
    bool enableNtripServer = false;
    bool ntripServer_StartAtSurveyIn = false;       // true = Start WiFi instead of Bluetooth at Survey-In
    char ntripServer_CasterHost[NTRIP_SERVER_MAX][50] = // It's free...
    {
        "rtk2go.com",
        "",
        "",
        "",
    };
    uint16_t ntripServer_CasterPort[NTRIP_SERVER_MAX] =
    {
        2101,
        0,
        0,
        0,
    };
    char ntripServer_CasterUser[NTRIP_SERVER_MAX][50] =
    {
        "test@test.com" // Some free casters require auth. User must provide their own email address to use RTK2Go
        "",
        "",
        "",
    };
    char ntripServer_CasterUserPW[NTRIP_SERVER_MAX][50] =
    {
        "",
        "",
        "",
        "",
    };
    char ntripServer_MountPoint[NTRIP_SERVER_MAX][50] =
    {
        "bldr_dwntwn2", // NTRIP Server
        "",
        "",
        "",
    };
    char ntripServer_MountPointPW[NTRIP_SERVER_MAX][50] =
    {
        "WR5wRo4H",
        "",
        "",
        "",
    };

    // TCP Client
    bool debugPvtClient = false;
    bool enablePvtClient = false;
    uint16_t pvtClientPort = 2948; // PVT client port. 2948 is GPS Daemon: http://tcp-udp-ports.com/port-2948.htm
    char pvtClientHost[50] = "";

    // TCP Server
    bool debugPvtServer = false;
    bool enablePvtServer = false;
    uint16_t pvtServerPort = 2948; // PVT server port, 2948 is GPS Daemon: http://tcp-udp-ports.com/port-2948.htm

    // UDP Server
    bool debugPvtUdpServer = false;
    bool enablePvtUdpServer = false;
    uint16_t pvtUdpServerPort =
        10110; //https://www.iana.org/assignments/service-names-port-numbers/service-names-port-numbers.xhtml?search=nmea

    float um980MessageRatesNMEA[MAX_UM980_NMEA_MSG] = {254}; // Mark first record with key so defaults will be applied.
    float um980MessageRatesRTCMRover[MAX_UM980_RTCM_MSG] = {
        254}; // Mark first record with key so defaults will be applied. Int value for each supported message - Report
              // rates for RTCM Base. Default to Unicore recommended rates.
    float um980MessageRatesRTCMBase[MAX_UM980_RTCM_MSG] = {
        254}; // Mark first record with key so defaults will be applied. Int value for each supported message - Report
              // rates for RTCM Base. Default to Unicore recommended rates.
    uint8_t um980Constellations[MAX_UM980_CONSTELLATIONS] = {254}; // Mark first record with key so defaults will be applied.
    int16_t minCNO_um980 = 10;                // Minimum satellite signal level for navigation.
    bool enableTiltCompensation = true; // Allow user to disable tilt compensation on the models that have an IMU
    float tiltPoleLength = 1.8; // Length of the rod that the device is attached to. Should not include ARP.
    uint8_t rtcmTimeoutBeforeUsingLBand_s = 10; //If 10s have passed without RTCM, enable PMP corrections over L-Band if available
    bool enableImuDebug = false; // Turn on to display IMU library debug messages

    // Automatic Firmware Update
    bool debugFirmwareUpdate = false;
    bool enableAutoFirmwareUpdate = false;
    uint32_t autoFirmwareCheckMinutes = 24 * 60;

    bool debugCorrections = false;
    bool enableCaptivePortal = true;

    // Boot times
    bool printBootTimes = false; // Print times and deltas during boot

    // Partition table
    bool printPartitionTable = false;

    // Measurement scale
    uint8_t measurementScale = MEASUREMENTS_IN_METERS;

    bool debugWiFiConfig = false;
    bool enablePsram = true; // Control the use on onboard PSRAM. Used for testing behavior when PSRAM is not available.
    bool printTaskStartStop = false;
    uint16_t psramMallocLevel = 40; // By default, push as much as possible to PSRAM. Needed to do secure WiFi (MQTT) + BT + PPL
    float um980SurveyInStartingAccuracy = 2.0; // Wait for this horizontal positional accuracy in meters before starting survey in
    bool enableBeeper = true; // Some platforms have an audible notification
    uint16_t um980MeasurementRateMs = 500; // Elapsed ms between GNSS measurements. 50ms to 65535ms. Default 2Hz.
    bool enableImuCompensationDebug = false;

    int correctionsSourcesPriority[correctionsSource::CORR_NUM] = { -1 }; // -1 indicates array is uninitialized
    int correctionsSourcesLifetime_s = 30; // Expire a corrections source if no data is seen for this many seconds

    // Add new settings above <------------------------------------------------------------>

} Settings;
Settings settings;

// Indicate which peripherals are present on a given platform
struct struct_present
{
    bool psram_2mb = false;
    bool psram_4mb = false;

    bool gnss_zedf9p = false;
    bool gnss_zedf9r = false;
    bool gnss_um980 = false;
    bool gnss_mosaic = false;

    bool lband_neo = false;
    bool cellular_lara = false;
    bool ethernet_ws5500 = false;
    bool radio_lora = false;
    bool gnss_to_uart = false;

    // A GNSS TP interrupt - for accurate clock setting
    // The GNSS UBX PVT message is sent ahead of the top-of-second
    // The rising edge of the TP signal indicates the true top-of-second
    bool timePulseInterrupt = false;

    bool imu_im19 = false;
    bool imu_zedf9r = false;

    bool microSd = false;
    bool microSdCardDetectLow = false; // Card detect low = SD in place
    bool microSdCardDetectHigh = false; // Card detect high = SD in place

    bool i2c0BusSpeed_400 = false;
    bool i2c1BusSpeed_400 = false;
    bool i2c1 = false;
    bool display_i2c0 = false;
    bool display_i2c1 = false;
    DisplayType display_type = DISPLAY_MAX_NONE;

    bool battery_max17048 = false;
    bool battery_bq40z50 = false;

    bool beeper = false;
    bool encryption_atecc608a = false;
    bool portDataMux = false;
    bool peripheralPowerControl = false;
    bool laraPowerControl = false;
    bool antennaShortOpen = false;

    bool button_mode = false;
    bool button_powerHigh = false; // Button is pressed when high
    bool button_powerLow = false; // Button is pressed when low
    bool fastPowerOff = false;

    bool needsExternalPpl = false;

    float antennaReferencePoint_mm = 0.0;
} present;

// Monitor which devices on the device are on or offline.
struct struct_online
{
    bool microSD = false;
    bool display = false;
    bool gnss = false;
    bool logging = false;
    bool serialOutput = false;
    bool fs = false;
    bool rtc = false;
    bool battery = false;
    bool ntripClient = false;
    bool ntripServer[NTRIP_SERVER_MAX] = {false, false, false, false};
    bool lband = false;
    bool lbandCorrections = false;
    bool i2c = false;
    bool pvtClient = false;
    bool pvtServer = false;
    bool pvtUdpServer = false;
    ethernetStatus_e ethernetStatus = ETH_NOT_STARTED;
    bool ethernetNTPServer = false; // EthernetUDP
    bool otaFirmwareUpdate = false;
    bool bluetooth = false;
    bool mqttClient = false;
    bool psram = false;
    volatile bool gnssUartPinned = false;
    volatile bool i2cPinned = false;
    volatile bool btReadTaskRunning = false;
    volatile bool buttonCheckTaskRunning = false;
    volatile bool gnssReadTaskRunning = false;
    volatile bool handleGnssDataTaskRunning = false;
    volatile bool idleTask0Running = false;
    volatile bool idleTask1Running = false;
    volatile bool sdSizeCheckTaskRunning = false;
    volatile bool updatePplTaskRunning = false;
    bool ppl = false;
} online;

#ifdef COMPILE_WIFI
// AWS certificate for PointPerfect API
static const char *AWS_PUBLIC_CERT = R"=====(
-----BEGIN CERTIFICATE-----
MIIDQTCCAimgAwIBAgITBmyfz5m/jAo54vB4ikPmljZbyjANBgkqhkiG9w0BAQsF
ADA5MQswCQYDVQQGEwJVUzEPMA0GA1UEChMGQW1hem9uMRkwFwYDVQQDExBBbWF6
b24gUm9vdCBDQSAxMB4XDTE1MDUyNjAwMDAwMFoXDTM4MDExNzAwMDAwMFowOTEL
MAkGA1UEBhMCVVMxDzANBgNVBAoTBkFtYXpvbjEZMBcGA1UEAxMQQW1hem9uIFJv
b3QgQ0EgMTCCASIwDQYJKoZIhvcNAQEBBQADggEPADCCAQoCggEBALJ4gHHKeNXj
ca9HgFB0fW7Y14h29Jlo91ghYPl0hAEvrAIthtOgQ3pOsqTQNroBvo3bSMgHFzZM
9O6II8c+6zf1tRn4SWiw3te5djgdYZ6k/oI2peVKVuRF4fn9tBb6dNqcmzU5L/qw
IFAGbHrQgLKm+a/sRxmPUDgH3KKHOVj4utWp+UhnMJbulHheb4mjUcAwhmahRWa6
VOujw5H5SNz/0egwLX0tdHA114gk957EWW67c4cX8jJGKLhD+rcdqsq08p8kDi1L
93FcXmn/6pUCyziKrlA4b9v7LWIbxcceVOF34GfID5yHI9Y/QCB/IIDEgEw+OyQm
jgSubJrIqg0CAwEAAaNCMEAwDwYDVR0TAQH/BAUwAwEB/zAOBgNVHQ8BAf8EBAMC
AYYwHQYDVR0OBBYEFIQYzIU07LwMlJQuCFmcx7IQTgoIMA0GCSqGSIb3DQEBCwUA
A4IBAQCY8jdaQZChGsV2USggNiMOruYou6r4lK5IpDB/G/wkjUu0yKGX9rbxenDI
U5PMCCjjmCXPI6T53iHTfIUJrU6adTrCC2qJeHZERxhlbI1Bjjt/msv0tadQ1wUs
N+gDS63pYaACbvXy8MWy7Vu33PqUXHeeE6V/Uq2V8viTO96LXFvKWlJbYK8U90vv
o/ufQJVtMVT8QtPHRh8jrdkPSHCa2XV4cdFyQzR1bldZwgJcJmApzyMZFo6IQ6XU
5MsI+yMRQ+hDKXJioaldXgjUkK642M4UwtBV8ob2xJNDd2ZhwLnoQdeXeGADbkpy
rqXRfboQnoZsG4q5WTP468SQvvG5
-----END CERTIFICATE-----
)=====";
#endif // COMPILE_WIFI
#endif // __SETTINGS_H__<|MERGE_RESOLUTION|>--- conflicted
+++ resolved
@@ -167,17 +167,6 @@
 {
     // These must match correctionsSource above
     "Bluetooth",
-<<<<<<< HEAD
-    "WiFi_IP_(MQTT)",
-    "WiFi_TCP_(NTRIP)",
-    "Ethernet_IP_(MQTT)",
-    "Ethernet_TCP_(NTRIP)",
-    "Cellular_IP_(MQTT)",
-    "Cellular_TCP_(NTRIP)",
-    "L-Band",
-    "External_Radio",
-    "LoRa_Radio",
-=======
     "WiFi IP (PointPerfect/MQTT)",
     "WiFi TCP (NTRIP)",
     "Ethernet IP (PointPerfect/MQTT)",
@@ -186,13 +175,10 @@
     "Cellular",
     "External Radio",
     "LoRa Radio",
->>>>>>> ed333700
     "ESP-Now",
     // Add new correction sources just above this line
 };
 
-<<<<<<< HEAD
-=======
 // Setup Buttons
 typedef struct
 {
@@ -202,7 +188,6 @@
 } setupButton;
 
 
->>>>>>> ed333700
 const SystemState platformPreviousStateTable[] =
 {
     STATE_ROVER_NOT_STARTED,    // EVK
