#ifndef __SETTINGS_H__
#define __SETTINGS_H__

#include "GNSS.h"
<<<<<<< HEAD
#include "UM980.h" //Structs of UM980 messages, needed for settings.h
#include "Mosaic.h" //Structs of mosaic messages, needed for settings.h
=======
#include "GNSS_UM980.h" //Structs of UM980 messages, needed for settings.h
#include "mosaic.h" //Structs of mosaic messages, needed for settings.h
>>>>>>> 8bf57f39
#include <vector>

// System can enter a variety of states
// See statemachine diagram at:
// https://lucid.app/lucidchart/53519501-9fa5-4352-aa40-673f88ca0c9b/edit?invitationId=inv_ebd4b988-513d-4169-93fd-c291851108f8
typedef enum
{
    STATE_ROVER_NOT_STARTED = 0,
    STATE_ROVER_NO_FIX,
    STATE_ROVER_FIX,
    STATE_ROVER_RTK_FLOAT,
    STATE_ROVER_RTK_FIX,
    STATE_BASE_NOT_STARTED,
    STATE_BASE_TEMP_SETTLE, // User has indicated base, but current pos accuracy is too low
    STATE_BASE_TEMP_SURVEY_STARTED,
    STATE_BASE_TEMP_TRANSMITTING,
    STATE_BASE_FIXED_NOT_STARTED,
    STATE_BASE_FIXED_TRANSMITTING,
    STATE_DISPLAY_SETUP,
    STATE_WIFI_CONFIG_NOT_STARTED,
    STATE_WIFI_CONFIG,
    STATE_TEST,
    STATE_TESTING,
    STATE_PROFILE,
    STATE_KEYS_REQUESTED,
    STATE_ESPNOW_PAIRING_NOT_STARTED,
    STATE_ESPNOW_PAIRING,
    STATE_NTPSERVER_NOT_STARTED,
    STATE_NTPSERVER_NO_SYNC,
    STATE_NTPSERVER_SYNC,
    STATE_CONFIG_VIA_ETH_NOT_STARTED,
    STATE_CONFIG_VIA_ETH_STARTED,
    STATE_CONFIG_VIA_ETH,
    STATE_CONFIG_VIA_ETH_RESTART_BASE,
    STATE_SHUTDOWN,
    STATE_NOT_SET, // Must be last on list
} SystemState;
volatile SystemState systemState = STATE_NOT_SET;
SystemState lastSystemState = STATE_NOT_SET;
SystemState requestedSystemState = STATE_NOT_SET;
bool newSystemStateRequested = false;

// Base modes set with RTK_MODE
#define RTK_MODE_BASE_FIXED         0x0001
#define RTK_MODE_BASE_SURVEY_IN     0x0002
#define RTK_MODE_ETHERNET_CONFIG    0x0004
#define RTK_MODE_NTP                0x0008
#define RTK_MODE_ROVER              0x0010
#define RTK_MODE_TESTING            0x0020
#define RTK_MODE_WIFI_CONFIG        0x0040

typedef uint8_t RtkMode_t;

#define RTK_MODE(mode)          rtkMode = mode;

#define EQ_RTK_MODE(mode)       (rtkMode && (rtkMode == (mode & rtkMode)))
#define NEQ_RTK_MODE(mode)      (rtkMode && (rtkMode != (mode & rtkMode)))

//Used as part of device ID and whitelists. Do not reorder.
typedef enum
{
    RTK_EVK = 0, // 0x00
    RTK_FACET_V2 = 1, // 0x01
    RTK_FACET_MOSAIC = 2, // 0x02
    RTK_TORCH = 3, // 0x03
    // Add new values above this line
    RTK_UNKNOWN
} ProductVariant;
ProductVariant productVariant = RTK_UNKNOWN;

const char * const productDisplayNames[] =
{
    "EVK",
    "Facet v2",
    "Facet X5",
    "Torch",
    // Add new values just above this line
    "Unknown"
};
const int productDisplayNamesEntries = sizeof (productDisplayNames) / sizeof(productDisplayNames[0]);

const char * const platformFilePrefixTable[] =
{
    "SFE_EVK",
    "SFE_Facet_v2",
    "SFE_Facet_mosaic",
    "SFE_Torch",
    // Add new values just above this line
    "SFE_Unknown"
};
const int platformFilePrefixTableEntries = sizeof (platformFilePrefixTable) / sizeof(platformFilePrefixTable[0]);

const char * const platformPrefixTable[] =
{
    "EVK",
    "Facet v2",
    "Facet mosaicX5",
    "Torch",
    // Add new values just above this line
    "Unknown"
};
const int platformPrefixTableEntries = sizeof (platformPrefixTable) / sizeof(platformPrefixTable[0]);

const char * const platformProvisionTable[] =
{
    "EVK",
    "Facet v2",
    "Facet mosaicX5",
    "Torch",
    // Add new values just above this line
    "Unknown"
};
const int platformProvisionTableEntries = sizeof (platformProvisionTable) / sizeof(platformProvisionTable[0]);

// Corrections Priority
typedef enum
{
    // Change the order of these to set the default priority. First (0) is highest
    CORR_RADIO_EXT = 0, // 0, 100 m Baseline, Data goes direct from RADIO connector to ZED - or X5. How to disable / enable it? Via port protocol?
    CORR_ESPNOW,        // 1, 100 m Baseline, ESPNOW.ino
    CORR_RADIO_LORA,    // 2,   1 km Baseline, UM980 only? Does data go direct from LoRa to UM980?
    CORR_BLUETOOTH,     // 3,  10+km Baseline, Tasks.ino (sendGnssBuffer)
    CORR_USB,           // 4,                  menuMain.ino (terminalUpdate)
    CORR_TCP,           // 5,  10+km Baseline, NtripClient.ino
    CORR_LBAND,         // 6, 100 km Baseline, menuPP.ino for PMP - PointPerfectLibrary.ino for PPL
    CORR_IP,            // 7, 100+km Baseline, MQTT_Client.ino
    // Add new correction sources just above this line
    CORR_NUM
} correctionsSource;

typedef uint8_t CORRECTION_ID_T;    // Type holding a correction ID or priority
typedef uint8_t CORRECTION_MASK_T;  // Type holding a bitmask of correction IDs

const char * const correctionsSourceNames[correctionsSource::CORR_NUM] =
{
    // These must match correctionsSource above
    "External Radio",
    "ESP-Now",
    "LoRa Radio",
    "Bluetooth",
    "USB Serial",
    "TCP (NTRIP)",
    "L-Band",
    "IP (PointPerfect/MQTT)",
    // Add new correction sources just above this line
};
const int correctionsSourceNamesEntries = sizeof(correctionsSourceNames) / sizeof(correctionsSourceNames[0]);

// Setup Buttons
typedef struct
{
    const char *name;
    SystemState newState;
    uint8_t newProfile; // Only valid when newState == STATE_PROFILE
} setupButton;


const SystemState platformPreviousStateTable[] =
{
    STATE_ROVER_NOT_STARTED,    // EVK
    STATE_ROVER_NOT_STARTED,    // Facet v2
    STATE_ROVER_NOT_STARTED,    // Facet mosaic
    STATE_ROVER_NOT_STARTED,    // Torch
    // Add new values above this line
    STATE_ROVER_NOT_STARTED     // Unknown
};
const int platformPreviousStateTableEntries = sizeof (platformPreviousStateTable) / sizeof(platformPreviousStateTable[0]);

typedef enum
{
    DISPLAY_64x48,
    DISPLAY_128x64,
    // Add new displays above this line
    DISPLAY_MAX_NONE // This represents the maximum numbers of display and also "no display"
} DisplayType;

const uint8_t DisplayWidth[DISPLAY_MAX_NONE] = { 64, 128 }; // We could get these from the oled, but this is const
const uint8_t DisplayHeight[DISPLAY_MAX_NONE] = { 48, 64 };

typedef enum
{
    BUTTON_ROVER = 0,
    BUTTON_BASE,
} ButtonState;
ButtonState buttonPreviousState = BUTTON_ROVER;

// Data port mux (RTK Facet) can enter one of four different connections
typedef enum
{
    MUX_GNSS_UART = 0,
    MUX_PPS_EVENTTRIGGER,
    MUX_I2C_WT,
    MUX_ADC_DAC,
} muxConnectionType_e;

// User can enter fixed base coordinates in ECEF or degrees
typedef enum
{
    COORD_TYPE_ECEF = 0,
    COORD_TYPE_GEODETIC,
} coordinateType_e;

// User can select output pulse as either falling or rising edge
typedef enum
{
    PULSE_FALLING_EDGE = 0,
    PULSE_RISING_EDGE,
} pulseEdgeType_e;

// Custom NMEA sentence types output to the log file
typedef enum
{
    CUSTOM_NMEA_TYPE_RESET_REASON = 0,
    CUSTOM_NMEA_TYPE_WAYPOINT,
    CUSTOM_NMEA_TYPE_EVENT,
    CUSTOM_NMEA_TYPE_SYSTEM_VERSION,
    CUSTOM_NMEA_TYPE_ZED_VERSION,
    CUSTOM_NMEA_TYPE_STATUS,
    CUSTOM_NMEA_TYPE_LOGTEST_STATUS,
    CUSTOM_NMEA_TYPE_DEVICE_BT_ID,
    CUSTOM_NMEA_TYPE_PARSER_STATS,
    CUSTOM_NMEA_TYPE_CURRENT_DATE,
    CUSTOM_NMEA_TYPE_ARP_ECEF_XYZH,
    CUSTOM_NMEA_TYPE_ZED_UNIQUE_ID,
} customNmeaType_e;

// Freeze and blink LEDs if we hit a bad error
typedef enum
{
    ERROR_NO_I2C = 2, // Avoid 0 and 1 as these are bad blink codes
    ERROR_GPS_CONFIG_FAIL,
} t_errorNumber;

// Define the periodic display values
typedef uint64_t PeriodicDisplay_t;

enum PeriodDisplayValues
{
    PD_BLUETOOTH_DATA_RX = 0,   //  0
    PD_BLUETOOTH_DATA_TX,       //  1

    PD_IP_ADDRESS,              //  2
    PD_ETHERNET_STATE,          //  3

    PD_NETWORK_STATE,           //  4

    PD_NTP_SERVER_DATA,         //  5
    PD_NTP_SERVER_STATE,        //  6

    PD_NTRIP_CLIENT_DATA,       //  7
    PD_NTRIP_CLIENT_GGA,        //  8
    PD_NTRIP_CLIENT_STATE,      //  9

    PD_NTRIP_SERVER_DATA,       // 10
    PD_NTRIP_SERVER_STATE,      // 11

    PD_TCP_CLIENT_DATA,         // 12
    PD_TCP_CLIENT_STATE,        // 13

    PD_TCP_SERVER_DATA,         // 14
    PD_TCP_SERVER_STATE,        // 15
    PD_TCP_SERVER_CLIENT_DATA,  // 16

    PD_UDP_SERVER_DATA,         // 17
    PD_UDP_SERVER_STATE,        // 18
    PD_UDP_SERVER_BROADCAST_DATA,  // 19

    PD_RING_BUFFER_MILLIS,      // 20

    PD_SD_LOG_WRITE,            // 21

    PD_TASK_BLUETOOTH_READ,     // 22
    PD_TASK_BUTTON_CHECK,       // 23
    PD_TASK_GNSS_READ,          // 24
    PD_TASK_HANDLE_GNSS_DATA,   // 25
    PD_TASK_SD_SIZE_CHECK,      // 26
    PD_TASK_UPDATE_PPL,         // 27

    PD_CELLULAR_STATE,          // 28
    PD_WIFI_STATE,              // 29

    PD_ZED_DATA_RX,             // 30
    PD_ZED_DATA_TX,             // 31

    PD_MQTT_CLIENT_DATA,        // 32
    PD_MQTT_CLIENT_STATE,       // 33

    PD_TASK_UPDATE_WEBSERVER,   // 34

    PD_HTTP_CLIENT_STATE,       // 35

    PD_PROVISIONING_STATE,      // 36

    PD_CORRECTION_SOURCE,       // 37
    // Add new values before this line
};

#define PERIODIC_MASK(x) (1ull << x)
#define PERIODIC_DISPLAY(x) (periodicDisplay & PERIODIC_MASK(x))
#define PERIODIC_CLEAR(x) periodicDisplay = periodicDisplay & ~PERIODIC_MASK(x)
#define PERIODIC_SETTING(x) (settings.periodicDisplay & PERIODIC_MASK(x))
#define PERIODIC_TOGGLE(x) settings.periodicDisplay = settings.periodicDisplay ^ PERIODIC_MASK(x)

#ifdef  COMPILE_NETWORK

// NTRIP Server data
typedef struct _NTRIP_SERVER_DATA
{
    // Network connection used to push RTCM to NTRIP caster
    NetworkClient *networkClient;
    volatile uint8_t state;

    // Count of bytes sent by the NTRIP server to the NTRIP caster
    uint32_t bytesSent;

    // Throttle the time between connection attempts
    // ms - Max of 4,294,967,295 or 4.3M seconds or 71,000 minutes or 1193 hours or 49 days between attempts
    uint32_t connectionAttemptTimeout;
    uint32_t lastConnectionAttempt;
    int connectionAttempts; // Count the number of connection attempts between restarts

    // NTRIP server timer usage:
    //  * Reconnection delay
    //  * Measure the connection response time
    //  * Receive RTCM correction data timeout
    //  * Monitor last RTCM byte received for frame counting
    uint32_t timer;
    uint32_t startTime;
    int connectionAttemptsTotal; // Count the number of connection attempts absolutely

    // Better debug printing by ntripServerProcessRTCM
    uint32_t rtcmBytesSent;
    uint32_t previousMilliseconds;
} NTRIP_SERVER_DATA;

#endif  // COMPILE_NETWORK

typedef enum
{
    ESPNOW_OFF,
    ESPNOW_BROADCASTING,
    ESPNOW_PAIRING,
    ESPNOW_MAC_RECEIVED,
    ESPNOW_PAIRED,
} ESPNOWState;
volatile ESPNOWState espnowState = ESPNOW_OFF;

const uint8_t ESPNOW_MAX_PEERS = 5; // Maximum of 5 rovers

typedef enum
{
    BLUETOOTH_RADIO_SPP = 0,
    BLUETOOTH_RADIO_BLE,
    BLUETOOTH_RADIO_SPP_AND_BLE,
    BLUETOOTH_RADIO_OFF,
} BluetoothRadioType_e;

// Don't make this a typedef enum as logTestState
// can be incremented beyond LOGTEST_END
enum LogTestState
{
    LOGTEST_START = 0,
    LOGTEST_4HZ_5MSG_10MS,
    LOGTEST_4HZ_7MSG_10MS,
    LOGTEST_10HZ_5MSG_10MS,
    LOGTEST_10HZ_7MSG_10MS,
    LOGTEST_4HZ_5MSG_0MS,
    LOGTEST_4HZ_7MSG_0MS,
    LOGTEST_10HZ_5MSG_0MS,
    LOGTEST_10HZ_7MSG_0MS,
    LOGTEST_4HZ_5MSG_50MS,
    LOGTEST_4HZ_7MSG_50MS,
    LOGTEST_10HZ_5MSG_50MS,
    LOGTEST_10HZ_7MSG_50MS,
    LOGTEST_END,
};
uint8_t logTestState = LOGTEST_END;

typedef struct WiFiNetwork
{
    char ssid[50];
    char password[50];
} WiFiNetwork;

#define MAX_WIFI_NETWORKS 4

typedef uint16_t RING_BUFFER_OFFSET;

// Radio status LED goes from off (LED off), no connection (blinking), to connected (solid)
typedef enum
{
    BT_OFF = 0,
    BT_NOTCONNECTED,
    BT_CONNECTED,
} BTState;

// Return values for getUserInputString()
typedef enum
{
    INPUT_RESPONSE_GETNUMBER_EXIT =
        -9999999, // Less than min ECEF. User may be prompted for number but wants to exit without entering data
    INPUT_RESPONSE_GETNUMBER_TIMEOUT = -9999998,
    INPUT_RESPONSE_GETCHARACTERNUMBER_TIMEOUT = 255,
    INPUT_RESPONSE_GETCHARACTERNUMBER_EMPTY = 254,
    INPUT_RESPONSE_INVALID = -4,
    INPUT_RESPONSE_TIMEOUT = -3,
    INPUT_RESPONSE_OVERFLOW = -2,
    INPUT_RESPONSE_EMPTY = -1,
    INPUT_RESPONSE_VALID = 1,
} InputResponse;

typedef enum
{
    PRINT_ENDPOINT_SERIAL = 0,
    PRINT_ENDPOINT_BLUETOOTH,
    PRINT_ENDPOINT_ALL,
} PrintEndpoint;
PrintEndpoint printEndpoint = PRINT_ENDPOINT_SERIAL; // Controls where the configuration menu gets piped to

typedef enum
{
    ZTP_NOT_STARTED = 0,
    ZTP_SUCCESS,
    ZTP_DEACTIVATED,
    ZTP_NOT_WHITELISTED,
    ZTP_ALREADY_REGISTERED,
    ZTP_UNKNOWN_ERROR,
} ZtpResponse;

typedef enum
{
    FUNCTION_NOT_SET = 0,
    FUNCTION_SYNC,
    FUNCTION_WRITESD,
    FUNCTION_FILESIZE,
    FUNCTION_EVENT,
    FUNCTION_BEGINSD,
    FUNCTION_RECORDSETTINGS,
    FUNCTION_LOADSETTINGS,
    FUNCTION_MARKEVENT,
    FUNCTION_GETLINE,
    FUNCTION_REMOVEFILE,
    FUNCTION_RECORDLINE,
    FUNCTION_CREATEFILE,
    FUNCTION_ENDLOGGING,
    FUNCTION_FINDLOG,
    FUNCTION_LOGTEST,
    FUNCTION_FILELIST,
    FUNCTION_FILEMANAGER_OPEN1,
    FUNCTION_FILEMANAGER_OPEN2,
    FUNCTION_FILEMANAGER_OPEN3,
    FUNCTION_FILEMANAGER_UPLOAD1,
    FUNCTION_FILEMANAGER_UPLOAD2,
    FUNCTION_FILEMANAGER_UPLOAD3,
    FUNCTION_FILEMANAGER_DOWNLOAD1,
    FUNCTION_FILEMANAGER_DOWNLOAD2,
    FUNCTION_SDSIZECHECK,
    FUNCTION_LOG_CLOSURE,
    FUNCTION_PRINT_FILE_LIST,
    FUNCTION_NTPEVENT,
} SemaphoreFunction;

#include <SparkFun_u-blox_GNSS_v3.h> //http://librarymanager/All#SparkFun_u-blox_GNSS_v3

// Each constellation will have its config key, enable, and a visible name
typedef struct
{
    uint32_t configKey;
    uint8_t gnssID;
    bool enabled;
    char textName[30];
} ubxConstellation;

// These are the allowable constellations to receive from and log (if enabled)
// Tested with u-center v21.02
#define MAX_UBX_CONSTELLATIONS 6 // Should be (sizeof(settings.ubxConstellations)/sizeof(ubxConstellation)). Tricky...

// Print the base coordinates in different formats, depending on the type the user has entered
// These are the different supported types
typedef enum
{
    COORDINATE_INPUT_TYPE_DD = 0,                   // Default DD.ddddddddd
    COORDINATE_INPUT_TYPE_DDMM,                     // DDMM.mmmmm
    COORDINATE_INPUT_TYPE_DD_MM,                    // DD MM.mmmmm
    COORDINATE_INPUT_TYPE_DD_MM_DASH,               // DD-MM.mmmmm
    COORDINATE_INPUT_TYPE_DD_MM_SYMBOL,             // DD°MM.mmmmmmm'
    COORDINATE_INPUT_TYPE_DDMMSS,                   // DD MM SS.ssssss
    COORDINATE_INPUT_TYPE_DD_MM_SS,                 // DD MM SS.ssssss
    COORDINATE_INPUT_TYPE_DD_MM_SS_DASH,            // DD-MM-SS.ssssss
    COORDINATE_INPUT_TYPE_DD_MM_SS_SYMBOL,          // DD°MM'SS.ssssss"
    COORDINATE_INPUT_TYPE_DDMMSS_NO_DECIMAL,        // DDMMSS - No decimal
    COORDINATE_INPUT_TYPE_DD_MM_SS_NO_DECIMAL,      // DD MM SS - No decimal
    COORDINATE_INPUT_TYPE_DD_MM_SS_DASH_NO_DECIMAL, // DD-MM-SS - No decimal
    COORDINATE_INPUT_TYPE_INVALID_UNKNOWN,
} CoordinateInputType;

// Responses for updateSettingWithValue() and getSettingValue() used in the CLI
typedef enum
{
    SETTING_UNKNOWN = 0,
    SETTING_KNOWN,
    SETTING_KNOWN_STRING,
} SettingValueResponse;

#define UBX_ID_NOT_AVAILABLE 0xFF

#define INCHES_IN_A_METER   39.37007874
#define FEET_IN_A_METER     3.280839895

typedef enum
{
    MEASUREMENT_UNITS_METERS = 0,
    MEASUREMENT_UNITS_FEET_INCHES,
    // Add new measurement units above this line
    MEASUREMENT_UNITS_MAX
} measurementUnits;

typedef struct
{
    const measurementUnits measurementUnit;
    const char *measurementScaleName;
    const char *measurementScale1NameShort;
    const char *measurementScale2NameShort;
    const double multiplierMetersToScale1;
    const double changeFromScale1To2At;
    const double multiplierScale1To2;
    const double reportingLimitScale1;
} measurementScaleEntry;

const measurementScaleEntry measurementScaleTable[] = {
    { MEASUREMENT_UNITS_METERS, "meters", "m", "m", 1.0, 1.0, 1.0, 30.0 },
    { MEASUREMENT_UNITS_FEET_INCHES, "feet and inches", "ft", "in", FEET_IN_A_METER, 3.0, 12.0, 100.0 }
};
const int measurementScaleEntries = sizeof(measurementScaleTable) / sizeof(measurementScaleTable[0]);

// These are the allowable messages to broadcast and log (if enabled)

// Struct to describe the necessary info for each type of UBX message
// Each message will have a key, ID, class, visible name, and various info about which platforms the message is
// supported on Message rates are store within NVM
typedef struct
{
    const uint32_t msgConfigKey;
    const uint8_t msgID;
    const uint8_t msgClass;
    const uint8_t msgDefaultRate;
    const char msgTextName[20];
    const uint32_t filterMask;
    const uint16_t f9pFirmwareVersionSupported; // The minimum version this message is supported. 0 = all versions. 9999
                                                // = Not supported
    const uint16_t f9rFirmwareVersionSupported;
} ubxMsg;

// Static array containing all the compatible messages
const ubxMsg ubxMessages[] = {
    // AID

    // ESF
    {UBLOX_CFG_MSGOUT_UBX_ESF_ALG_UART1, UBX_ESF_ALG, UBX_CLASS_ESF, 0, "ESF_ALG", 0, 9999,
     120}, // Not supported on F9P
    {UBLOX_CFG_MSGOUT_UBX_ESF_INS_UART1, UBX_ESF_INS, UBX_CLASS_ESF, 0, "ESF_INS", 0, 9999, 120},
    {UBLOX_CFG_MSGOUT_UBX_ESF_MEAS_UART1, UBX_ESF_MEAS, UBX_CLASS_ESF, 0, "ESF_MEAS", 0, 9999, 120},
    {UBLOX_CFG_MSGOUT_UBX_ESF_RAW_UART1, UBX_ESF_RAW, UBX_CLASS_ESF, 0, "ESF_RAW", 0, 9999, 120},
    {UBLOX_CFG_MSGOUT_UBX_ESF_STATUS_UART1, UBX_ESF_STATUS, UBX_CLASS_ESF, 0, "ESF_STATUS", 0, 9999, 120},

    // HNR

    // LOG
    // F9P supports LOG_INFO at 112

    // MON
    {UBLOX_CFG_MSGOUT_UBX_MON_COMMS_UART1, UBX_MON_COMMS, UBX_CLASS_MON, 0, "MON_COMMS", 0, 112, 120},
    {UBLOX_CFG_MSGOUT_UBX_MON_HW_UART1, UBX_MON_HW, UBX_CLASS_MON, 0, "MON_HW", 0, 112, 120},
    {UBLOX_CFG_MSGOUT_UBX_MON_HW2_UART1, UBX_MON_HW2, UBX_CLASS_MON, 0, "MON_HW2", 0, 112, 120},
    {UBLOX_CFG_MSGOUT_UBX_MON_HW3_UART1, UBX_MON_HW3, UBX_CLASS_MON, 0, "MON_HW3", 0, 112, 120},
    {UBLOX_CFG_MSGOUT_UBX_MON_IO_UART1, UBX_MON_IO, UBX_CLASS_MON, 0, "MON_IO", 0, 112, 120},

    {UBLOX_CFG_MSGOUT_UBX_MON_MSGPP_UART1, UBX_MON_MSGPP, UBX_CLASS_MON, 0, "MON_MSGPP", 0, 112, 120},
    {UBLOX_CFG_MSGOUT_UBX_MON_RF_UART1, UBX_MON_RF, UBX_CLASS_MON, 0, "MON_RF", 0, 112, 120},
    {UBLOX_CFG_MSGOUT_UBX_MON_RXBUF_UART1, UBX_MON_RXBUF, UBX_CLASS_MON, 0, "MON_RXBUF", 0, 112, 120},
    {UBLOX_CFG_MSGOUT_UBX_MON_RXR_UART1, UBX_MON_RXR, UBX_CLASS_MON, 0, "MON_RXR", 0, 112, 120},
    {UBLOX_CFG_MSGOUT_UBX_MON_SPAN_UART1, UBX_MON_SPAN, UBX_CLASS_MON, 0, "MON_SPAN", 0, 113,
     120}, // Not supported F9P 112

    {UBLOX_CFG_MSGOUT_UBX_MON_SYS_UART1, UBX_MON_SYS, UBX_CLASS_MON, 0, "MON_SYS", 0, 9999,
     130}, // Not supported F9R 121, F9P 112, 113, 120, 130, 132
    {UBLOX_CFG_MSGOUT_UBX_MON_TXBUF_UART1, UBX_MON_TXBUF, UBX_CLASS_MON, 0, "MON_TXBUF", 0, 112, 120},

    // NAV2
    // F9P not supported 112, 113, 120. Supported starting 130. F9P 130, 132 supports all but not EELL, PVAT, TIMENAVIC
    // F9R not supported 120. Supported starting 130. F9R 130 supports EELL, PVAT but not SVIN, TIMENAVIC.
    {UBLOX_CFG_MSGOUT_UBX_NAV2_CLOCK_UART1, UBX_ID_NOT_AVAILABLE, UBX_CLASS_NAV, 0, "NAV2_CLOCK", 0, 130, 130},
    {UBLOX_CFG_MSGOUT_UBX_NAV2_COV_UART1, UBX_ID_NOT_AVAILABLE, UBX_CLASS_NAV, 0, "NAV2_COV", 0, 130, 130},
    {UBLOX_CFG_MSGOUT_UBX_NAV2_DOP_UART1, UBX_ID_NOT_AVAILABLE, UBX_CLASS_NAV, 0, "NAV2_DOP", 0, 130, 130},
    {UBLOX_CFG_MSGOUT_UBX_NAV2_EELL_UART1, UBX_ID_NOT_AVAILABLE, UBX_CLASS_NAV, 0, "NAV2_EELL", 0, 9999,
     130}, // Not supported F9P
    {UBLOX_CFG_MSGOUT_UBX_NAV2_EOE_UART1, UBX_ID_NOT_AVAILABLE, UBX_CLASS_NAV, 0, "NAV2_EOE", 0, 130, 130},

    {UBLOX_CFG_MSGOUT_UBX_NAV2_ODO_UART1, UBX_ID_NOT_AVAILABLE, UBX_CLASS_NAV, 0, "NAV2_ODO", 0, 130, 130},
    {UBLOX_CFG_MSGOUT_UBX_NAV2_POSECEF_UART1, UBX_ID_NOT_AVAILABLE, UBX_CLASS_NAV, 0, "NAV2_POSECEF", 0, 130, 130},
    {UBLOX_CFG_MSGOUT_UBX_NAV2_POSLLH_UART1, UBX_ID_NOT_AVAILABLE, UBX_CLASS_NAV, 0, "NAV2_POSLLH", 0, 130, 130},
    {UBLOX_CFG_MSGOUT_UBX_NAV2_PVAT_UART1, UBX_ID_NOT_AVAILABLE, UBX_CLASS_NAV, 0, "NAV2_PVAT", 0, 9999,
     130}, // Not supported F9P
    {UBLOX_CFG_MSGOUT_UBX_NAV2_PVT_UART1, UBX_ID_NOT_AVAILABLE, UBX_CLASS_NAV, 0, "NAV2_PVT", 0, 130, 130},

    {UBLOX_CFG_MSGOUT_UBX_NAV2_SAT_UART1, UBX_ID_NOT_AVAILABLE, UBX_CLASS_NAV, 0, "NAV2_SAT", 0, 130, 130},
    {UBLOX_CFG_MSGOUT_UBX_NAV2_SBAS_UART1, UBX_ID_NOT_AVAILABLE, UBX_CLASS_NAV, 0, "NAV2_SBAS", 0, 130, 130},
    {UBLOX_CFG_MSGOUT_UBX_NAV2_SIG_UART1, UBX_ID_NOT_AVAILABLE, UBX_CLASS_NAV, 0, "NAV2_SIG", 0, 130, 130},
    {UBLOX_CFG_MSGOUT_UBX_NAV2_SLAS_UART1, UBX_ID_NOT_AVAILABLE, UBX_CLASS_NAV, 0, "NAV2_SLAS", 0, 130, 130},
    {UBLOX_CFG_MSGOUT_UBX_NAV2_STATUS_UART1, UBX_ID_NOT_AVAILABLE, UBX_CLASS_NAV, 0, "NAV2_STATUS", 0, 130, 130},

    //{UBLOX_CFG_MSGOUT_UBX_NAV2_SVIN_UART1, UBX_ID_NOT_AVAILABLE, UBX_CLASS_NAV, 0, "NAV2_SVIN", 0, 9999, 9999},
    ////No support yet
    {UBLOX_CFG_MSGOUT_UBX_NAV2_TIMEBDS_UART1, UBX_ID_NOT_AVAILABLE, UBX_CLASS_NAV, 0, "NAV2_TIMEBDS", 0, 130, 130},
    {UBLOX_CFG_MSGOUT_UBX_NAV2_TIMEGAL_UART1, UBX_ID_NOT_AVAILABLE, UBX_CLASS_NAV, 0, "NAV2_TIMEGAL", 0, 130, 130},
    {UBLOX_CFG_MSGOUT_UBX_NAV2_TIMEGLO_UART1, UBX_ID_NOT_AVAILABLE, UBX_CLASS_NAV, 0, "NAV2_TIMEGLO", 0, 130, 130},
    {UBLOX_CFG_MSGOUT_UBX_NAV2_TIMEGPS_UART1, UBX_ID_NOT_AVAILABLE, UBX_CLASS_NAV, 0, "NAV2_TIMEGPS", 0, 130, 130},

    {UBLOX_CFG_MSGOUT_UBX_NAV2_TIMELS_UART1, UBX_ID_NOT_AVAILABLE, UBX_CLASS_NAV, 0, "NAV2_TIMELS", 0, 130, 130},
    //{UBLOX_CFG_MSGOUT_UBX_NAV2_TIMENAVIC_UART1, UBX_ID_NOT_AVAILABLE, UBX_CLASS_NAV, 0, "NAV2_TIMENAVIC", 0, 9999,
    // 9999}, //No support yet
    {UBLOX_CFG_MSGOUT_UBX_NAV2_TIMEQZSS_UART1, UBX_ID_NOT_AVAILABLE, UBX_CLASS_NAV, 0, "NAV2_TIMEQZSS", 0, 130,
     130},
    {UBLOX_CFG_MSGOUT_UBX_NAV2_TIMEUTC_UART1, UBX_ID_NOT_AVAILABLE, UBX_CLASS_NAV, 0, "NAV2_TIMEUTC", 0, 130, 130},
    {UBLOX_CFG_MSGOUT_UBX_NAV2_VELECEF_UART1, UBX_ID_NOT_AVAILABLE, UBX_CLASS_NAV, 0, "NAV2_VELECEF", 0, 130, 130},

    {UBLOX_CFG_MSGOUT_UBX_NAV2_VELNED_UART1, UBX_ID_NOT_AVAILABLE, UBX_CLASS_NAV, 0, "NAV2_VELNED", 0, 130, 130},

    // NAV
    //{UBLOX_CFG_MSGOUT_UBX_NAV_AOPSTATUS_UART1, UBX_NAV_AOPSTATUS, UBX_CLASS_NAV, 0, "NAV_AOPSTATUS", 0, 9999,
    // 9999}, //Not supported on F9R 121 or F9P 112, 113, 120, 130, 132
    {UBLOX_CFG_MSGOUT_UBX_NAV_ATT_UART1, UBX_NAV_ATT, UBX_CLASS_NAV, 0, "NAV_ATT", 0, 9999,
     120}, // Not supported on F9P 112, 113, 120, 130, 132
    {UBLOX_CFG_MSGOUT_UBX_NAV_CLOCK_UART1, UBX_NAV_CLOCK, UBX_CLASS_NAV, 0, "NAV_CLOCK", 0, 112, 120},
    {UBLOX_CFG_MSGOUT_UBX_NAV_COV_UART1, UBX_NAV_COV, UBX_CLASS_NAV, 0, "NAV_COV", 0, 112, 120},
    //{UBLOX_CFG_MSGOUT_UBX_NAV_DGPS_UART1, UBX_NAV_DGPS, UBX_CLASS_NAV, 0, "NAV_DGPS", 0, 9999, 9999}, //Not
    // supported on F9R 121 or F9P 112, 113, 120, 130, 132
    {UBLOX_CFG_MSGOUT_UBX_NAV_DOP_UART1, UBX_NAV_DOP, UBX_CLASS_NAV, 0, "NAV_DOP", 0, 112, 120},

    {UBLOX_CFG_MSGOUT_UBX_NAV_EELL_UART1, UBX_NAV_EELL, UBX_CLASS_NAV, 0, "NAV_EELL", 0, 9999,
     120}, // Not supported on F9P
    {UBLOX_CFG_MSGOUT_UBX_NAV_EOE_UART1, UBX_NAV_EOE, UBX_CLASS_NAV, 0, "NAV_EOE", 0, 112, 120},
    {UBLOX_CFG_MSGOUT_UBX_NAV_GEOFENCE_UART1, UBX_NAV_GEOFENCE, UBX_CLASS_NAV, 0, "NAV_GEOFENCE", 0, 112, 120},
    {UBLOX_CFG_MSGOUT_UBX_NAV_HPPOSECEF_UART1, UBX_NAV_HPPOSECEF, UBX_CLASS_NAV, 0, "NAV_HPPOSECEF", 0, 112, 120},
    {UBLOX_CFG_MSGOUT_UBX_NAV_HPPOSLLH_UART1, UBX_NAV_HPPOSLLH, UBX_CLASS_NAV, 0, "NAV_HPPOSLLH", 0, 112, 120},

    //{UBLOX_CFG_MSGOUT_UBX_NAV_NMI_UART1, UBX_NAV_NMI, UBX_CLASS_NAV, 0, "NAV_NMI", 0, 9999, 9999}, //Not supported
    // on F9R 121 or F9P 112, 113, 120, 130, 132
    {UBLOX_CFG_MSGOUT_UBX_NAV_ODO_UART1, UBX_NAV_ODO, UBX_CLASS_NAV, 0, "NAV_ODO", 0, 112, 120},
    {UBLOX_CFG_MSGOUT_UBX_NAV_ORB_UART1, UBX_NAV_ORB, UBX_CLASS_NAV, 0, "NAV_ORB", 0, 112, 120},
    {UBLOX_CFG_MSGOUT_UBX_NAV_PL_UART1, UBX_NAV_PL, UBX_CLASS_NAV, 0, "NAV_PL", 0, 9999,
     130}, // Not supported F9R 121 or F9P 112, 113, 120, 130, 132
    {UBLOX_CFG_MSGOUT_UBX_NAV_POSECEF_UART1, UBX_NAV_POSECEF, UBX_CLASS_NAV, 0, "NAV_POSECEF", 0, 112, 120},

    {UBLOX_CFG_MSGOUT_UBX_NAV_POSLLH_UART1, UBX_NAV_POSLLH, UBX_CLASS_NAV, 0, "NAV_POSLLH", 0, 112, 120},
    {UBLOX_CFG_MSGOUT_UBX_NAV_PVAT_UART1, UBX_NAV_PVAT, UBX_CLASS_NAV, 0, "NAV_PVAT", 0, 9999,
     121}, // Not supported on F9P 112, 113, 120, 130, F9R 120
    {UBLOX_CFG_MSGOUT_UBX_NAV_PVT_UART1, UBX_NAV_PVT, UBX_CLASS_NAV, 0, "NAV_PVT", 0, 112, 120},
    {UBLOX_CFG_MSGOUT_UBX_NAV_TIMEQZSS_UART1, UBX_ID_NOT_AVAILABLE, UBX_CLASS_NAV, 0, "NAV_QZSS", 0, 113,
     130}, // Not supported F9R 121 or F9P 112
    {UBLOX_CFG_MSGOUT_UBX_NAV_RELPOSNED_UART1, UBX_NAV_RELPOSNED, UBX_CLASS_NAV, 0, "NAV_RELPOSNED", 0, 112, 120},
    {UBLOX_CFG_MSGOUT_UBX_NAV_SAT_UART1, UBX_NAV_SAT, UBX_CLASS_NAV, 0, "NAV_SAT", 0, 112, 120},

    {UBLOX_CFG_MSGOUT_UBX_NAV_SBAS_UART1, UBX_NAV_SBAS, UBX_CLASS_NAV, 0, "NAV_SBAS", 0, 113,
     120}, // Not supported F9P 112
    {UBLOX_CFG_MSGOUT_UBX_NAV_SIG_UART1, UBX_NAV_SIG, UBX_CLASS_NAV, 0, "NAV_SIG", 0, 112, 120},
    {UBLOX_CFG_MSGOUT_UBX_NAV_SLAS_UART1, UBX_NAV_SLAS, UBX_CLASS_NAV, 0, "NAV_SLAS", 0, 113,
     130}, // Not supported F9R 121 or F9P 112
           //{UBLOX_CFG_MSGOUT_UBX_NAV_SOL_UART1, UBX_NAV_SOL, UBX_CLASS_NAV, 0, "NAV_SOL", 0, 9999, 9999}, //Not
           // supported F9R 121 or F9P 112, 113, 120, 130, 132
    {UBLOX_CFG_MSGOUT_UBX_NAV_STATUS_UART1, UBX_NAV_STATUS, UBX_CLASS_NAV, 0, "NAV_STATUS", 0, 112, 120},
    {UBLOX_CFG_MSGOUT_UBX_NAV_SVIN_UART1, UBX_NAV_SVIN, UBX_CLASS_NAV, 0, "NAV_SVIN", 0, 112,
     9999}, // Not supported on F9R 120, 121, 130
    //{UBLOX_CFG_MSGOUT_UBX_NAV_SVINFO_UART1, UBX_NAV_SVINFO, UBX_CLASS_NAV, 0, "NAV_SVINFO", 0, 9999, 9999}, //Not
    // supported F9R 120 or F9P 112, 113, 120, 130, 132
    {UBLOX_CFG_MSGOUT_UBX_NAV_TIMEBDS_UART1, UBX_NAV_TIMEBDS, UBX_CLASS_NAV, 0, "NAV_TIMEBDS", 0, 112, 120},
    {UBLOX_CFG_MSGOUT_UBX_NAV_TIMEGAL_UART1, UBX_NAV_TIMEGAL, UBX_CLASS_NAV, 0, "NAV_TIMEGAL", 0, 112, 120},
    {UBLOX_CFG_MSGOUT_UBX_NAV_TIMEGLO_UART1, UBX_NAV_TIMEGLO, UBX_CLASS_NAV, 0, "NAV_TIMEGLO", 0, 112, 120},

    {UBLOX_CFG_MSGOUT_UBX_NAV_TIMEGPS_UART1, UBX_NAV_TIMEGPS, UBX_CLASS_NAV, 0, "NAV_TIMEGPS", 0, 112, 120},
    {UBLOX_CFG_MSGOUT_UBX_NAV_TIMELS_UART1, UBX_NAV_TIMELS, UBX_CLASS_NAV, 0, "NAV_TIMELS", 0, 112, 120},
    //{UBLOX_CFG_MSGOUT_UBX_NAV_TIMENAVIC_UART1, UBX_NAV_TIMENAVIC, UBX_CLASS_NAV, 0, "NAV_TIMENAVIC", 0, 9999,
    // 9999}, //Not supported F9R 121 or F9P 132
    {UBLOX_CFG_MSGOUT_UBX_NAV_TIMEUTC_UART1, UBX_NAV_TIMEUTC, UBX_CLASS_NAV, 0, "NAV_TIMEUTC", 0, 112, 120},
    {UBLOX_CFG_MSGOUT_UBX_NAV_VELECEF_UART1, UBX_NAV_VELECEF, UBX_CLASS_NAV, 0, "NAV_VELECEF", 0, 112, 120},
    {UBLOX_CFG_MSGOUT_UBX_NAV_VELNED_UART1, UBX_NAV_VELNED, UBX_CLASS_NAV, 0, "NAV_VELNED", 0, 112, 120},

    // NMEA NAV2
    // F9P not supported 112, 113, 120. Supported starting 130.
    // F9R not supported 120. Supported starting 130.
    {UBLOX_CFG_MSGOUT_NMEA_NAV2_ID_GGA_UART1, UBX_NMEA_GGA, UBX_CLASS_NMEA, 0, "NMEANAV2_GGA",
     SFE_UBLOX_FILTER_NMEA_GGA, 130, 130},
    {UBLOX_CFG_MSGOUT_NMEA_NAV2_ID_GLL_UART1, UBX_NMEA_GLL, UBX_CLASS_NMEA, 0, "NMEANAV2_GLL",
     SFE_UBLOX_FILTER_NMEA_GLL, 130, 130},
    {UBLOX_CFG_MSGOUT_NMEA_NAV2_ID_GNS_UART1, UBX_NMEA_GNS, UBX_CLASS_NMEA, 0, "NMEANAV2_GNS",
     SFE_UBLOX_FILTER_NMEA_GNS, 130, 130},
    {UBLOX_CFG_MSGOUT_NMEA_NAV2_ID_GSA_UART1, UBX_NMEA_GSA, UBX_CLASS_NMEA, 0, "NMEANAV2_GSA",
     SFE_UBLOX_FILTER_NMEA_GSA, 130, 130},
    {UBLOX_CFG_MSGOUT_NMEA_NAV2_ID_RMC_UART1, UBX_NMEA_RMC, UBX_CLASS_NMEA, 0, "NMEANAV2_RMC",
     SFE_UBLOX_FILTER_NMEA_RMC, 130, 130},

    {UBLOX_CFG_MSGOUT_NMEA_NAV2_ID_VTG_UART1, UBX_NMEA_VTG, UBX_CLASS_NMEA, 0, "NMEANAV2_VTG",
     SFE_UBLOX_FILTER_NMEA_VTG, 130, 130},
    {UBLOX_CFG_MSGOUT_NMEA_NAV2_ID_ZDA_UART1, UBX_NMEA_ZDA, UBX_CLASS_NMEA, 0, "NMEANAV2_ZDA",
     SFE_UBLOX_FILTER_NMEA_ZDA, 130, 130},

    // NMEA
    {UBLOX_CFG_MSGOUT_NMEA_ID_DTM_UART1, UBX_NMEA_DTM, UBX_CLASS_NMEA, 0, "NMEA_DTM", SFE_UBLOX_FILTER_NMEA_DTM,
     112, 120},
    {UBLOX_CFG_MSGOUT_NMEA_ID_GBS_UART1, UBX_NMEA_GBS, UBX_CLASS_NMEA, 0, "NMEA_GBS", SFE_UBLOX_FILTER_NMEA_GBS,
     112, 120},
    {UBLOX_CFG_MSGOUT_NMEA_ID_GGA_UART1, UBX_NMEA_GGA, UBX_CLASS_NMEA, 1, "NMEA_GGA", SFE_UBLOX_FILTER_NMEA_GGA,
     112, 120},
    {UBLOX_CFG_MSGOUT_NMEA_ID_GLL_UART1, UBX_NMEA_GLL, UBX_CLASS_NMEA, 0, "NMEA_GLL", SFE_UBLOX_FILTER_NMEA_GLL,
     112, 120},
    {UBLOX_CFG_MSGOUT_NMEA_ID_GNS_UART1, UBX_NMEA_GNS, UBX_CLASS_NMEA, 0, "NMEA_GNS", SFE_UBLOX_FILTER_NMEA_GNS,
     112, 120},

    {UBLOX_CFG_MSGOUT_NMEA_ID_GRS_UART1, UBX_NMEA_GRS, UBX_CLASS_NMEA, 0, "NMEA_GRS", SFE_UBLOX_FILTER_NMEA_GRS,
     112, 120},
    {UBLOX_CFG_MSGOUT_NMEA_ID_GSA_UART1, UBX_NMEA_GSA, UBX_CLASS_NMEA, 1, "NMEA_GSA", SFE_UBLOX_FILTER_NMEA_GSA,
     112, 120},
    {UBLOX_CFG_MSGOUT_NMEA_ID_GST_UART1, UBX_NMEA_GST, UBX_CLASS_NMEA, 1, "NMEA_GST", SFE_UBLOX_FILTER_NMEA_GST,
     112, 120},
    {UBLOX_CFG_MSGOUT_NMEA_ID_GSV_UART1, UBX_NMEA_GSV, UBX_CLASS_NMEA, 4, "NMEA_GSV", SFE_UBLOX_FILTER_NMEA_GSV,
     112, 120}, // Default to 1 update every 4 fixes
    {UBLOX_CFG_MSGOUT_NMEA_ID_RLM_UART1, UBX_NMEA_RLM, UBX_CLASS_NMEA, 0, "NMEA_RLM", SFE_UBLOX_FILTER_NMEA_RLM,
     113, 120}, // No F9P 112 support

    {UBLOX_CFG_MSGOUT_NMEA_ID_RMC_UART1, UBX_NMEA_RMC, UBX_CLASS_NMEA, 1, "NMEA_RMC", SFE_UBLOX_FILTER_NMEA_RMC,
     112, 120},
    {UBLOX_CFG_MSGOUT_NMEA_ID_THS_UART1, UBX_ID_NOT_AVAILABLE, UBX_CLASS_NMEA, 0, "NMEA_THS",
     SFE_UBLOX_FILTER_NMEA_THS, 9999, 120}, // Not supported F9P 112, 113, 120, 130, 132
    {UBLOX_CFG_MSGOUT_NMEA_ID_VLW_UART1, UBX_NMEA_VLW, UBX_CLASS_NMEA, 0, "NMEA_VLW", SFE_UBLOX_FILTER_NMEA_VLW,
     112, 120},
    {UBLOX_CFG_MSGOUT_NMEA_ID_VTG_UART1, UBX_NMEA_VTG, UBX_CLASS_NMEA, 0, "NMEA_VTG", SFE_UBLOX_FILTER_NMEA_VTG,
     112, 120},
    {UBLOX_CFG_MSGOUT_NMEA_ID_ZDA_UART1, UBX_NMEA_ZDA, UBX_CLASS_NMEA, 0, "NMEA_ZDA", SFE_UBLOX_FILTER_NMEA_ZDA,
     112, 120},

    // PUBX
    // F9P support 130
    {UBLOX_CFG_MSGOUT_PUBX_ID_POLYP_UART1, UBX_ID_NOT_AVAILABLE, UBX_CLASS_PUBX, 0, "PUBX_POLYP", 0, 112, 120},
    {UBLOX_CFG_MSGOUT_PUBX_ID_POLYS_UART1, UBX_ID_NOT_AVAILABLE, UBX_CLASS_PUBX, 0, "PUBX_POLYS", 0, 112, 120},
    {UBLOX_CFG_MSGOUT_PUBX_ID_POLYT_UART1, UBX_ID_NOT_AVAILABLE, UBX_CLASS_PUBX, 0, "PUBX_POLYT", 0, 112, 120},

    // RTCM
    {UBLOX_CFG_MSGOUT_RTCM_3X_TYPE1005_UART1, UBX_RTCM_1005, UBX_RTCM_MSB, 1, "RTCM_1005",
     SFE_UBLOX_FILTER_RTCM_TYPE1005, 112, 9999}, // Not supported on F9R
    {UBLOX_CFG_MSGOUT_RTCM_3X_TYPE1074_UART1, UBX_RTCM_1074, UBX_RTCM_MSB, 1, "RTCM_1074",
     SFE_UBLOX_FILTER_RTCM_TYPE1074, 112, 9999},
    {UBLOX_CFG_MSGOUT_RTCM_3X_TYPE1077_UART1, UBX_RTCM_1077, UBX_RTCM_MSB, 0, "RTCM_1077",
     SFE_UBLOX_FILTER_RTCM_TYPE1077, 112, 9999},
    {UBLOX_CFG_MSGOUT_RTCM_3X_TYPE1084_UART1, UBX_RTCM_1084, UBX_RTCM_MSB, 1, "RTCM_1084",
     SFE_UBLOX_FILTER_RTCM_TYPE1084, 112, 9999},
    {UBLOX_CFG_MSGOUT_RTCM_3X_TYPE1087_UART1, UBX_RTCM_1087, UBX_RTCM_MSB, 0, "RTCM_1087",
     SFE_UBLOX_FILTER_RTCM_TYPE1087, 112, 9999},

    {UBLOX_CFG_MSGOUT_RTCM_3X_TYPE1094_UART1, UBX_RTCM_1094, UBX_RTCM_MSB, 1, "RTCM_1094",
     SFE_UBLOX_FILTER_RTCM_TYPE1094, 112, 9999},
    {UBLOX_CFG_MSGOUT_RTCM_3X_TYPE1097_UART1, UBX_RTCM_1097, UBX_RTCM_MSB, 0, "RTCM_1097",
     SFE_UBLOX_FILTER_RTCM_TYPE1097, 112, 9999},
    {UBLOX_CFG_MSGOUT_RTCM_3X_TYPE1124_UART1, UBX_RTCM_1124, UBX_RTCM_MSB, 1, "RTCM_1124",
     SFE_UBLOX_FILTER_RTCM_TYPE1124, 112, 9999},
    {UBLOX_CFG_MSGOUT_RTCM_3X_TYPE1127_UART1, UBX_RTCM_1127, UBX_RTCM_MSB, 0, "RTCM_1127",
     SFE_UBLOX_FILTER_RTCM_TYPE1127, 112, 9999},
    {UBLOX_CFG_MSGOUT_RTCM_3X_TYPE1230_UART1, UBX_RTCM_1230, UBX_RTCM_MSB, 10, "RTCM_1230",
     SFE_UBLOX_FILTER_RTCM_TYPE1230, 112, 9999},

    {UBLOX_CFG_MSGOUT_RTCM_3X_TYPE4072_0_UART1, UBX_RTCM_4072_0, UBX_RTCM_MSB, 0, "RTCM_4072_0",
     SFE_UBLOX_FILTER_RTCM_TYPE4072_0, 112, 9999},
    {UBLOX_CFG_MSGOUT_RTCM_3X_TYPE4072_1_UART1, UBX_RTCM_4072_1, UBX_RTCM_MSB, 0, "RTCM_4072_1",
     SFE_UBLOX_FILTER_RTCM_TYPE4072_1, 112, 9999},

    // RXM
        //{UBLOX_CFG_MSGOUT_UBX_RXM_ALM_UART1, UBX_RXM_ALM, UBX_CLASS_RXM, 0, "RXM_ALM", 0, 9999, 9999}, //Not supported
        // F9R 121 or F9P 112, 113, 120, 130, 132
    {UBLOX_CFG_MSGOUT_UBX_RXM_COR_UART1, UBX_RXM_COR, UBX_CLASS_RXM, 0, "RXM_COR", 0, 9999,
     130}, // Not supported F9R 121 or F9P 112, 113, 120, 130, 132
        //{UBLOX_CFG_MSGOUT_UBX_RXM_EPH_UART1, UBX_RXM_EPH, UBX_CLASS_RXM, 0, "RXM_EPH", 0, 9999, 9999},
        // Not supported F9R 121 or F9P 112, 113, 120, 130, 132
        //{UBLOX_CFG_MSGOUT_UBX_RXM_IMES_UART1, UBX_RXM_IMES, UBX_CLASS_RXM, 0, "RXM_IMES", 0, 9999, 9999},
        // Not supported F9R 121 or F9P 112, 113, 120, 130, 132
        //{UBLOX_CFG_MSGOUT_UBX_RXM_MEAS20_UART1, UBX_RXM_MEAS20, UBX_CLASS_RXM, 0, "RXM_MEAS20", 0, 9999, 9999},
        // Not supported F9R 121 or F9P 112, 113, 120, 130, 132
        //{UBLOX_CFG_MSGOUT_UBX_RXM_MEAS50_UART1, UBX_RXM_MEAS50, UBX_CLASS_RXM, 0, "RXM_MEAS50", 0, 9999, 9999},
        // Not supported F9R 121 or F9P 112, 113, 120, 130, 132
        //{UBLOX_CFG_MSGOUT_UBX_RXM_MEASC12_UART1, UBX_RXM_MEASC12, UBX_CLASS_RXM, 0, "RXM_MEASC12", 0, 9999, 9999},
        // Not supported F9R 121 or F9P 112, 113, 120, 130, 132
        //{UBLOX_CFG_MSGOUT_UBX_RXM_MEASD12_UART1, UBX_RXM_MEASD12, UBX_CLASS_RXM, 0, "RXM_MEASD12", 0, 9999, 9999},
        // Not supported F9R 121 or F9P 112, 113, 120, 130, 132
    {UBLOX_CFG_MSGOUT_UBX_RXM_MEASX_UART1, UBX_RXM_MEASX, UBX_CLASS_RXM, 0, "RXM_MEASX", 0, 112, 120},
        //{UBLOX_CFG_MSGOUT_UBX_RXM_PMP_UART1, UBX_RXM_PMP, UBX_CLASS_RXM, 0, "RXM_PMP", 0, 9999, 9999},
        // Not supported F9R 121 or F9P 112, 113, 120, 130, 132
        //{UBLOX_CFG_MSGOUT_UBX_RXM_QZSSL6_UART1, UBX_RXM_QZSSL6, UBX_CLASS_RXM, 0, "RXM_QZSSL6", 0, 9999, 9999},
        // Not supported F9R 121, F9P 112, 113, 120, 130
    {UBLOX_CFG_MSGOUT_UBX_RXM_RAWX_UART1, UBX_RXM_RAWX, UBX_CLASS_RXM, 0, "RXM_RAWX", 0, 112, 120},
    {UBLOX_CFG_MSGOUT_UBX_RXM_RLM_UART1, UBX_RXM_RLM, UBX_CLASS_RXM, 0, "RXM_RLM", 0, 112, 120},
    {UBLOX_CFG_MSGOUT_UBX_RXM_RTCM_UART1, UBX_RXM_RTCM, UBX_CLASS_RXM, 0, "RXM_RTCM", 0, 112, 120},
    {UBLOX_CFG_MSGOUT_UBX_RXM_SFRBX_UART1, UBX_RXM_SFRBX, UBX_CLASS_RXM, 0, "RXM_SFRBX", 0, 112, 120},
    {UBLOX_CFG_MSGOUT_UBX_RXM_SPARTN_UART1, UBX_RXM_SPARTN, UBX_CLASS_RXM, 0, "RXM_SPARTN", 0, 9999,
     121}, // Not supported F9R 120 or F9P 112, 113, 120, 130
        //{UBLOX_CFG_MSGOUT_UBX_RXM_SVSI_UART1, UBX_RXM_SVSI, UBX_CLASS_RXM, 0, "RXM_SVSI", 0, 9999, 9999},
        // Not supported F9R 121 or F9P 112, 113, 120, 130, 132
        //{UBLOX_CFG_MSGOUT_UBX_RXM_TM_UART1, UBX_RXM_TM, UBX_CLASS_RXM, 0, "RXM_TM", 0, 9999, 9999},
        // Not supported F9R 121 or F9P 112, 113, 120, 130, 132

    // SEC
    // No support F9P 112.

    // TIM
    //{UBLOX_CFG_MSGOUT_UBX_TIM_SVIN_UART1, UBX_TIM_SVIN, UBX_CLASS_TIM, 0, "TIM_SVIN", 0, 9999, 9999}, //Appears on
    // F9P 132 but not supported
    {UBLOX_CFG_MSGOUT_UBX_TIM_TM2_UART1, UBX_TIM_TM2, UBX_CLASS_TIM, 0, "TIM_TM2", 0, 112, 120},
    {UBLOX_CFG_MSGOUT_UBX_TIM_TP_UART1, UBX_TIM_TP, UBX_CLASS_TIM, 0, "TIM_TP", 0, 112, 120},
    {UBLOX_CFG_MSGOUT_UBX_TIM_VRFY_UART1, UBX_TIM_VRFY, UBX_CLASS_TIM, 0, "TIM_VRFY", 0, 112, 120},
};

#define MAX_UBX_MSG (sizeof(ubxMessages) / sizeof(ubxMsg))
#define MAX_UBX_MSG_RTCM (12)

#define MAX_SET_MESSAGES_RETRIES 5 // Try up to five times to set all the messages. Occasionally fails if set to 2

// Struct to describe the necessary info for each UBX command
// Each command will have a key, and minimum F9P/F9R versions that support that command
typedef struct
{
    const uint32_t cmdKey;
    const char cmdTextName[30];
    const uint16_t f9pFirmwareVersionSupported; // The minimum version this message is supported. 0 = all versions. 9999
                                                // = Not supported
    const uint16_t f9rFirmwareVersionSupported;
} ubxCmd;

// Static array containing all the compatible commands
const ubxCmd ubxCommands[] = {
    {UBLOX_CFG_TMODE_MODE, "CFG_TMODE_MODE", 0, 9999}, // Survey mode is only available on ZED-F9P modules

    {UBLOX_CFG_UART1OUTPROT_RTCM3X, "CFG_UART1OUTPROT_RTCM3X", 0, 9999}, // RTCM not supported on F9R
    {UBLOX_CFG_UART1INPROT_SPARTN, "CFG_UART1INPROT_SPARTN", 120,
     9999}, // Supported on F9P 120 and up. Not supported on F9R 120.

    {UBLOX_CFG_UART2OUTPROT_RTCM3X, "CFG_UART2OUTPROT_RTCM3X", 0, 9999}, // RTCM not supported on F9R
    {UBLOX_CFG_UART2INPROT_SPARTN, "CFG_UART2INPROT_SPARTN", 120, 9999}, //

    {UBLOX_CFG_SPIOUTPROT_RTCM3X, "CFG_SPIOUTPROT_RTCM3X", 0, 9999}, // RTCM not supported on F9R
    {UBLOX_CFG_SPIINPROT_SPARTN, "CFG_SPIINPROT_SPARTN", 120, 9999}, //

    {UBLOX_CFG_I2COUTPROT_RTCM3X, "CFG_I2COUTPROT_RTCM3X", 0, 9999}, // RTCM not supported on F9R
    {UBLOX_CFG_I2CINPROT_SPARTN, "CFG_I2CINPROT_SPARTN", 120, 9999}, //

    {UBLOX_CFG_USBOUTPROT_RTCM3X, "CFG_USBOUTPROT_RTCM3X", 0, 9999}, // RTCM not supported on F9R
    {UBLOX_CFG_USBINPROT_SPARTN, "CFG_USBINPROT_SPARTN", 120, 9999}, //

    {UBLOX_CFG_NAV2_OUT_ENABLED, "CFG_NAV2_OUT_ENABLED", 130,
     130}, // Supported on F9P 130 and up. Supported on F9R 130 and up.
    {UBLOX_CFG_NAVSPG_INFIL_MINCNO, "CFG_NAVSPG_INFIL_MINCNO", 0, 0}, //
};

#define MAX_UBX_CMD (sizeof(ubxCommands) / sizeof(ubxCmd))

#ifdef COMPILE_OTA_AUTO

// Automatic over-the-air (OTA) firmware update support
enum OtaState
{
    OTA_STATE_OFF = 0,
    OTA_STATE_START_NETWORK,
    OTA_STATE_WAIT_FOR_NETWORK,
    OTA_STATE_GET_FIRMWARE_VERSION,
    OTA_STATE_CHECK_FIRMWARE_VERSION,
    OTA_STATE_UPDATE_FIRMWARE,

    // Add new states here
    OTA_STATE_MAX
};

#endif  // COMPILE_OTA_AUTO

// Regional Support
// Some regions have both L-Band and IP. More just have IP.
// Do we want the user to be able to specify which region they are in?
// Or do we want to figure it out based on position?
// If we define a simple 'square' area for each region, we can do both.
// Note: the best way to obtain the L-Band frequencies would be from the MQTT /pp/frequencies/Lb topic.
//       But it is easier to record them here, in case we don't have access to MQTT...
// Note: the key distribution topic is provided during ZTP. We don't need to record it here.

typedef struct
{
    const double latNorth; // Degrees
    const double latSouth; // Degrees
    const double lonEast; // Degrees
    const double lonWest; // Degrees
} Regional_Area;

typedef struct
{
    const char *name; // As defined in the ZTP subscriptions description: EU, US, KR, AU, Japan
    const char *topicRegion; // As used in the corrections topic path
    const Regional_Area area;
    const uint32_t frequency; // L-Band frequency, Hz, if supported. 0 if not supported
} Regional_Information;

const Regional_Information Regional_Information_Table[] =
{
    { "US", "us", { 50.0,  25.0, -60.0, -125.0}, 1556290000 },
    { "EU", "eu", { 72.0,  36.0,  32.0,  -11.0}, 1545260000 },
    { "AU", "au", {-25.0, -45.0, 154.0,  113.0}, 0 },
    { "KR", "kr", { 39.0,  34.0, 129.5,  125.0}, 0 },
    { "Japan", "jp", { 46.0,  31.0, 146.0,  129.5}, 0 },
};
const int numRegionalAreas = sizeof(Regional_Information_Table) / sizeof(Regional_Information_Table[0]);

#define NTRIP_SERVER_STRING_SIZE        50

// This is all the settings that can be set on RTK Product. It's recorded to NVM and the config file.
// Avoid reordering. The order of these variables is mimicked in NVM/record/parse/create/update/get
struct Settings
{
    int sizeOfSettings = 0;             // sizeOfSettings **must** be the first entry and must be int
    int rtkIdentifier = RTK_IDENTIFIER; // rtkIdentifier **must** be the second entry

    // Antenna
    int16_t antennaHeight_mm = 1800;    // Aka Pole length
    float antennaPhaseCenter_mm = 0.0;  // Aka ARP
    uint16_t ARPLoggingInterval_s = 10; // Log the ARP every 10 seconds - if available
    bool enableARPLogging = false;      // Log the Antenna Reference Position from RTCM 1005/1006 - if available

    // Base operation
    CoordinateInputType coordinateInputType = COORDINATE_INPUT_TYPE_DD; // Default DD.ddddddddd
    double fixedAltitude = 1560.089;
    bool fixedBase = false;                  // Use survey-in by default
    bool fixedBaseCoordinateType = COORD_TYPE_ECEF;
    double fixedEcefX = -1280206.568;
    double fixedEcefY = -4716804.403;
    double fixedEcefZ = 4086665.484;
    double fixedLat = 40.09029479;
    double fixedLong = -105.18505761;
    int observationSeconds = 60;             // Default survey in time of 60 seconds
    float observationPositionAccuracy = 5.0; // Default survey in pos accy of 5m
    float surveyInStartingAccuracy = 1.0; // Wait for this horizontal positional accuracy in meters before starting survey in

    // Battery
    bool enablePrintBatteryMessages = true;
    uint32_t shutdownNoChargeTimeout_s = 0; // If > 0, shut down unit after timeout if not charging

    // Beeper
    bool enableBeeper = true; // Some platforms have an audible notification

    // Bluetooth
    BluetoothRadioType_e bluetoothRadioType = BLUETOOTH_RADIO_SPP_AND_BLE;
    uint16_t sppRxQueueSize = 512 * 4;
    uint16_t sppTxQueueSize = 32;

    // Corrections
    int correctionsSourcesLifetime_s = 30; // Expire a corrections source if no data is seen for this many seconds
    CORRECTION_ID_T correctionsSourcesPriority[correctionsSource::CORR_NUM] = { (CORRECTION_ID_T)-1 }; // -1 indicates array is uninitialized, indexed by correction source ID
    bool debugCorrections = false;
    bool enableExtCorrRadio = false;

    // Display
    bool enableResetDisplay = false;

    // ESP Now
    bool debugEspNow = false;
    bool enableEspNow = false;
    uint8_t espnowPeerCount = 0;
    uint8_t espnowPeers[ESPNOW_MAX_PEERS][6] = {0}; // Contains the MAC addresses (6 bytes) of paired units

    // Ethernet
    bool enablePrintEthernetDiag = false;
    bool ethernetDHCP = true;
    IPAddress ethernetDNS = {194, 168, 4, 100};
    IPAddress ethernetGateway = {192, 168, 0, 1};
    IPAddress ethernetIP = {192, 168, 0, 123};
    IPAddress ethernetSubnet = {255, 255, 255, 0};

    // Firmware
    uint32_t autoFirmwareCheckMinutes = 24 * 60;
    bool debugFirmwareUpdate = false;
    bool enableAutoFirmwareUpdate = false;

    // GNSS UART
    uint16_t serialGNSSRxFullThreshold = 50; // RX FIFO full interrupt. Max of ~128. See pinUART2Task().
    int uartReceiveBufferSize = 1024 * 2; // This buffer is filled automatically as the UART receives characters.

    // Hardware
    bool enableExternalHardwareEventLogging = false;           // Log when INT/TM2 pin goes low
    uint16_t spiFrequency = 16;                           // By default, use 16MHz SPI

    // HTTP
    bool debugHttpClientData = false;  // Debug the HTTP Client (ZTP) data flow
    bool debugHttpClientState = false; // Debug the HTTP Client state machine

    // Log file
    bool enableLogging = true;         // If an SD card is present, log default sentences
    bool enablePrintLogFileMessages = false;
    bool enablePrintLogFileStatus = true;
    int maxLogLength_minutes = 60 * 24; // Default to 24 hours
    int maxLogTime_minutes = 60 * 24;        // Default to 24 hours
    bool runLogTest = false;           // When set to true, device will create a series of test logs

    // MQTT
    bool debugMqttClientData = false;  // Debug the MQTT SPARTAN data flow
    bool debugMqttClientState = false; // Debug the MQTT state machine

    // Multicast DNS
    bool mdnsEnable = true; // Allows locating of device from browser address 'rtk.local'
    char mdnsHostName[50] = "rtk";

    // Network layer
    bool debugNetworkLayer = false;    // Enable debugging of the network layer
    bool printNetworkStatus = true;    // Print network status (delays, failovers, IP address)

    // NTP
    bool debugNtp = false;
    bool enableNTPFile = false;  // Log NTP requests to file
    uint16_t ethernetNtpPort = 123;
    uint8_t ntpPollExponent = 6; // NTPpacket::defaultPollExponent 2^6 = 64 seconds
    int8_t ntpPrecision = -20;   // NTPpacket::defaultPrecision 2^-20 = 0.95us
    char ntpReferenceId[5] = {'G', 'P', 'S', 0,
                              0}; // NTPpacket::defaultReferenceId. Ref ID is 4 chars. Add one extra for a NULL.
    uint32_t ntpRootDelay = 0;   // NTPpacket::defaultRootDelay = 0. ntpRootDelay is defined in microseconds.
                                 // ntpProcessOneRequest will convert it to seconds and fraction.
    uint32_t ntpRootDispersion =
        1000; // NTPpacket::defaultRootDispersion 1007us = 2^-16 * 66. ntpRootDispersion is defined in microseconds.
              // ntpProcessOneRequest will convert it to seconds and fraction.

    // NTRIP Client
    bool debugNtripClientRtcm = false;
    bool debugNtripClientState = false;
    bool enableNtripClient = false;
    char ntripClient_CasterHost[50] = "rtk2go.com"; // It's free...
    uint16_t ntripClient_CasterPort = 2101;
    char ntripClient_CasterUser[50] =
        "test@test.com"; // Some free casters require auth. User must provide their own email address to use RTK2Go
    char ntripClient_CasterUserPW[50] = "";
    char ntripClient_MountPoint[50] = "bldr_SparkFun1";
    char ntripClient_MountPointPW[50] = "";
    bool ntripClient_TransmitGGA = true;

    // NTRIP Server
    bool debugNtripServerRtcm = false;
    bool debugNtripServerState = false;
    bool enableNtripServer = false;
    bool enableRtcmMessageChecking = false;
    char ntripServer_CasterHost[NTRIP_SERVER_MAX][NTRIP_SERVER_STRING_SIZE] = // It's free...
    {
        "rtk2go.com",
        "",
        "",
        "",
    };
    uint16_t ntripServer_CasterPort[NTRIP_SERVER_MAX] =
    {
        2101,
        2101,
        2101,
        2101,
    };
    char ntripServer_CasterUser[NTRIP_SERVER_MAX][NTRIP_SERVER_STRING_SIZE] =
    {
        "test@test.com" // Some free casters require auth. User must provide their own email address to use RTK2Go
        "",
        "",
        "",
    };
    char ntripServer_CasterUserPW[NTRIP_SERVER_MAX][NTRIP_SERVER_STRING_SIZE] =
    {
        "",
        "",
        "",
        "",
    };
    char ntripServer_MountPoint[NTRIP_SERVER_MAX][NTRIP_SERVER_STRING_SIZE] =
    {
        "bldr_dwntwn2", // NTRIP Server
        "",
        "",
        "",
    };
    char ntripServer_MountPointPW[NTRIP_SERVER_MAX][NTRIP_SERVER_STRING_SIZE] =
    {
        "WR5wRo4H",
        "",
        "",
        "",
    };

    // OS
    uint8_t bluetoothInterruptsCore =
        1;                         // Core where hardware is started and interrupts are assigned to, 0=core, 1=Arduino
    uint8_t btReadTaskCore = 1;             // Core where task should run, 0=core, 1=Arduino
    uint8_t btReadTaskPriority = 1; // Read from BT SPP and Write to GNSS. 3 being the highest, and 0 being the lowest
    bool enableHeapReport = false;                        // Turn on to display free heap
    bool enablePrintIdleTime = false;
    bool enablePsram = true; // Control the use on onboard PSRAM. Used for testing behavior when PSRAM is not available.
    bool enableTaskReports = false;                       // Turn on to display task high water marks
    uint8_t gnssReadTaskCore = 1;           // Core where task should run, 0=core, 1=Arduino
    uint8_t gnssReadTaskPriority =
        1; // Read from ZED-F9x and Write to circular buffer (SD, TCP, BT). 3 being the highest, and 0 being the lowest
    uint8_t gnssUartInterruptsCore =
        1; // Core where hardware is started and interrupts are assigned to, 0=core, 1=Arduino
    uint8_t handleGnssDataTaskCore = 1;     // Core where task should run, 0=core, 1=Arduino
    uint8_t handleGnssDataTaskPriority = 1; // Read from the cicular buffer and dole out to end points (SD, TCP, BT).
    uint8_t i2cInterruptsCore = 1; // Core where hardware is started and interrupts are assigned to, 0=core, 1=Arduino
    uint8_t measurementScale = MEASUREMENT_UNITS_METERS;
    bool printBootTimes = false; // Print times and deltas during boot
    bool printPartitionTable = false;
    bool printTaskStartStop = false;
    uint16_t psramMallocLevel = 40; // By default, push as much as possible to PSRAM. Needed to do secure WiFi (MQTT) + BT + PPL
    uint32_t rebootMinutes = 0; // Disabled, reboots after uptime reaches this number of minutes
    int resetCount = 0;

    // Periodic Display
    PeriodicDisplay_t periodicDisplay = (PeriodicDisplay_t)0; //Turn off all periodic debug displays by default.
    uint32_t periodicDisplayInterval = 15 * 1000;

    // Point Perfect
    bool autoKeyRenewal = true; // Attempt to get keys if we get under 28 days from the expiration date
    bool debugPpCertificate = false; // Debug Point Perfect certificate management
    bool enablePointPerfectCorrections = false; // Things are better now. We could default to true. Also change line 940 in index.html
    int geographicRegion = 0; // Default to US - first entry in Regional_Information_Table
    uint64_t lastKeyAttempt = 0;     // Epoch time of last attempt at obtaining keys
    uint16_t lbandFixTimeout_seconds = 180; // Number of seconds of no L-Band fix before resetting ZED
    char pointPerfectBrokerHost[50] = ""; // pp.services.u-blox.com
    char pointPerfectClientID[50] = ""; // Obtained during ZTP
    char pointPerfectCurrentKey[33] = ""; // 32 hexadecimal digits = 128 bits = 16 Bytes
    uint64_t pointPerfectCurrentKeyDuration = 0;
    uint64_t pointPerfectCurrentKeyStart = 0;
    char pointPerfectDeviceProfileToken[40] = "";
    char pointPerfectKeyDistributionTopic[20] = ""; // /pp/ubx/0236/ip or /pp/ubx/0236/Lb - from ZTP
    char pointPerfectNextKey[33] = "";
    uint64_t pointPerfectNextKeyDuration = 0;
    uint64_t pointPerfectNextKeyStart = 0;
    uint16_t pplFixTimeoutS = 180; // Number of seconds of no RTK fix when using PPL before resetting GNSS
    // The correction topics are provided during ZTP (pointperfectTryZtpToken)
    // For IP-only plans, these will be /pp/ip/us, /pp/ip/eu, etc.
    // For L-Band+IP plans, these will be /pp/Lb/us, /pp/Lb/eu, etc.
    // L-Band-only plans have no correction topics
    char regionalCorrectionTopics[numRegionalAreas][10] =
    {
        "",
        "",
        "",
        "",
        "",
    };

    // Profiles
    char profileName[50] = "";

    // Pulse
    bool enableExternalPulse = true;                           // Send pulse once lock is achieved
    uint64_t externalPulseLength_us = 100000;                  // us length of pulse, max of 60s = 60 * 1000 * 1000
    pulseEdgeType_e externalPulsePolarity = PULSE_RISING_EDGE; // Pulse rises for pulse length, then falls
    uint64_t externalPulseTimeBetweenPulse_us = 1000000;       // us between pulses, max of 60s = 60 * 1000 * 1000

    // Radio
    muxConnectionType_e dataPortChannel = MUX_GNSS_UART; // Mux default to GNSS UART
    bool debugGnss = false;                          // Turn on to display GNSS library debug messages
    bool enablePrintPosition = false;
    uint16_t measurementRateMs = 250;       // Elapsed ms between GNSS measurements. 25ms to 65535ms. Default 4Hz.
    uint16_t navigationRate =
        1; // Ratio between number of measurements and navigation solutions. Default 1 for 4Hz (with measurementRate).
    bool updateGNSSSettings = true;   // When in doubt, update the ZED with current settings

    // Ring Buffer
    bool enablePrintRingBufferOffsets = false;
    int gnssHandlerBufferSize =
        1024 * 4; // This buffer is filled from the UART receive buffer, and is then written to SD

    // Rover operation
    uint8_t dynamicModel = 254; // Default will be applied by checkGNSSArrayDefaults
    bool enablePrintRoverAccuracy = true;
    int16_t minCNO = 6;                 // Minimum satellite signal level for navigation. ZED-F9P default is 6 dBHz
    uint8_t minElev = 10; // Minimum elevation (in deg) for a GNSS satellite to be used in NAV

    // RTC (Real Time Clock)
    bool enablePrintRtcSync = false;

    // SD Card
    bool enablePrintBufferOverrun = false;
    bool enablePrintSDBuffers = false;
    bool enableSD = true;
    bool forceResetOnSDFail = false; // Set to true to reset system if SD is detected but fails to start.

    // Serial
    uint32_t dataPortBaud =
        (115200 * 2); // Default to 230400bps. This limits GNSS fixes at 4Hz but allows SD buffer to be reduced to 6k.
    bool echoUserInput = true;
    bool enableGnssToUsbSerial = false;
    uint32_t radioPortBaud = 57600;       // Default to 57600bps to support connection to SiK1000 type telemetry radios
    int16_t serialTimeoutGNSS = 1; // In ms - used during serialGNSS->begin. Number of ms to pass of no data before
                                   // hardware serial reports data available.

    // Setup Button
    bool disableSetupButton = false;                  // By default, allow setup through the overlay button(s)

    // State
    bool enablePrintDuplicateStates = false;
    bool enablePrintStates = true;
    SystemState lastState = STATE_NOT_SET; // Start unit in last known state

    // TCP Client
    bool debugTcpClient = false;
    bool enableTcpClient = false;
    char tcpClientHost[50] = "";
    uint16_t tcpClientPort = 2948; // TCP client port. 2948 is GPS Daemon: http://tcp-udp-ports.com/port-2948.htm

    // TCP Server
    bool debugTcpServer = false;
    bool enableTcpServer = false;
    uint16_t tcpServerPort = 2948; // TCP server port, 2948 is GPS Daemon: http://tcp-udp-ports.com/port-2948.htm

    // Time Zone - Default to UTC
    int8_t timeZoneHours = 0;
    int8_t timeZoneMinutes = 0;
    int8_t timeZoneSeconds = 0;

    // UBX (SX1276)
    bool enableUART2UBXIn = false;                                 // UBX Protocol In on UART2
    ubxConstellation ubxConstellations[MAX_UBX_CONSTELLATIONS] = { // Constellations monitored/used for fix
        {UBLOX_CFG_SIGNAL_BDS_ENA, SFE_UBLOX_GNSS_ID_BEIDOU, true, "BeiDou"},
        {UBLOX_CFG_SIGNAL_GAL_ENA, SFE_UBLOX_GNSS_ID_GALILEO, true, "Galileo"},
        {UBLOX_CFG_SIGNAL_GLO_ENA, SFE_UBLOX_GNSS_ID_GLONASS, true, "GLONASS"},
        {UBLOX_CFG_SIGNAL_GPS_ENA, SFE_UBLOX_GNSS_ID_GPS, true, "GPS"},
        //{UBLOX_CFG_SIGNAL_QZSS_ENA, SFE_UBLOX_GNSS_ID_IMES, false, "IMES"}, //Not yet supported? Config key does not
        // exist?
        {UBLOX_CFG_SIGNAL_QZSS_ENA, SFE_UBLOX_GNSS_ID_QZSS, true, "QZSS"},
        {UBLOX_CFG_SIGNAL_SBAS_ENA, SFE_UBLOX_GNSS_ID_SBAS, true, "SBAS"},
    };
    uint8_t ubxMessageRates[MAX_UBX_MSG] = {254}; // Mark first record with key so defaults will be applied.
    uint8_t ubxMessageRatesBase[MAX_UBX_MSG_RTCM] = {
        254}; // Mark first record with key so defaults will be applied. Int value for each supported message - Report
              // rates for RTCM Base. Default to u-blox recommended rates.

    // UDP Server
    bool debugUdpServer = false;
    bool enableUdpServer = false;
    uint16_t udpServerPort = 10110; // NMEA-0183 Navigational Data: https://tcp-udp-ports.com/port-10110.htm

    // UM980
    bool enableGalileoHas = true; // Allow E6 corrections if possible
    bool enableImuCompensationDebug = false;
    bool enableImuDebug = false; // Turn on to display IMU library debug messages
    bool enableTiltCompensation = true; // Allow user to disable tilt compensation on the models that have an IMU
    uint8_t um980Constellations[MAX_UM980_CONSTELLATIONS] = {254}; // Mark first record with key so defaults will be applied.
    float um980MessageRatesNMEA[MAX_UM980_NMEA_MSG] = {254}; // Mark first record with key so defaults will be applied.
    float um980MessageRatesRTCMBase[MAX_UM980_RTCM_MSG] = {
        254}; // Mark first record with key so defaults will be applied. Int value for each supported message - Report
              // rates for RTCM Base. Default to Unicore recommended rates.
    float um980MessageRatesRTCMRover[MAX_UM980_RTCM_MSG] = {
        254}; // Mark first record with key so defaults will be applied. Int value for each supported message - Report
              // rates for RTCM Base. Default to Unicore recommended rates.

    // mosaic
    uint8_t mosaicConstellations[MAX_MOSAIC_CONSTELLATIONS] = {254}; // Mark first record with key so defaults will be applied.
    // Each Stream has one connection descriptor and one interval.
    // If a NMEA message is disabled, its entry in mosaicMessageStreamNMEA is 0.
    // If a NMEA message is allocated to Stream1, its entry in mosaicMessageStreamNMEA is 1.
    // Etc..
    uint8_t mosaicMessageStreamNMEA[MAX_MOSAIC_NMEA_MSG] = {254}; // Mark first record with key so defaults will be applied.
    // mosaicStreamIntervalsNMEA contains the interval for each of the MOSAIC_NUM_NMEA_STREAMS NMEA Streams
    // It should be an array of mosaicMessageRates (enum). But we'll make life easy for ourselves and use uint8_t
    // The interval will never be "off". To disable a message, set the stream to 0.
    uint8_t mosaicStreamIntervalsNMEA[MOSAIC_NUM_NMEA_STREAMS] = MOSAIC_DEFAULT_NMEA_STREAM_INTERVALS;
    //mosaicRTCMv2MsgRate mosaicMessageRatesRTCMv2Rover[MAX_MOSAIC_RTCM_V2_MSG] = {
    //    { 65534, false } }; // Mark first record with key so defaults will be applied
    //mosaicRTCMv2MsgRate mosaicMessageRatesRTCMv2Base[MAX_MOSAIC_RTCM_V2_MSG] = {
    //    { 65534, false } }; // Mark first record with key so defaults will be applied
    float mosaicMessageIntervalsRTCMv3Rover[MAX_MOSAIC_RTCM_V3_INTERVAL_GROUPS] = {
        0.0 }; // Mark first record with illegal value so defaults will be applied
    float mosaicMessageIntervalsRTCMv3Base[MAX_MOSAIC_RTCM_V3_INTERVAL_GROUPS] = {
        0.0 }; // Mark first record with illegal value so defaults will be applied
    uint8_t mosaicMessageEnabledRTCMv3Rover[MAX_MOSAIC_RTCM_V3_MSG] = {
        254 }; // Mark first record with key so defaults will be applied
    uint8_t mosaicMessageEnabledRTCMv3Base[MAX_MOSAIC_RTCM_V3_MSG] = {
        254 }; // Mark first record with key so defaults will be applied
    // We use enableLogging to control the logging of NMEA streams
    // RINEX logging needs its own enable
    bool enableLoggingRINEX = false;
    uint8_t RINEXFileDuration = MOSAIC_FILE_DURATION_HOUR24;
    uint8_t RINEXObsInterval = MOSAIC_OBS_INTERVAL_SEC30;
    bool externalEventPolarity = false; // false == Low2High; true == High2Low

    // Web Server
    uint16_t httpPort = 80;

    // WiFi
    bool debugWebConfig = false;
    bool debugWifiState = false;
    bool enableCaptivePortal = true;
    uint8_t wifiChannel = 1; //Valid channels are 1 to 14
    bool wifiConfigOverAP = true; // Configure device over Access Point or have it connect to WiFi
    WiFiNetwork wifiNetworks[MAX_WIFI_NETWORKS] = {
        {"", ""},
        {"", ""},
        {"", ""},
        {"", ""},
    };
    uint32_t wifiConnectTimeoutMs = 20000; // Wait this long for a WiFiMulti connection

    bool outputTipAltitude = false; // If enabled, subtract the pole length and APC from the GNSS receiver's reported altitude

    // Localized distribution
    bool useLocalizedDistribution = false;
    uint8_t localizedDistributionTileLevel = 5;
    bool useAssistNow = false;

    bool requestKeyUpdate = false; // Set to true to force a key provisioning attempt

    bool enableLora = false;
    float loraCoordinationFrequency = 910.000;
    bool debugLora = false;
    int loraSerialInteractionTimeout_s = 30; //Seconds without user serial that must elapse before LoRa radio goes into dedicated listening mode
    bool enableMultipathMitigation = true; //Multipath mitigation. UM980 specific.

    // Add new settings to appropriate group above or create new group
    // Then also add to the same group in rtkSettingsEntries below
} settings;

const uint8_t LOCALIZED_DISTRIBUTION_TILE_LEVELS = 6;
const char *localizedDistributionTileLevelNames[LOCALIZED_DISTRIBUTION_TILE_LEVELS] = {
    "1000 x 1000km sparse",
    "500 x 500km sparse",
    "250 x 250km sparse",
    "1000 x 1000km high density",
    "500 x 500km high density",
    "250 x 250km high density",
};

typedef enum {
    _bool = 0,
    _int,
    _float,
    _double,
    _uint8_t,
    _uint16_t,
    _uint32_t,
    _uint64_t,
    _int8_t,
    _int16_t,
    tMuxConn,
    tSysState,
    tPulseEdg,
    tBtRadio,
    tPerDisp,
    tCoordInp,
    tCharArry,
    _IPString,
    tUbxMsgRt,
    tUbxConst,
    tEspNowPr,
    tUbMsgRtb,
    tWiFiNet,
    tNSCHost,
    tNSCPort,
    tNSCUser,
    tNSCUsrPw,
    tNSMtPt,
    tNSMtPtPw,
    tUmMRNmea,
    tUmMRRvRT,
    tUmMRBaRT,
    tUmConst,
    tCorrSPri,
    tRegCorTp,
    tMosaicConst,
    tMosaicMSNmea,
    tMosaicSINmea,
    tMosaicMIRvRT,
    tMosaicMIBaRT,
    tMosaicMERvRT,
    tMosaicMEBaRT,
    // Add new settings types above <---------------->
    // (Maintain the enum of existing settings types!)
} RTK_Settings_Types;

typedef struct
{
    bool updateGNSSOnChange;
    bool inWebConfig; //This setting is exposed during WiFi/Eth config
    bool inCommands; //This setting is exposer over CLI
    bool useSuffix; // Split command at underscore, use suffix in alternate command table
    bool platEvk;
    bool platFacetV2;
    bool platFacetMosaic;
    bool platTorch;
    RTK_Settings_Types type;
    int qualifier;
    void *var;
    const char *name;
} RTK_Settings_Entry;

#define COMMAND_PROFILE_0_INDEX     -1
#define COMMAND_PROFILE_NUMBER      (COMMAND_PROFILE_0_INDEX - MAX_PROFILE_COUNT)
#define COMMAND_DEVICE_ID           (COMMAND_PROFILE_NUMBER - 1)
#define COMMAND_UNKNOWN             (COMMAND_DEVICE_ID - 1)
#define COMMAND_COUNT               (-(COMMAND_UNKNOWN))

const RTK_Settings_Entry rtkSettingsEntries[] =
{
// updateGNSS =
// inWebConfig = Should this setting be sent to the WiFi/Eth Config page
// inCommands = Should this setting be exposed over the CLI
// useSuffix = Setting has an additional array to search
// EVK/Facet V2/Facet mosaic/Torch = Is this setting supported on X platform

//                      F
//       i              a
//    u  n  i           c
//    p  W  n  u        e
//    d  e  C  s     F  t
//    a  b  o  e     a
//    t  C  m  S     c  M
//    e  o  m  u     e  o  T
//    G  n  a  f     t  s  o
//    N  f  n  f  E     a  r
//    S  i  d  i  v  V  i  c
//    S  g  s  x  k  2  c  h  Type    Qual  Variable                  Name

    // Antenna
    { 0, 1, 1, 0, 1, 1, 1, 1, _int16_t,  0, & settings.antennaHeight_mm, "antennaHeight_mm",  },
    { 0, 1, 1, 0, 1, 1, 1, 1, _float,    2, & settings.antennaPhaseCenter_mm, "antennaPhaseCenter_mm" },
    { 0, 1, 1, 0, 1, 1, 1, 0, _uint16_t, 0, & settings.ARPLoggingInterval_s, "ARPLoggingInterval",  },
    { 0, 1, 1, 0, 1, 1, 1, 0, _bool,     0, & settings.enableARPLogging, "enableARPLogging",  },

    // Base operation
    { 0, 1, 1, 0, 1, 1, 1, 1, tCoordInp, 0, & settings.coordinateInputType, "coordinateInputType",  },
    { 1, 1, 1, 0, 1, 1, 1, 1, _double,   4, & settings.fixedAltitude, "fixedAltitude",  },
    { 1, 0, 1, 0, 1, 1, 1, 1, _bool,     0, & settings.fixedBase, "fixedBase",  },
    { 1, 0, 1, 0, 1, 1, 1, 1, _bool,     0, & settings.fixedBaseCoordinateType, "fixedBaseCoordinateType",  },
    { 1, 1, 1, 0, 1, 1, 1, 1, _double,   3, & settings.fixedEcefX, "fixedEcefX",  },
    { 1, 1, 1, 0, 1, 1, 1, 1, _double,   3, & settings.fixedEcefY, "fixedEcefY",  },
    { 1, 1, 1, 0, 1, 1, 1, 1, _double,   3, & settings.fixedEcefZ, "fixedEcefZ",  },
    { 1, 1, 1, 0, 1, 1, 1, 1, _double,   9, & settings.fixedLat, "fixedLat",  },
    { 1, 1, 1, 0, 1, 1, 1, 1, _double,   9, & settings.fixedLong, "fixedLong",  },
    { 1, 1, 1, 0, 1, 1, 1, 1, _int,      0, & settings.observationSeconds, "observationSeconds",  },
    { 1, 1, 1, 0, 1, 1, 1, 1, _float,    2, & settings.observationPositionAccuracy, "observationPositionAccuracy",  },
    { 1, 1, 1, 0, 1, 1, 0, 1, _float,    1, & settings.surveyInStartingAccuracy, "surveyInStartingAccuracy",  },

    // Battery
    { 0, 0, 0, 0, 0, 1, 1, 1, _bool,     0, & settings.enablePrintBatteryMessages, "enablePrintBatteryMessages",  },
    { 0, 1, 1, 0, 0, 1, 1, 1, _uint32_t, 0, & settings.shutdownNoChargeTimeout_s, "shutdownNoChargeTimeout",  },

//                      F
//       i              a
//    u  n  i           c
//    p  W  n  u        e
//    d  e  C  s     F  t
//    a  b  o  e     a
//    t  C  m  S     c  M
//    e  o  m  u     e  o  T
//    G  n  a  f     t  s  o
//    N  f  n  f  E     a  r
//    S  i  d  i  v  V  i  c
//    S  g  s  x  k  2  c  h  Type    Qual  Variable                  Name

    // Beeper
    { 0, 1, 1, 0, 0, 0, 0, 1, _bool,     0, & settings.enableBeeper, "enableBeeper",  },

    // Bluetooth
    { 0, 1, 1, 0, 1, 1, 1, 1, tBtRadio,  0, & settings.bluetoothRadioType, "bluetoothRadioType",  },
    { 0, 0, 0, 0, 1, 1, 1, 1, _uint16_t, 0, & settings.sppRxQueueSize, "sppRxQueueSize",  },
    { 0, 0, 0, 0, 1, 1, 1, 1, _uint16_t, 0, & settings.sppTxQueueSize, "sppTxQueueSize",  },

    // Corrections
    { 0, 1, 1, 0, 1, 1, 1, 1, _int,      0, & settings.correctionsSourcesLifetime_s, "correctionsSourcesLifetime",  },
    { 0, 1, 1, 1, 1, 1, 1, 1, tCorrSPri, correctionsSource::CORR_NUM, & settings.correctionsSourcesPriority, "correctionsPriority_",  },
    { 0, 0, 0, 0, 1, 1, 1, 1, _bool,     0, & settings.debugCorrections, "debugCorrections",  },
    { 0, 0, 0, 0, 1, 1, 1, 0, _bool,     0, & settings.enableExtCorrRadio, "ExtCorrRadio",  },

//                      F
//       i              a
//    u  n  i           c
//    p  W  n  u        e
//    d  e  C  s     F  t
//    a  b  o  e     a
//    t  C  m  S     c  M
//    e  o  m  u     e  o  T
//    G  n  a  f     t  s  o
//    N  f  n  f  E     a  r
//    S  i  d  i  v  V  i  c
//    S  g  s  x  k  2  c  h  Type    Qual  Variable                  Name

    // Data Port Multiplexer
    { 0, 1, 1, 0, 0, 1, 1, 0, tMuxConn,  0, & settings.dataPortChannel, "dataPortChannel",  },

    // Display
    { 0, 0, 0, 0, 1, 1, 1, 0, _bool,     0, & settings.enableResetDisplay, "enableResetDisplay",  },

    // ESP Now
    { 0, 0, 0, 0, 1, 1, 1, 1, _bool,     0, & settings.debugEspNow, "debugEspNow",  },
    { 0, 1, 1, 0, 1, 1, 1, 1, _bool,     0, & settings.enableEspNow, "enableEspNow",  },
    { 0, 1, 1, 0, 1, 1, 1, 1, _uint8_t,  0, & settings.espnowPeerCount, "espnowPeerCount",  },
    { 0, 1, 1, 1, 1, 1, 1, 1, tEspNowPr, ESPNOW_MAX_PEERS, & settings.espnowPeers[0][0], "espnowPeer_",  },

//                      F
//       i              a
//    u  n  i           c
//    p  W  n  u        e
//    d  e  C  s     F  t
//    a  b  o  e     a
//    t  C  m  S     c  M
//    e  o  m  u     e  o  T
//    G  n  a  f     t  s  o
//    N  f  n  f  E     a  r
//    S  i  d  i  v  V  i  c
//    S  g  s  x  k  2  c  h  Type    Qual  Variable                  Name

    // Ethernet
    { 0, 0, 0, 0, 1, 0, 0, 0, _bool,     0, & settings.enablePrintEthernetDiag, "enablePrintEthernetDiag",  },
    { 0, 1, 1, 0, 1, 0, 0, 0, _bool,     0, & settings.ethernetDHCP, "ethernetDHCP",  },
    { 0, 1, 1, 0, 1, 0, 0, 0, _IPString, 0, & settings.ethernetDNS, "ethernetDNS",  },
    { 0, 1, 1, 0, 1, 0, 0, 0, _IPString, 0, & settings.ethernetGateway, "ethernetGateway",  },
    { 0, 1, 1, 0, 1, 0, 0, 0, _IPString, 0, & settings.ethernetIP, "ethernetIP",  },
    { 0, 1, 1, 0, 1, 0, 0, 0, _IPString, 0, & settings.ethernetSubnet, "ethernetSubnet",  },

    // Firmware
    { 0, 1, 1, 0, 1, 1, 1, 1, _uint32_t, 0, & settings.autoFirmwareCheckMinutes, "autoFirmwareCheckMinutes",  },
    { 0, 0, 0, 0, 1, 1, 1, 1, _bool,     0, & settings.debugFirmwareUpdate, "debugFirmwareUpdate",  },
    { 0, 1, 1, 0, 1, 1, 1, 1, _bool,     0, & settings.enableAutoFirmwareUpdate, "enableAutoFirmwareUpdate",  },

    // GNSS UART
    { 0, 0, 0, 0, 1, 1, 1, 1, _uint16_t, 0, & settings.serialGNSSRxFullThreshold, "serialGNSSRxFullThreshold",  },
    { 0, 0, 0, 0, 1, 1, 1, 1, _int,      0, & settings.uartReceiveBufferSize, "uartReceiveBufferSize",  },

    // GNSS Receiver
    { 0, 0, 0, 0, 1, 1, 1, 1, _bool,     0, & settings.debugGnss, "debugGnss",  },
    { 0, 0, 0, 0, 1, 1, 1, 1, _bool,     0, & settings.enablePrintPosition, "enablePrintPosition",  },
    { 1, 0, 1, 0, 1, 1, 1, 1, _uint16_t, 0, & settings.measurementRateMs, "measurementRateMs",  },
    { 1, 0, 1, 0, 1, 1, 1, 1, _uint16_t, 0, & settings.navigationRate, "navigationRate",  },
    { 0, 0, 0, 0, 1, 1, 1, 1, _bool,     0, & settings.updateGNSSSettings, "updateGNSSSettings",  },

    // Hardware
    { 1, 1, 1, 0, 1, 1, 1, 0, _bool,     0, & settings.enableExternalHardwareEventLogging, "enableExternalHardwareEventLogging",  },
    { 0, 0, 0, 0, 1, 1, 1, 0, _uint16_t, 0, & settings.spiFrequency, "spiFrequency",  },

    // HTTP
    { 0, 0, 0, 0, 1, 1, 1, 1, _bool,     0, & settings.debugHttpClientData, "debugHttpClientData",  },
    { 0, 0, 0, 0, 1, 1, 1, 1, _bool,     0, & settings.debugHttpClientState, "debugHttpClientState",  },

//                      F
//       i              a
//    u  n  i           c
//    p  W  n  u        e
//    d  e  C  s     F  t
//    a  b  o  e     a
//    t  C  m  S     c  M
//    e  o  m  u     e  o  T
//    G  n  a  f     t  s  o
//    N  f  n  f  E     a  r
//    S  i  d  i  v  V  i  c
//    S  g  s  x  k  2  c  h  Type    Qual  Variable                  Name

    // Log file
    { 0, 1, 1, 0, 1, 1, 1, 0, _bool,     0, & settings.enableLogging, "enableLogging",  },
    { 0, 0, 0, 0, 1, 1, 1, 0, _bool,     0, & settings.enablePrintLogFileMessages, "enablePrintLogFileMessages",  },
    { 0, 0, 0, 0, 1, 1, 1, 0, _bool,     0, & settings.enablePrintLogFileStatus, "enablePrintLogFileStatus",  },
    { 0, 1, 1, 0, 1, 1, 1, 0, _int,      0, & settings.maxLogLength_minutes, "maxLogLength",  },
    { 0, 1, 1, 0, 1, 1, 1, 0, _int,      0, & settings.maxLogTime_minutes, "maxLogTime"},
    { 0, 0, 0, 0, 1, 1, 1, 0, _bool,     0, & settings.runLogTest, "runLogTest",  }, // Not stored in NVM

    // Mosaic
    { 1, 1, 1, 1, 0, 0, 1, 0, tMosaicConst,  MAX_MOSAIC_CONSTELLATIONS, & settings.mosaicConstellations, "constellation_",  },
    { 1, 0, 1, 1, 0, 0, 1, 0, tMosaicMSNmea, MAX_MOSAIC_NMEA_MSG, & settings.mosaicMessageStreamNMEA, "messageStreamNMEA_",  },
    { 1, 0, 1, 1, 0, 0, 1, 0, tMosaicSINmea, MOSAIC_NUM_NMEA_STREAMS, & settings.mosaicStreamIntervalsNMEA, "streamIntervalNMEA_",  },
    { 1, 0, 1, 1, 0, 0, 1, 0, tMosaicMIRvRT, MAX_MOSAIC_RTCM_V3_INTERVAL_GROUPS, & settings.mosaicMessageIntervalsRTCMv3Rover, "messageIntervalRTCMRover_",  },
    { 1, 0, 1, 1, 0, 0, 1, 0, tMosaicMIBaRT, MAX_MOSAIC_RTCM_V3_INTERVAL_GROUPS, & settings.mosaicMessageIntervalsRTCMv3Base, "messageIntervalRTCMBase_",  },
    { 1, 0, 1, 1, 0, 0, 1, 0, tMosaicMERvRT, MAX_MOSAIC_RTCM_V3_MSG, & settings.mosaicMessageEnabledRTCMv3Rover, "messageEnabledRTCMRover_",  },
    { 1, 0, 1, 1, 0, 0, 1, 0, tMosaicMEBaRT, MAX_MOSAIC_RTCM_V3_MSG, & settings.mosaicMessageEnabledRTCMv3Base, "messageEnabledRTCMBase_",  },
    { 1, 1, 1, 0, 0, 0, 1, 0, _bool,     0, & settings.enableLoggingRINEX, "enableLoggingRINEX",  },
    { 1, 1, 1, 0, 0, 0, 1, 0, _uint8_t,  0, & settings.RINEXFileDuration, "RINEXFileDuration",  },
    { 1, 1, 1, 0, 0, 0, 1, 0, _uint8_t,  0, & settings.RINEXObsInterval, "RINEXObsInterval",  },
    { 1, 1, 1, 0, 0, 0, 1, 0, _bool,     0, & settings.externalEventPolarity, "externalEventPolarity",  },

    // MQTT
    { 0, 0, 0, 0, 1, 1, 1, 1, _bool,     0, & settings.debugMqttClientData, "debugMqttClientData",  },
    { 0, 0, 0, 0, 1, 1, 1, 1, _bool,     0, & settings.debugMqttClientState, "debugMqttClientState",  },

    // Multicast DNS
    { 0, 0, 0, 0, 1, 1, 1, 1, _bool,     0, & settings.mdnsEnable, "mdnsEnable",  },
    { 0, 1, 1, 0, 1, 1, 1, 1, tCharArry, sizeof(settings.mdnsHostName), & settings.mdnsHostName, "mdnsHostName",  },

    // Network layer
    { 0, 0, 0, 0, 1, 1, 1, 1, _bool,     0, & settings.debugNetworkLayer, "debugNetworkLayer",  },
    { 0, 0, 0, 0, 1, 1, 1, 1, _bool,     0, & settings.printNetworkStatus, "printNetworkStatus",  },

//                      F
//       i              a
//    u  n  i           c
//    p  W  n  u        e
//    d  e  C  s     F  t
//    a  b  o  e     a
//    t  C  m  S     c  M
//    e  o  m  u     e  o  T
//    G  n  a  f     t  s  o
//    N  f  n  f  E     a  r
//    S  i  d  i  v  V  i  c
//    S  g  s  x  k  2  c  h  Type    Qual  Variable                  Name

    // NTP (Ethernet Only)
    { 0, 0, 0, 0, 1, 0, 0, 0, _bool,     0, & settings.debugNtp, "debugNtp",  },
    { 0, 1, 1, 0, 1, 0, 0, 0, _bool,     0, & settings.enableNTPFile, "enableNTPFile",  },
    { 0, 1, 1, 0, 1, 0, 0, 0, _uint16_t, 0, & settings.ethernetNtpPort, "ethernetNtpPort",  },
    { 0, 1, 1, 0, 1, 0, 0, 0, _uint8_t,  0, & settings.ntpPollExponent, "ntpPollExponent",  },
    { 0, 1, 1, 0, 1, 0, 0, 0, _int8_t,   0, & settings.ntpPrecision, "ntpPrecision",  },
    { 0, 1, 1, 0, 1, 0, 0, 0, tCharArry, sizeof(settings.ntpReferenceId), & settings.ntpReferenceId, "ntpReferenceId",  },
    { 0, 1, 1, 0, 1, 0, 0, 0, _uint32_t, 0, & settings.ntpRootDelay, "ntpRootDelay",  },
    { 0, 1, 1, 0, 1, 0, 0, 0, _uint32_t, 0, & settings.ntpRootDispersion, "ntpRootDispersion",  },

    // NTRIP Client
    { 0, 0, 0, 0, 1, 1, 1, 1, _bool,     0, & settings.debugNtripClientRtcm, "debugNtripClientRtcm",  },
    { 0, 0, 0, 0, 1, 1, 1, 1, _bool,     0, & settings.debugNtripClientState, "debugNtripClientState",  },
    { 0, 1, 1, 0, 1, 1, 1, 1, _bool,     0, & settings.enableNtripClient, "enableNtripClient",  },
    { 0, 1, 1, 0, 1, 1, 1, 1, tCharArry, sizeof(settings.ntripClient_CasterHost), & settings.ntripClient_CasterHost, "ntripClientCasterHost",  },
    { 0, 1, 1, 0, 1, 1, 1, 1, _uint16_t, 0, & settings.ntripClient_CasterPort, "ntripClientCasterPort",  },
    { 0, 1, 1, 0, 1, 1, 1, 1, tCharArry, sizeof(settings.ntripClient_CasterUser), & settings.ntripClient_CasterUser, "ntripClientCasterUser",  },
    { 0, 1, 1, 0, 1, 1, 1, 1, tCharArry, sizeof(settings.ntripClient_CasterUserPW), & settings.ntripClient_CasterUserPW, "ntripClientCasterUserPW",  },
    { 0, 1, 1, 0, 1, 1, 1, 1, tCharArry, sizeof(settings.ntripClient_MountPoint), & settings.ntripClient_MountPoint, "ntripClientMountPoint",  },
    { 0, 1, 1, 0, 1, 1, 1, 1, tCharArry, sizeof(settings.ntripClient_MountPointPW), & settings.ntripClient_MountPointPW, "ntripClientMountPointPW",  },
    { 0, 1, 1, 0, 1, 1, 1, 1, _bool,     0, & settings.ntripClient_TransmitGGA, "ntripClientTransmitGGA",  },

    // NTRIP Server
    { 0, 0, 0, 0, 1, 1, 1, 1, _bool,     0, & settings.debugNtripServerRtcm, "debugNtripServerRtcm",  },
    { 0, 0, 0, 0, 1, 1, 1, 1, _bool,     0, & settings.debugNtripServerState, "debugNtripServerState",  },
    { 0, 1, 1, 0, 1, 1, 1, 1, _bool,     0, & settings.enableNtripServer, "enableNtripServer",  },
    { 0, 0, 0, 0, 1, 1, 1, 1, _bool,     0, & settings.enableRtcmMessageChecking, "enableRtcmMessageChecking",  },
    { 0, 1, 1, 1, 1, 1, 1, 1, tNSCHost,  NTRIP_SERVER_MAX, & settings.ntripServer_CasterHost[0], "ntripServerCasterHost_",  },
    { 0, 1, 1, 1, 1, 1, 1, 1, tNSCPort,  NTRIP_SERVER_MAX, & settings.ntripServer_CasterPort[0], "ntripServerCasterPort_",  },
    { 0, 1, 1, 1, 1, 1, 1, 1, tNSCUser,  NTRIP_SERVER_MAX, & settings.ntripServer_CasterUser[0], "ntripServerCasterUser_",  },
    { 0, 1, 1, 1, 1, 1, 1, 1, tNSCUsrPw, NTRIP_SERVER_MAX, & settings.ntripServer_CasterUserPW[0], "ntripServerCasterUserPW_",  },
    { 0, 1, 1, 1, 1, 1, 1, 1, tNSMtPt,   NTRIP_SERVER_MAX, & settings.ntripServer_MountPoint[0], "ntripServerMountPoint_",  },
    { 0, 1, 1, 1, 1, 1, 1, 1, tNSMtPtPw, NTRIP_SERVER_MAX, & settings.ntripServer_MountPointPW[0], "ntripServerMountPointPW_",  },

    // OS
    { 0, 0, 0, 0, 1, 1, 1, 1, _uint8_t,  0, & settings.bluetoothInterruptsCore, "bluetoothInterruptsCore",  },
    { 0, 0, 0, 0, 1, 1, 1, 1, _uint8_t,  0, & settings.btReadTaskCore, "btReadTaskCore",  },
    { 0, 0, 0, 0, 1, 1, 1, 1, _uint8_t,  0, & settings.btReadTaskPriority, "btReadTaskPriority",  },
    { 0, 0, 0, 0, 1, 1, 1, 1, _bool,     0, & settings.enableHeapReport, "enableHeapReport",  },
    { 0, 0, 0, 0, 1, 1, 1, 1, _bool,     0, & settings.enablePrintIdleTime, "enablePrintIdleTime",  },
    { 0, 0, 0, 0, 1, 1, 1, 1, _bool,     0, & settings.enablePsram, "enablePsram",  },
    { 0, 0, 0, 0, 1, 1, 1, 1, _bool,     0, & settings.enableTaskReports, "enableTaskReports",  },
    { 0, 0, 0, 0, 1, 1, 1, 1, _uint8_t,  0, & settings.gnssReadTaskCore, "gnssReadTaskCore",  },
    { 0, 0, 0, 0, 1, 1, 1, 1, _uint8_t,  0, & settings.gnssReadTaskPriority, "gnssReadTaskPriority",  },
    { 0, 0, 0, 0, 1, 1, 1, 1, _uint8_t,  0, & settings.gnssUartInterruptsCore, "gnssUartInterruptsCore",  },
    { 0, 0, 0, 0, 1, 1, 1, 1, _uint8_t,  0, & settings.handleGnssDataTaskCore, "handleGnssDataTaskCore",  },
    { 0, 0, 0, 0, 1, 1, 1, 1, _uint8_t,  0, & settings.handleGnssDataTaskPriority, "handleGnssDataTaskPriority",  },
    { 0, 0, 0, 0, 1, 1, 1, 1, _uint8_t,  0, & settings.i2cInterruptsCore, "i2cInterruptsCore",  },
    { 0, 0, 1, 0, 1, 1, 1, 1, _uint8_t,  0, & settings.measurementScale, "measurementScale",  }, //Don't show on Config
    { 0, 0, 0, 0, 1, 1, 1, 1, _bool,     0, & settings.printBootTimes, "printBootTimes",  },
    { 0, 0, 0, 0, 1, 1, 1, 1, _bool,     0, & settings.printPartitionTable, "printPartitionTable",  },
    { 0, 0, 0, 0, 1, 1, 1, 1, _bool,     0, & settings.printTaskStartStop, "printTaskStartStop",  },
    { 0, 0, 0, 0, 1, 1, 1, 1, _uint16_t, 0, & settings.psramMallocLevel, "psramMallocLevel",  },
    { 0, 1, 1, 0, 1, 1, 1, 1, _uint32_t, 0, & settings.rebootMinutes, "rebootMinutes",  },
    { 0, 0, 0, 0, 1, 1, 1, 1, _int,      0, & settings.resetCount, "resetCount",  },

    // Periodic Display
    { 0, 0, 0, 0, 1, 1, 1, 1, tPerDisp,  0, & settings.periodicDisplay, "periodicDisplay",  },
    { 0, 0, 0, 0, 1, 1, 1, 1, _uint32_t, 0, & settings.periodicDisplayInterval, "periodicDisplayInterval",  },

    // Point Perfect
    { 0, 1, 1, 0, 1, 1, 1, 1, _bool,     0, & settings.autoKeyRenewal, "autoKeyRenewal",  },
    { 0, 0, 0, 0, 1, 1, 1, 1, _bool,     0, & settings.debugPpCertificate, "debugPpCertificate",  },
    { 0, 1, 1, 0, 1, 1, 1, 1, _bool,     0, & settings.enablePointPerfectCorrections, "enablePointPerfectCorrections",  },
    { 0, 1, 1, 0, 1, 1, 1, 1, _int,      0, & settings.geographicRegion, "geographicRegion",  },
    { 0, 0, 0, 0, 1, 1, 1, 1, _uint64_t, 0, & settings.lastKeyAttempt, "lastKeyAttempt",  },
    { 0, 0, 1, 0, 1, 1, 1, 1, _uint16_t, 0, & settings.lbandFixTimeout_seconds, "lbandFixTimeout",  },
    { 0, 0, 0, 0, 1, 1, 1, 1, tCharArry, sizeof(settings.pointPerfectBrokerHost), & settings.pointPerfectBrokerHost, "pointPerfectBrokerHost",  },
    { 0, 0, 0, 0, 1, 1, 1, 1, tCharArry, sizeof(settings.pointPerfectClientID), & settings.pointPerfectClientID, "pointPerfectClientID",  },
    { 0, 0, 0, 0, 1, 1, 1, 1, tCharArry, sizeof(settings.pointPerfectCurrentKey), & settings.pointPerfectCurrentKey, "pointPerfectCurrentKey",  },
    { 0, 0, 0, 0, 1, 1, 1, 1, _uint64_t, 0, & settings.pointPerfectCurrentKeyDuration, "pointPerfectCurrentKeyDuration",  },
    { 0, 0, 0, 0, 1, 1, 1, 1, _uint64_t, 0, & settings.pointPerfectCurrentKeyStart, "pointPerfectCurrentKeyStart",  },
    { 0, 1, 1, 0, 1, 1, 1, 1, tCharArry, sizeof(settings.pointPerfectDeviceProfileToken), & settings.pointPerfectDeviceProfileToken, "pointPerfectDeviceProfileToken",  },
    { 0, 0, 0, 0, 1, 1, 1, 1, tCharArry, sizeof(settings.pointPerfectKeyDistributionTopic), & settings.pointPerfectKeyDistributionTopic, "pointPerfectKeyDistributionTopic",  },
    { 0, 0, 0, 0, 1, 1, 1, 1, tCharArry, sizeof(settings.pointPerfectNextKey), & settings.pointPerfectNextKey, "pointPerfectNextKey",  },
    { 0, 0, 0, 0, 1, 1, 1, 1, _uint64_t, 0, & settings.pointPerfectNextKeyDuration, "pointPerfectNextKeyDuration",  },
    { 0, 0, 0, 0, 1, 1, 1, 1, _uint64_t, 0, & settings.pointPerfectNextKeyStart, "pointPerfectNextKeyStart",  },
    { 0, 0, 1, 0, 1, 1, 1, 1, _uint16_t, 0, & settings.pplFixTimeoutS, "pplFixTimeoutS",  },
    { 0, 0, 0, 1, 1, 1, 1, 1, tRegCorTp, numRegionalAreas, & settings.regionalCorrectionTopics, "regionalCorrectionTopics_",  },

    // Profiles
    { 0, 1, 1, 0, 1, 1, 1, 1, tCharArry, sizeof(settings.profileName), & settings.profileName, "profileName",  },

//                      F
//       i              a
//    u  n  i           c
//    p  W  n  u        e
//    d  e  C  s     F  t
//    a  b  o  e     a
//    t  C  m  S     c  M
//    e  o  m  u     e  o  T
//    G  n  a  f     t  s  o
//    N  f  n  f  E     a  r
//    S  i  d  i  v  V  i  c
//    S  g  s  x  k  2  c  h  Type    Qual  Variable                  Name

    // Pulse Per Second
    { 1, 1, 1, 0, 1, 1, 1, 0, _bool,     0, & settings.enableExternalPulse, "enableExternalPulse",  },
    { 1, 1, 1, 0, 1, 1, 1, 0, _uint64_t, 0, & settings.externalPulseLength_us, "externalPulseLength",  },
    { 1, 1, 1, 0, 1, 1, 1, 0, tPulseEdg, 0, & settings.externalPulsePolarity, "externalPulsePolarity",  },
    { 1, 1, 1, 0, 1, 1, 1, 0, _uint64_t, 0, & settings.externalPulseTimeBetweenPulse_us, "externalPulseTimeBetweenPulse",  },

    // Ring Buffer
    { 0, 0, 0, 0, 1, 1, 1, 1, _bool,     0, & settings.enablePrintRingBufferOffsets, "enablePrintRingBufferOffsets",  },
    { 0, 0, 0, 0, 1, 1, 1, 1, _int,      0, & settings.gnssHandlerBufferSize, "gnssHandlerBufferSize",  },

    // Rover operation
    { 1, 1, 1, 0, 1, 1, 1, 1, _uint8_t,  0, & settings.dynamicModel, "dynamicModel",  },
    { 0, 0, 0, 0, 1, 1, 1, 1, _bool,     0, & settings.enablePrintRoverAccuracy, "enablePrintRoverAccuracy",  },
    { 1, 1, 1, 0, 1, 1, 1, 1, _int16_t,  0, & settings.minCNO, "minCNO",  },
    { 1, 1, 1, 0, 1, 1, 1, 1, _uint8_t,  0, & settings.minElev, "minElev",  },

    // RTC (Real Time Clock)
    { 0, 0, 0, 0, 1, 1, 1, 1, _bool,     0, & settings.enablePrintRtcSync, "enablePrintRtcSync",  },

//                      F
//       i              a
//    u  n  i           c
//    p  W  n  u        e
//    d  e  C  s     F  t
//    a  b  o  e     a
//    t  C  m  S     c  M
//    e  o  m  u     e  o  T
//    G  n  a  f     t  s  o
//    N  f  n  f  E     a  r
//    S  i  d  i  v  V  i  c
//    S  g  s  x  k  2  c  h  Type    Qual  Variable                  Name

    // SD Card
    { 0, 0, 0, 0, 1, 1, 1, 0, _bool,     0, & settings.enablePrintBufferOverrun, "enablePrintBufferOverrun",  },
    { 0, 0, 0, 0, 1, 1, 1, 0, _bool,     0, & settings.enablePrintSDBuffers, "enablePrintSDBuffers",  },
    { 0, 0, 0, 0, 1, 1, 1, 0, _bool,     0, & settings.enableSD, "enableSD"},
    { 0, 0, 0, 0, 1, 1, 1, 0, _bool,     0, & settings.forceResetOnSDFail, "forceResetOnSDFail",  },

    // Serial
    { 1, 1, 1, 0, 1, 1, 1, 1, _uint32_t, 0, & settings.dataPortBaud, "dataPortBaud",  },
    { 0, 0, 0, 0, 1, 1, 1, 1, _bool,     0, & settings.echoUserInput, "echoUserInput",  },
    { 0, 1, 1, 0, 1, 1, 1, 1, _bool,     0, & settings.enableGnssToUsbSerial, "enableGnssToUsbSerial",  },
    { 1, 1, 1, 0, 1, 1, 1, 1, _uint32_t, 0, & settings.radioPortBaud, "radioPortBaud",  },
    { 0, 0, 0, 0, 1, 1, 1, 1, _int16_t,  0, & settings.serialTimeoutGNSS, "serialTimeoutGNSS",  },

//                      F
//       i              a
//    u  n  i           c
//    p  W  n  u        e
//    d  e  C  s     F  t
//    a  b  o  e     a
//    t  C  m  S     c  M
//    e  o  m  u     e  o  T
//    G  n  a  f     t  s  o
//    N  f  n  f  E     a  r
//    S  i  d  i  v  V  i  c
//    S  g  s  x  k  2  c  h  Type    Qual  Variable                  Name

    // Setup Button
    { 0, 1, 1, 0, 1, 1, 1, 1, _bool,     0, & settings.disableSetupButton, "disableSetupButton",  },

    // State
    { 0, 0, 0, 0, 1, 1, 1, 1, _bool,     0, & settings.enablePrintDuplicateStates, "enablePrintDuplicateStates",  },
    { 0, 0, 0, 0, 1, 1, 1, 1, _bool,     0, & settings.enablePrintStates, "enablePrintStates",  },
    { 1, 1, 1, 0, 1, 1, 1, 1, tSysState, 0, & settings.lastState, "lastState",  },

    // TCP Client
    { 0, 0, 0, 0, 1, 1, 1, 1, _bool,     0, & settings.debugTcpClient, "debugTcpClient",  },
    { 0, 1, 1, 0, 1, 1, 1, 1, _bool,     0, & settings.enableTcpClient, "enableTcpClient",  },
    { 0, 1, 1, 0, 1, 1, 1, 1, tCharArry, sizeof(settings.tcpClientHost), & settings.tcpClientHost, "tcpClientHost",  },
    { 0, 1, 1, 0, 1, 1, 1, 1, _uint16_t, 0, & settings.tcpClientPort, "tcpClientPort",  },

    // TCP Server
    { 0, 0, 0, 0, 1, 1, 1, 1, _bool,     0, & settings.debugTcpServer, "debugTcpServer",  },
    { 0, 1, 1, 0, 1, 1, 1, 1, _bool,     0, & settings.enableTcpServer, "enableTcpServer",  },
    { 0, 1, 1, 0, 1, 1, 1, 1, _uint16_t, 0, & settings.tcpServerPort, "tcpServerPort",  },

    // Time Zone
    { 0, 1, 1, 0, 1, 1, 1, 1, _int8_t,   0, & settings.timeZoneHours, "timeZoneHours",  },
    { 0, 1, 1, 0, 1, 1, 1, 1, _int8_t,   0, & settings.timeZoneMinutes, "timeZoneMinutes",  },
    { 0, 1, 1, 0, 1, 1, 1, 1, _int8_t,   0, & settings.timeZoneSeconds, "timeZoneSeconds",  },

//                      F
//       i              a
//    u  n  i           c
//    p  W  n  u        e
//    d  e  C  s     F  t
//    a  b  o  e     a
//    t  C  m  S     c  M
//    e  o  m  u     e  o  T
//    G  n  a  f     t  s  o
//    N  f  n  f  E     a  r
//    S  i  d  i  v  V  i  c
//    S  g  s  x  k  2  c  h  Type    Qual  Variable                  Name

    // ublox GNSS Receiver
    { 0, 1, 1, 0, 1, 1, 0, 0, _bool,     0, & settings.enableUART2UBXIn, "enableUART2UBXIn",  },
    { 1, 1, 1, 1, 1, 1, 0, 0, tUbxConst, MAX_UBX_CONSTELLATIONS, & settings.ubxConstellations[0], "constellation_",  },
    { 1, 0, 1, 1, 1, 1, 0, 0, tUbxMsgRt, MAX_UBX_MSG, & settings.ubxMessageRates[0], "ubxMessageRate_",  },
    { 1, 0, 1, 1, 1, 1, 0, 0, tUbMsgRtb, MAX_UBX_MSG_RTCM, & settings.ubxMessageRatesBase[0], "ubxMessageRateBase_",  },

    // UDP Server
    { 0, 0, 0, 0, 1, 1, 1, 1, _bool,     0, & settings.debugUdpServer, "debugUdpServer",  },
    { 0, 1, 1, 0, 1, 1, 1, 1, _bool,     0, & settings.enableUdpServer, "enableUdpServer",  },
    { 0, 1, 1, 0, 1, 1, 1, 1, _uint16_t, 0, & settings.udpServerPort, "udpServerPort",  },

//                      F
//       i              a
//    u  n  i           c
//    p  W  n  u        e
//    d  e  C  s     F  t
//    a  b  o  e     a
//    t  C  m  S     c  M
//    e  o  m  u     e  o  T
//    G  n  a  f     t  s  o
//    N  f  n  f  E     a  r
//    S  i  d  i  v  V  i  c
//    S  g  s  x  k  2  c  h  Type    Qual  Variable                  Name

    // UM980 GNSS Receiver
    { 0, 1, 1, 0, 0, 0, 0, 1, _bool,     0, & settings.enableGalileoHas, "enableGalileoHas",  },
    { 0, 0, 0, 0, 0, 0, 0, 1, _bool,     0, & settings.enableImuCompensationDebug, "enableImuCompensationDebug",  },
    { 0, 0, 0, 0, 0, 0, 0, 1, _bool,     0, & settings.enableImuDebug, "enableImuDebug",  },
    { 0, 1, 1, 0, 0, 0, 0, 1, _bool,     0, & settings.enableTiltCompensation, "enableTiltCompensation",  },
    { 0, 1, 1, 1, 0, 0, 0, 1, tUmConst,  MAX_UM980_CONSTELLATIONS, & settings.um980Constellations, "constellation_",  },
    { 0, 0, 1, 1, 0, 0, 0, 1, tUmMRNmea, MAX_UM980_NMEA_MSG, & settings.um980MessageRatesNMEA, "messageRateNMEA_",  },
    { 0, 0, 1, 1, 0, 0, 0, 1, tUmMRBaRT, MAX_UM980_RTCM_MSG, & settings.um980MessageRatesRTCMBase, "messageRateRTCMBase_",  },
    { 0, 0, 1, 1, 0, 0, 0, 1, tUmMRRvRT, MAX_UM980_RTCM_MSG, & settings.um980MessageRatesRTCMRover, "messageRateRTCMRover_",  },

    // Web Server
    { 0, 0, 0, 0, 1, 1, 1, 1, _uint16_t, 0, & settings.httpPort, "httpPort",  },

    // WiFi
    { 0, 0, 0, 0, 1, 1, 1, 1, _bool,     0, & settings.debugWebConfig, "debugWebConfig",  },
    { 0, 0, 0, 0, 1, 1, 1, 1, _bool,     0, & settings.debugWifiState, "debugWifiState",  },
    { 0, 0, 0, 0, 1, 1, 1, 1, _bool,     0, & settings.enableCaptivePortal, "enableCaptivePortal",  },
    { 0, 0, 0, 0, 1, 1, 1, 1, _uint8_t,  0, & settings.wifiChannel, "wifiChannel",  },
    { 0, 1, 0, 0, 1, 1, 1, 1, _bool,     0, & settings.wifiConfigOverAP, "wifiConfigOverAP",  },
    { 0, 1, 1, 1, 1, 1, 1, 1, tWiFiNet,  MAX_WIFI_NETWORKS, & settings.wifiNetworks, "wifiNetwork_",  },
    { 0, 0, 1, 0, 1, 1, 1, 1, _uint32_t, 0, & settings.wifiConnectTimeoutMs, "wifiConnectTimeoutMs",  },

    { 0, 0, 1, 0, 1, 1, 1, 1, _uint32_t, 0, & settings.outputTipAltitude, "outputTipAltitude",  },

    // Localized distribution
    { 0, 1, 1, 0, 1, 1, 0, 1, _bool,     0, & settings.useLocalizedDistribution, "useLocalizedDistribution",  },
    { 0, 1, 1, 0, 1, 1, 0, 1, _uint8_t,  0, & settings.localizedDistributionTileLevel, "localizedDistributionTileLevel",  },
    { 0, 1, 1, 0, 1, 1, 0, 1, _bool,     0, & settings.useAssistNow, "useAssistNow",  },

    { 0, 1, 1, 0, 1, 1, 1, 1, _bool,     0, & settings.requestKeyUpdate, "requestKeyUpdate",  },

    { 0, 1, 1, 0, 0, 0, 0, 1, _bool,     0, & settings.enableLora, "enableLora",  },
    { 0, 1, 1, 0, 0, 0, 0, 1, _float,    3, & settings.loraCoordinationFrequency, "loraCoordinationFrequency",  },
    { 0, 0, 0, 0, 0, 0, 0, 1, _bool,     3, & settings.debugLora, "debugLora",  },
    { 0, 1, 1, 0, 0, 0, 0, 1, _int,      3, & settings.loraSerialInteractionTimeout_s, "loraSerialInteractionTimeout_s",  },
    { 1, 1, 1, 0, 0, 0, 0, 1, _bool,     3, & settings.enableMultipathMitigation, "enableMultipathMitigation",  },

    // Add new settings to appropriate group above or create new group
    // Then also add to the same group in settings above
//                      F
//       i              a
//    u  n  i           c
//    p  W  n  u        e
//    d  e  C  s     F  t
//    a  b  o  e     a
//    t  C  m  S     c  M
//    e  o  m  u     e  o  T
//    G  n  a  f     t  s  o
//    N  f  n  f  E     a  r
//    S  i  d  i  v  V  i  c
//    S  g  s  x  k  2  c  h  Type    Qual  Variable                  Name

    /*
    { 0, 1, 1, 0, 1, 1, 1, 1,    ,       0, & settings., ""},
    */
};

const int numRtkSettingsEntries = sizeof(rtkSettingsEntries) / sizeof(rtkSettingsEntries)[0];

// Indicate which peripherals are present on a given platform
struct struct_present
{
    bool psram_2mb = false;
    bool psram_4mb = false;

    bool lband_neo = false;
    bool cellular_lara = false;
    bool ethernet_ws5500 = false;
    bool radio_lora = false;
    bool gnss_to_uart = false;
    bool gnss_to_uart2 = false;

    bool gnss_um980 = false;
    bool gnss_zedf9p = false;
    bool gnss_mosaicX5 = false; // L-Band is implicit

    // A GNSS TP interrupt - for accurate clock setting
    // The GNSS UBX PVT message is sent ahead of the top-of-second
    // The rising edge of the TP signal indicates the true top-of-second
    bool timePulseInterrupt = false;

    bool imu_im19 = false;
    bool imu_zedf9r = false;

    bool microSd = false;
    bool microSdCardDetectLow = false; // Card detect low = SD in place
    bool microSdCardDetectHigh = false; // Card detect high = SD in place

    bool i2c0BusSpeed_400 = false;
    bool i2c1BusSpeed_400 = false;
    bool i2c1 = false;
    bool display_i2c0 = false;
    bool display_i2c1 = false;
    DisplayType display_type = DISPLAY_MAX_NONE;

    bool fuelgauge_max17048 = false;
    bool fuelgauge_bq40z50 = false;
    bool charger_mp2762a = false;

    bool beeper = false;
    bool encryption_atecc608a = false;
    bool portDataMux = false;
    bool peripheralPowerControl = false;
    bool laraPowerControl = false;
    bool antennaShortOpen = false;

    bool button_mode = false;
    bool button_powerHigh = false; // Button is pressed when high
    bool button_powerLow = false; // Button is pressed when low
    bool fastPowerOff = false;
    bool invertedFastPowerOff = false; // Needed for Facet mosaic v11

    bool needsExternalPpl = false;

    float antennaPhaseCenter_mm = 0.0; //Used to setup tilt compensation
    bool galileoHasCapable = false;
} present;

// Monitor which devices on the device are on or offline.
struct struct_online
{
    bool microSD = false;
    bool display = false;
    bool gnss = false;
    bool logging = false;
    bool serialOutput = false;
    bool fs = false;
    bool rtc = false;
    bool batteryFuelGauge = false;
    bool ntripClient = false;
    bool ntripServer[NTRIP_SERVER_MAX] = {false, false, false, false};
    bool lband_neo = false;
    bool lband_gnss = false;
    bool lbandCorrections = false;
    bool i2c = false;
    bool tcpClient = false;
    bool tcpServer = false;
    bool udpServer = false;
    bool ethernetNTPServer = false; // EthernetUDP
    bool otaFirmwareUpdate = false;
    bool bluetooth = false;
    bool mqttClient = false;
    bool psram = false;
    bool ppl = false;
    bool batteryCharger = false;
    bool httpClient = false;
    bool loraRadio = false;
} online;

typedef uint8_t NetIndex_t;     // Index into the networkInterfaceTable
typedef uint32_t NetMask_t;      // One bit for each network interface
typedef int8_t NetPriority_t;  // Index into networkPriorityTable
                                // Value 0 (highest) - 255 (lowest) priority

// Types of networks, must be in same order as networkInterfaceTable
enum NetworkTypes
{
    NETWORK_NONE = -1,  // The values below must start at zero and be sequential
    #ifdef COMPILE_ETHERNET
        NETWORK_ETHERNET,
    #endif  // COMPILE_ETHERNET
    #ifdef COMPILE_WIFI
        NETWORK_WIFI = 1,
    #endif  // COMPILE_WIFI
    #ifdef COMPILE_CELLULAR
        NETWORK_CELLULAR,
    #endif  // COMPILE_CELLULAR
    // Add new networks here
    NETWORK_MAX
};

#ifdef  COMPILE_NETWORK

// Routine to poll a network interface
// Inputs:
//     index: Index into the networkInterfaceTable
//     parameter: Arbitrary parameter to the poll routine
typedef void (* NETWORK_POLL_ROUTINE)(NetIndex_t index, uintptr_t parameter, bool debug);

// Sequence entry specifying a poll routine call for a network interface
typedef struct _NETWORK_POLL_SEQUENCE
{
    NETWORK_POLL_ROUTINE routine; // Address of poll routine, nullptr at end of table
    uintptr_t parameter;          // Parameter passed to poll routine
    const char * description;     // Description of operation
} NETWORK_POLL_SEQUENCE;

// networkInterfaceTable entry
typedef struct _NETWORK_TABLE_ENTRY
{
    NetworkInterface * netif;       // Network interface object address
    const char * name;              // Name of the network interface
    bool * present;                 // Address of present bool or nullptr if always available
    uint8_t pdState;                // Periodic display state value
    NETWORK_POLL_SEQUENCE * boot;   // Boot sequence, may be nullptr
    NETWORK_POLL_SEQUENCE * start;  // Start sequence (Off --> On), may be nullptr
    NETWORK_POLL_SEQUENCE * stop;   // Stop routine (On --> Off), may be nullptr
} NETWORK_TABLE_ENTRY;

// Sequence table declarations
extern NETWORK_POLL_SEQUENCE wifiStartSequence[];
extern NETWORK_POLL_SEQUENCE laraBootSequence[];
extern NETWORK_POLL_SEQUENCE laraOffSequence[];
extern NETWORK_POLL_SEQUENCE laraOnSequence[];

// List of networks
// Multiple networks may running in parallel with highest priority being
// set to the default network.  The start routine is called as the priority
// drops to that level.  The stop routine is called as the priority rises
// above that level.  The priority will continue to fall or rise until a
// network is found that is online.
const NETWORK_TABLE_ENTRY networkInterfaceTable[] =
{ //     Interface  Name            Present                     Periodic State      Boot Sequence           Start Sequence      Stop Sequence
    #ifdef COMPILE_ETHERNET
        {&ETH,      "Ethernet",     &present.ethernet_ws5500,   PD_ETHERNET_STATE,  nullptr,                nullptr,            nullptr},
    #endif  // COMPILE_ETHERNET
    #ifdef COMPILE_WIFI
        {&WiFi.STA, "WiFi",         nullptr,                    PD_WIFI_STATE,      nullptr,                wifiStartSequence,  nullptr},
    #endif  // COMPILE_WIFI
    #ifdef  COMPILE_CELLULAR
        {&PPP,      "Cellular",     &present.cellular_lara,     PD_CELLULAR_STATE,  laraBootSequence,       laraOnSequence,     laraOffSequence},
    #endif  // COMPILE_CELLULAR
};
const int networkInterfaceTableEntries = sizeof(networkInterfaceTable) / sizeof(networkInterfaceTable[0]);

#define NETWORK_OFFLINE     networkInterfaceTableEntries

const NetMask_t mDNSUse = 0x3; // One bit per network interface

#endif //  COMPILE_NETWORK

// Monitor which tasks are running.
struct struct_tasks
{
    volatile bool gnssUartPinnedTaskRunning = false;
    volatile bool i2cPinnedTaskRunning = false;
    volatile bool btReadTaskRunning = false;
    volatile bool buttonCheckTaskRunning = false;
    volatile bool gnssReadTaskRunning = false;
    volatile bool handleGnssDataTaskRunning = false;
    volatile bool idleTask0Running = false;
    volatile bool idleTask1Running = false;
    volatile bool sdSizeCheckTaskRunning = false;
    volatile bool updatePplTaskRunning = false;
    volatile bool updateWebServerTaskRunning = false;

    bool btReadTaskStopRequest = false;
    bool buttonCheckTaskStopRequest = false;
    bool gnssReadTaskStopRequest = false;
    bool handleGnssDataTaskStopRequest = false;
    bool sdSizeCheckTaskStopRequest = false;
    bool updatePplTaskStopRequest = false;
    bool updateWebServerTaskStopRequest = false;
} task;

#ifdef COMPILE_NETWORK
// AWS certificate for PointPerfect API
static const char *AWS_PUBLIC_CERT = R"=====(
-----BEGIN CERTIFICATE-----
MIIDQTCCAimgAwIBAgITBmyfz5m/jAo54vB4ikPmljZbyjANBgkqhkiG9w0BAQsF
ADA5MQswCQYDVQQGEwJVUzEPMA0GA1UEChMGQW1hem9uMRkwFwYDVQQDExBBbWF6
b24gUm9vdCBDQSAxMB4XDTE1MDUyNjAwMDAwMFoXDTM4MDExNzAwMDAwMFowOTEL
MAkGA1UEBhMCVVMxDzANBgNVBAoTBkFtYXpvbjEZMBcGA1UEAxMQQW1hem9uIFJv
b3QgQ0EgMTCCASIwDQYJKoZIhvcNAQEBBQADggEPADCCAQoCggEBALJ4gHHKeNXj
ca9HgFB0fW7Y14h29Jlo91ghYPl0hAEvrAIthtOgQ3pOsqTQNroBvo3bSMgHFzZM
9O6II8c+6zf1tRn4SWiw3te5djgdYZ6k/oI2peVKVuRF4fn9tBb6dNqcmzU5L/qw
IFAGbHrQgLKm+a/sRxmPUDgH3KKHOVj4utWp+UhnMJbulHheb4mjUcAwhmahRWa6
VOujw5H5SNz/0egwLX0tdHA114gk957EWW67c4cX8jJGKLhD+rcdqsq08p8kDi1L
93FcXmn/6pUCyziKrlA4b9v7LWIbxcceVOF34GfID5yHI9Y/QCB/IIDEgEw+OyQm
jgSubJrIqg0CAwEAAaNCMEAwDwYDVR0TAQH/BAUwAwEB/zAOBgNVHQ8BAf8EBAMC
AYYwHQYDVR0OBBYEFIQYzIU07LwMlJQuCFmcx7IQTgoIMA0GCSqGSIb3DQEBCwUA
A4IBAQCY8jdaQZChGsV2USggNiMOruYou6r4lK5IpDB/G/wkjUu0yKGX9rbxenDI
U5PMCCjjmCXPI6T53iHTfIUJrU6adTrCC2qJeHZERxhlbI1Bjjt/msv0tadQ1wUs
N+gDS63pYaACbvXy8MWy7Vu33PqUXHeeE6V/Uq2V8viTO96LXFvKWlJbYK8U90vv
o/ufQJVtMVT8QtPHRh8jrdkPSHCa2XV4cdFyQzR1bldZwgJcJmApzyMZFo6IQ6XU
5MsI+yMRQ+hDKXJioaldXgjUkK642M4UwtBV8ob2xJNDd2ZhwLnoQdeXeGADbkpy
rqXRfboQnoZsG4q5WTP468SQvvG5
-----END CERTIFICATE-----
)=====";
#endif // COMPILE_NETWORK
#endif // __SETTINGS_H__<|MERGE_RESOLUTION|>--- conflicted
+++ resolved
@@ -2,13 +2,8 @@
 #define __SETTINGS_H__
 
 #include "GNSS.h"
-<<<<<<< HEAD
-#include "UM980.h" //Structs of UM980 messages, needed for settings.h
+#include "GNSS_UM980.h" //Structs of UM980 messages, needed for settings.h
 #include "Mosaic.h" //Structs of mosaic messages, needed for settings.h
-=======
-#include "GNSS_UM980.h" //Structs of UM980 messages, needed for settings.h
-#include "mosaic.h" //Structs of mosaic messages, needed for settings.h
->>>>>>> 8bf57f39
 #include <vector>
 
 // System can enter a variety of states
