#ifndef __SETTINGS_H__
#define __SETTINGS_H__

#include "UM980.h" //Structs of UM980 messages, needed for settings.h
#include <vector>

// System can enter a variety of states
// See statemachine diagram at:
// https://lucid.app/lucidchart/53519501-9fa5-4352-aa40-673f88ca0c9b/edit?invitationId=inv_ebd4b988-513d-4169-93fd-c291851108f8
typedef enum
{
    STATE_ROVER_NOT_STARTED = 0,
    STATE_ROVER_NO_FIX,
    STATE_ROVER_FIX,
    STATE_ROVER_RTK_FLOAT,
    STATE_ROVER_RTK_FIX,
    STATE_BASE_NOT_STARTED,
    STATE_BASE_TEMP_SETTLE, // User has indicated base, but current pos accuracy is too low
    STATE_BASE_TEMP_SURVEY_STARTED,
    STATE_BASE_TEMP_TRANSMITTING,
    STATE_BASE_FIXED_NOT_STARTED,
    STATE_BASE_FIXED_TRANSMITTING,
    STATE_DISPLAY_SETUP,
    STATE_WIFI_CONFIG_NOT_STARTED,
    STATE_WIFI_CONFIG,
    STATE_TEST,
    STATE_TESTING,
    STATE_PROFILE,
    STATE_KEYS_STARTED,
    STATE_KEYS_NEEDED,
    STATE_KEYS_WIFI_STARTED,
    STATE_KEYS_WIFI_CONNECTED,
    STATE_KEYS_WIFI_TIMEOUT,
    STATE_KEYS_EXPIRED,
    STATE_KEYS_DAYS_REMAINING,
    STATE_KEYS_LBAND_CONFIGURE,
    STATE_KEYS_LBAND_ENCRYPTED,
    STATE_KEYS_PROVISION_WIFI_STARTED,
    STATE_KEYS_PROVISION_WIFI_CONNECTED,
    STATE_ESPNOW_PAIRING_NOT_STARTED,
    STATE_ESPNOW_PAIRING,
    STATE_NTPSERVER_NOT_STARTED,
    STATE_NTPSERVER_NO_SYNC,
    STATE_NTPSERVER_SYNC,
    STATE_CONFIG_VIA_ETH_NOT_STARTED,
    STATE_CONFIG_VIA_ETH_STARTED,
    STATE_CONFIG_VIA_ETH,
    STATE_CONFIG_VIA_ETH_RESTART_BASE,
    STATE_SHUTDOWN,
    STATE_NOT_SET, // Must be last on list
} SystemState;
volatile SystemState systemState = STATE_NOT_SET;
SystemState lastSystemState = STATE_NOT_SET;
SystemState requestedSystemState = STATE_NOT_SET;
bool newSystemStateRequested = false;

// Base modes set with RTK_MODE
#define RTK_MODE_BASE_FIXED         0x0001
#define RTK_MODE_BASE_SURVEY_IN     0x0002
#define RTK_MODE_ETHERNET_CONFIG    0x0004
#define RTK_MODE_NTP                0x0008
#define RTK_MODE_ROVER              0x0010
#define RTK_MODE_TESTING            0x0020
#define RTK_MODE_WIFI_CONFIG        0x0040

typedef uint8_t RtkMode_t;

#define RTK_MODE(mode)          rtkMode = mode;

#define EQ_RTK_MODE(mode)       (rtkMode && (rtkMode == (mode & rtkMode)))
#define NEQ_RTK_MODE(mode)      (rtkMode && (rtkMode != (mode & rtkMode)))

//Used as part of device ID and whitelists. Do not reorder.
typedef enum
{
    RTK_EVK = 0, // 0x00
    RTK_FACET_V2 = 1, // 0x01
    RTK_FACET_MOSAIC = 2, // 0x02
    RTK_TORCH = 3, // 0x03
    // Add new values above this line
    RTK_UNKNOWN
} ProductVariant;
ProductVariant productVariant = RTK_UNKNOWN;

const char * const productDisplayNames[] =
{
    "EVK",
    "Facet v2",
    "Facet mo",
    "Torch",
    // Add new values just above this line
    "Unknown"
};
const int productDisplayNamesEntries = sizeof (productDisplayNames) / sizeof(productDisplayNames[0]);

const char * const platformFilePrefixTable[] =
{
    "SFE_EVK",
    "SFE_Facet_v2",
    "SFE_Facet_mosaic",
    "SFE_Torch",
    // Add new values just above this line
    "SFE_Unknown"
};
const int platformFilePrefixTableEntries = sizeof (platformFilePrefixTable) / sizeof(platformFilePrefixTable[0]);

const char * const platformPrefixTable[] =
{
    "EVK",
    "Facet v2",
    "Facet mosaic",
    "Torch",
    // Add new values just above this line
    "Unknown"
};
const int platformPrefixTableEntries = sizeof (platformPrefixTable) / sizeof(platformPrefixTable[0]);

const char * const platformProvisionTable[] =
{
    "EVK",
    "Facet v2",
    "Facet mosaic",
    "Torch",
    // Add new values just above this line
    "Unknown"
};
const int platformProvisionTableEntries = sizeof (platformProvisionTable) / sizeof(platformProvisionTable[0]);

// Corrections Priority
typedef enum
{
    // Change the order of these to set the default priority. First (0) is highest
    CORR_BLUETOOTH = 0, // Added - Tasks.ino (sendGnssBuffer)
    CORR_IP, // Added - MQTT_Client.ino
    CORR_TCP, // Added - NtripClient.ino
    CORR_LBAND, // Added - menuPP.ino for PMP - PointPerfectLibrary.ino for PPL
    CORR_RADIO_EXT, // TODO: this needs a meeting. Data goes direct from RADIO connector to ZED - or X5. How to disable / enable it? Via port protocol?
    CORR_RADIO_LORA, // TODO: this needs a meeting. UM980 only? Does data go direct from LoRa to UM980?
    CORR_ESPNOW, // Added - ESPNOW.ino
    // Add new correction sources just above this line
    CORR_NUM
} correctionsSource;

const char * const correctionsSourceNames[correctionsSource::CORR_NUM] =
{
    // These must match correctionsSource above
    "Bluetooth",
    "IP (PointPerfect/MQTT)",
    "TCP (NTRIP)",
    "L-Band",
    "External Radio",
    "LoRa Radio",
    "ESP-Now",
    // Add new correction sources just above this line
};

typedef struct {
    correctionsSource source;
    unsigned long lastSeen;
} registeredCorrectionsSource;

// Setup Buttons
typedef struct
{
    const char *name;
    SystemState newState;
    uint8_t newProfile; // Only valid when newState == STATE_PROFILE
} setupButton;


const SystemState platformPreviousStateTable[] =
{
    STATE_ROVER_NOT_STARTED,    // EVK
    STATE_ROVER_NOT_STARTED,    // Facet v2
    STATE_ROVER_NOT_STARTED,    // Facet mosaic
    STATE_ROVER_NOT_STARTED,    // Torch
    // Add new values above this line
    STATE_ROVER_NOT_STARTED     // Unknown
};
const int platformPreviousStateTableEntries = sizeof (platformPreviousStateTable) / sizeof(platformPreviousStateTable[0]);

typedef enum
{
    DISPLAY_64x48,
    DISPLAY_128x64,
    // Add new displays above this line
    DISPLAY_MAX_NONE // This represents the maximum numbers of display and also "no display"
} DisplayType;

const uint8_t DisplayWidth[DISPLAY_MAX_NONE] = { 64, 128 }; // We could get these from the oled, but this is const
const uint8_t DisplayHeight[DISPLAY_MAX_NONE] = { 48, 64 };

typedef enum
{
    BUTTON_ROVER = 0,
    BUTTON_BASE,
} ButtonState;
ButtonState buttonPreviousState = BUTTON_ROVER;

// Data port mux (RTK Facet) can enter one of four different connections
typedef enum
{
    MUX_UBLOX_NMEA = 0,
    MUX_PPS_EVENTTRIGGER,
    MUX_I2C_WT,
    MUX_ADC_DAC,
} muxConnectionType_e;

// User can enter fixed base coordinates in ECEF or degrees
typedef enum
{
    COORD_TYPE_ECEF = 0,
    COORD_TYPE_GEODETIC,
} coordinateType_e;

// User can select output pulse as either falling or rising edge
typedef enum
{
    PULSE_FALLING_EDGE = 0,
    PULSE_RISING_EDGE,
} pulseEdgeType_e;

// Custom NMEA sentence types output to the log file
typedef enum
{
    CUSTOM_NMEA_TYPE_RESET_REASON = 0,
    CUSTOM_NMEA_TYPE_WAYPOINT,
    CUSTOM_NMEA_TYPE_EVENT,
    CUSTOM_NMEA_TYPE_SYSTEM_VERSION,
    CUSTOM_NMEA_TYPE_ZED_VERSION,
    CUSTOM_NMEA_TYPE_STATUS,
    CUSTOM_NMEA_TYPE_LOGTEST_STATUS,
    CUSTOM_NMEA_TYPE_DEVICE_BT_ID,
    CUSTOM_NMEA_TYPE_PARSER_STATS,
    CUSTOM_NMEA_TYPE_CURRENT_DATE,
    CUSTOM_NMEA_TYPE_ARP_ECEF_XYZH,
    CUSTOM_NMEA_TYPE_ZED_UNIQUE_ID,
} customNmeaType_e;

// Freeze and blink LEDs if we hit a bad error
typedef enum
{
    ERROR_NO_I2C = 2, // Avoid 0 and 1 as these are bad blink codes
    ERROR_GPS_CONFIG_FAIL,
} t_errorNumber;

// Define the types of network
enum NetworkTypes
{
    NETWORK_TYPE_WIFI = 0,
    NETWORK_TYPE_ETHERNET,
    // Last hardware network type
    NETWORK_TYPE_MAX,

    // Special cases
    NETWORK_TYPE_USE_DEFAULT = NETWORK_TYPE_MAX,
    NETWORK_TYPE_ACTIVE,
    // Last network type
    NETWORK_TYPE_LAST,
};

// Define the states of the network device
enum NetworkStates
{
    NETWORK_STATE_OFF = 0,
    NETWORK_STATE_DELAY,
    NETWORK_STATE_CONNECTING,
    NETWORK_STATE_IN_USE,
    NETWORK_STATE_WAIT_NO_USERS,
    // Last network state
    NETWORK_STATE_MAX
};

// Define the network users
enum NetworkUsers
{
    NETWORK_USER_MQTT_CLIENT = 0,       // MQTT client (Point Perfect)
    NETWORK_USER_NTP_SERVER,            // NTP server
    NETWORK_USER_NTRIP_CLIENT,          // NTRIP client
    NETWORK_USER_OTA_AUTO_UPDATE,       // Over-The-Air (OTA) firmware update
    NETWORK_USER_TCP_CLIENT,            // TCP client
    NETWORK_USER_TCP_SERVER,            // PTCP server
    NETWORK_USER_UDP_SERVER,        // UDP server

    // Add new users above this line
    NETWORK_USER_NTRIP_SERVER,          // NTRIP server
    // Last network user
    NETWORK_USER_MAX = NETWORK_USER_NTRIP_SERVER + NTRIP_SERVER_MAX
};

typedef uint16_t NETWORK_USER;

typedef struct _NETWORK_DATA
{
    uint8_t requestedNetwork;  // Type of network requested
    uint8_t type;              // Type of network
    NETWORK_USER activeUsers;  // Active users of this network device
    NETWORK_USER userOpens;    // Users requesting access to this network
    uint8_t connectionAttempt; // Number of previous connection attempts
    bool restart;              // Set if restart is allowed
    bool shutdown;             // Network is shutting down
    uint8_t state;             // Current state of the network
    uint32_t timeout;          // Timer timeout value
    uint32_t timerStart;       // Starting millis for the timer
} NETWORK_DATA;

// Even though WiFi and ESP-Now operate on the same radio, we treat
// then as different states so that we can leave the radio on if
// either WiFi or ESP-Now are active
enum WiFiState
{
    WIFI_STATE_OFF = 0,
    WIFI_STATE_START,
    WIFI_STATE_CONNECTING,
    WIFI_STATE_CONNECTED,
};
volatile byte wifiState = WIFI_STATE_OFF;

#include "NetworkClient.h" // Built-in - Supports both WiFiClient and EthernetClient
#include "NetworkUDP.h"    //Built-in - Supports both WiFiUdp and EthernetUdp

// NTRIP Server data
typedef struct _NTRIP_SERVER_DATA
{
    // Network connection used to push RTCM to NTRIP caster
    NetworkClient *networkClient;
    volatile uint8_t state;

    // Count of bytes sent by the NTRIP server to the NTRIP caster
    uint32_t bytesSent;

    // Throttle the time between connection attempts
    // ms - Max of 4,294,967,295 or 4.3M seconds or 71,000 minutes or 1193 hours or 49 days between attempts
    uint32_t connectionAttemptTimeout;
    uint32_t lastConnectionAttempt;
    int connectionAttempts; // Count the number of connection attempts between restarts

    // NTRIP server timer usage:
    //  * Reconnection delay
    //  * Measure the connection response time
    //  * Receive RTCM correction data timeout
    //  * Monitor last RTCM byte received for frame counting
    uint32_t timer;
    uint32_t startTime;
    int connectionAttemptsTotal; // Count the number of connection attempts absolutely
} NTRIP_SERVER_DATA;

typedef enum
{
    ESPNOW_OFF,
    ESPNOW_ON,
    ESPNOW_PAIRING,
    ESPNOW_MAC_RECEIVED,
    ESPNOW_PAIRED,
} ESPNOWState;
volatile ESPNOWState espnowState = ESPNOW_OFF;

const uint8_t ESPNOW_MAX_PEERS = 5; // Maximum of 5 rovers

typedef enum
{
    BLUETOOTH_RADIO_SPP = 0,
    BLUETOOTH_RADIO_BLE,
    BLUETOOTH_RADIO_SPP_AND_BLE,
    BLUETOOTH_RADIO_OFF,
} BluetoothRadioType_e;

// Don't make this a typedef enum as logTestState
// can be incremented beyond LOGTEST_END
enum LogTestState
{
    LOGTEST_START = 0,
    LOGTEST_4HZ_5MSG_10MS,
    LOGTEST_4HZ_7MSG_10MS,
    LOGTEST_10HZ_5MSG_10MS,
    LOGTEST_10HZ_7MSG_10MS,
    LOGTEST_4HZ_5MSG_0MS,
    LOGTEST_4HZ_7MSG_0MS,
    LOGTEST_10HZ_5MSG_0MS,
    LOGTEST_10HZ_7MSG_0MS,
    LOGTEST_4HZ_5MSG_50MS,
    LOGTEST_4HZ_7MSG_50MS,
    LOGTEST_10HZ_5MSG_50MS,
    LOGTEST_10HZ_7MSG_50MS,
    LOGTEST_END,
};
uint8_t logTestState = LOGTEST_END;

typedef struct WiFiNetwork
{
    char ssid[50];
    char password[50];
} WiFiNetwork;

#define MAX_WIFI_NETWORKS 4

typedef uint16_t RING_BUFFER_OFFSET;

typedef enum
{
    ETH_NOT_STARTED = 0,
    ETH_STARTED_CHECK_CABLE,
    ETH_STARTED_START_DHCP,
    ETH_CONNECTED,
    ETH_CAN_NOT_BEGIN,
    // Add new states above this line
    ETH_MAX_STATE
} ethernetStatus_e;

const char *const ethernetStates[] = {
    "ETH_NOT_STARTED", "ETH_STARTED_CHECK_CABLE", "ETH_STARTED_START_DHCP", "ETH_CONNECTED", "ETH_CAN_NOT_BEGIN",
};

const int ethernetStateEntries = sizeof(ethernetStates) / sizeof(ethernetStates[0]);

// Radio status LED goes from off (LED off), no connection (blinking), to connected (solid)
typedef enum
{
    BT_OFF = 0,
    BT_NOTCONNECTED,
    BT_CONNECTED,
} BTState;

// Return values for getUserInputString()
typedef enum
{
    INPUT_RESPONSE_GETNUMBER_EXIT =
        -9999999, // Less than min ECEF. User may be prompted for number but wants to exit without entering data
    INPUT_RESPONSE_GETNUMBER_TIMEOUT = -9999998,
    INPUT_RESPONSE_GETCHARACTERNUMBER_TIMEOUT = 255,
    INPUT_RESPONSE_GETCHARACTERNUMBER_EMPTY = 254,
    INPUT_RESPONSE_INVALID = -4,
    INPUT_RESPONSE_TIMEOUT = -3,
    INPUT_RESPONSE_OVERFLOW = -2,
    INPUT_RESPONSE_EMPTY = -1,
    INPUT_RESPONSE_VALID = 1,
} InputResponse;

typedef enum
{
    PRINT_ENDPOINT_SERIAL = 0,
    PRINT_ENDPOINT_BLUETOOTH,
    PRINT_ENDPOINT_ALL,
} PrintEndpoint;
PrintEndpoint printEndpoint = PRINT_ENDPOINT_SERIAL; // Controls where the configuration menu gets piped to

typedef enum
{
    ZTP_SUCCESS = 1,
    ZTP_DEACTIVATED,
    ZTP_NOT_WHITELISTED,
    ZTP_ALREADY_REGISTERED,
    ZTP_RESPONSE_TIMEOUT,
    ZTP_UNKNOWN_ERROR,
} ZtpResponse;

typedef enum
{
    FUNCTION_NOT_SET = 0,
    FUNCTION_SYNC,
    FUNCTION_WRITESD,
    FUNCTION_FILESIZE,
    FUNCTION_EVENT,
    FUNCTION_BEGINSD,
    FUNCTION_RECORDSETTINGS,
    FUNCTION_LOADSETTINGS,
    FUNCTION_MARKEVENT,
    FUNCTION_GETLINE,
    FUNCTION_REMOVEFILE,
    FUNCTION_RECORDLINE,
    FUNCTION_CREATEFILE,
    FUNCTION_ENDLOGGING,
    FUNCTION_FINDLOG,
    FUNCTION_LOGTEST,
    FUNCTION_FILELIST,
    FUNCTION_FILEMANAGER_OPEN1,
    FUNCTION_FILEMANAGER_OPEN2,
    FUNCTION_FILEMANAGER_OPEN3,
    FUNCTION_FILEMANAGER_UPLOAD1,
    FUNCTION_FILEMANAGER_UPLOAD2,
    FUNCTION_FILEMANAGER_UPLOAD3,
    FUNCTION_SDSIZECHECK,
    FUNCTION_LOG_CLOSURE,
    FUNCTION_PRINT_FILE_LIST,
    FUNCTION_NTPEVENT,
} SemaphoreFunction;

#include <SparkFun_u-blox_GNSS_v3.h> //http://librarymanager/All#SparkFun_u-blox_GNSS_v3

// Each constellation will have its config key, enable, and a visible name
typedef struct
{
    uint32_t configKey;
    uint8_t gnssID;
    bool enabled;
    char textName[30];
} ubxConstellation;

// These are the allowable constellations to receive from and log (if enabled)
// Tested with u-center v21.02
#define MAX_CONSTELLATIONS 6 //(sizeof(ubxConstellations)/sizeof(ubxConstellation))

// Print the base coordinates in different formats, depending on the type the user has entered
// These are the different supported types
typedef enum
{
    COORDINATE_INPUT_TYPE_DD = 0,                   // Default DD.ddddddddd
    COORDINATE_INPUT_TYPE_DDMM,                     // DDMM.mmmmm
    COORDINATE_INPUT_TYPE_DD_MM,                    // DD MM.mmmmm
    COORDINATE_INPUT_TYPE_DD_MM_DASH,               // DD-MM.mmmmm
    COORDINATE_INPUT_TYPE_DD_MM_SYMBOL,             // DD°MM.mmmmmmm'
    COORDINATE_INPUT_TYPE_DDMMSS,                   // DD MM SS.ssssss
    COORDINATE_INPUT_TYPE_DD_MM_SS,                 // DD MM SS.ssssss
    COORDINATE_INPUT_TYPE_DD_MM_SS_DASH,            // DD-MM-SS.ssssss
    COORDINATE_INPUT_TYPE_DD_MM_SS_SYMBOL,          // DD°MM'SS.ssssss"
    COORDINATE_INPUT_TYPE_DDMMSS_NO_DECIMAL,        // DDMMSS - No decimal
    COORDINATE_INPUT_TYPE_DD_MM_SS_NO_DECIMAL,      // DD MM SS - No decimal
    COORDINATE_INPUT_TYPE_DD_MM_SS_DASH_NO_DECIMAL, // DD-MM-SS - No decimal
    COORDINATE_INPUT_TYPE_INVALID_UNKNOWN,
} CoordinateInputType;

// Responses for updateSettingWithValue() and getSettingValue() used in the CLI
typedef enum
{
    SETTING_UNKNOWN = 0,
    SETTING_KNOWN,
    SETTING_KNOWN_STRING,
} SettingValueResponse;

#define UBX_ID_NOT_AVAILABLE 0xFF

// Define the periodic display values
typedef uint64_t PeriodicDisplay_t;

enum PeriodDisplayValues
{
    PD_BLUETOOTH_DATA_RX = 0,   //  0
    PD_BLUETOOTH_DATA_TX,       //  1

    PD_ETHERNET_IP_ADDRESS,     //  2
    PD_ETHERNET_STATE,          //  3

    PD_NETWORK_STATE,           //  4

    PD_NTP_SERVER_DATA,         //  5
    PD_NTP_SERVER_STATE,        //  6

    PD_NTRIP_CLIENT_DATA,       //  7
    PD_NTRIP_CLIENT_GGA,        //  8
    PD_NTRIP_CLIENT_STATE,      //  9

    PD_NTRIP_SERVER_DATA,       // 10
    PD_NTRIP_SERVER_STATE,      // 11

    PD_TCP_CLIENT_DATA,         // 12
    PD_TCP_CLIENT_STATE,        // 13

    PD_TCP_SERVER_DATA,         // 14
    PD_TCP_SERVER_STATE,        // 15
    PD_TCP_SERVER_CLIENT_DATA,  // 16

    PD_UDP_SERVER_DATA,         // 17
    PD_UDP_SERVER_STATE,        // 18
    PD_UDP_SERVER_BROADCAST_DATA,  // 19

    PD_RING_BUFFER_MILLIS,      // 20

    PD_SD_LOG_WRITE,            // 21

    PD_TASK_BLUETOOTH_READ,     // 22
    PD_TASK_BUTTON_CHECK,       // 23
    PD_TASK_GNSS_READ,          // 24
    PD_TASK_HANDLE_GNSS_DATA,   // 25
    PD_TASK_SD_SIZE_CHECK,      // 26
    PD_TASK_UPDATE_PPL,         // 27

    PD_WIFI_IP_ADDRESS,         // 28
    PD_WIFI_STATE,              // 29

    PD_ZED_DATA_RX,             // 30
    PD_ZED_DATA_TX,             // 31

    PD_MQTT_CLIENT_DATA,        // 32
    PD_MQTT_CLIENT_STATE,       // 33
    // Add new values before this line
};

#define PERIODIC_MASK(x) (1ull << x)
#define PERIODIC_DISPLAY(x) (periodicDisplay & PERIODIC_MASK(x))
#define PERIODIC_CLEAR(x) periodicDisplay &= ~PERIODIC_MASK(x)
#define PERIODIC_SETTING(x) (settings.periodicDisplay & PERIODIC_MASK(x))
#define PERIODIC_TOGGLE(x) settings.periodicDisplay ^= PERIODIC_MASK(x)

#define INCHES_IN_A_METER       39.37009424

enum MeasurementScale
{
    MEASUREMENTS_IN_METERS = 0,
    MEASUREMENTS_IN_FEET_INCHES,
    // Add new measurement scales above this line
    MEASUREMENT_SCALE_MAX
};

const char * const measurementScaleName[] =
{
    "meters",
    "feet and inches",
};
const int measurementScaleNameEntries = sizeof(measurementScaleName) / sizeof(measurementScaleName[0]);

const char * const measurementScaleUnits[] =
{
    "m",
    "ft",
};
const int measurementScaleUnitsEntries = sizeof(measurementScaleUnits) / sizeof(measurementScaleUnits[0]);

// These are the allowable messages to broadcast and log (if enabled)

// Struct to describe the necessary info for each type of UBX message
// Each message will have a key, ID, class, visible name, and various info about which platforms the message is
// supported on Message rates are store within NVM
typedef struct
{
    const uint32_t msgConfigKey;
    const uint8_t msgID;
    const uint8_t msgClass;
    const uint8_t msgDefaultRate;
    const char msgTextName[20];
    const uint32_t filterMask;
    const uint16_t f9pFirmwareVersionSupported; // The minimum version this message is supported. 0 = all versions. 9999
                                                // = Not supported
    const uint16_t f9rFirmwareVersionSupported;
} ubxMsg;

// Static array containing all the compatible messages
const ubxMsg ubxMessages[] = {
    // AID

    // ESF
    {UBLOX_CFG_MSGOUT_UBX_ESF_ALG_UART1, UBX_ESF_ALG, UBX_CLASS_ESF, 0, "ESF_ALG", 0, 9999,
     120}, // Not supported on F9P
    {UBLOX_CFG_MSGOUT_UBX_ESF_INS_UART1, UBX_ESF_INS, UBX_CLASS_ESF, 0, "ESF_INS", 0, 9999, 120},
    {UBLOX_CFG_MSGOUT_UBX_ESF_MEAS_UART1, UBX_ESF_MEAS, UBX_CLASS_ESF, 0, "ESF_MEAS", 0, 9999, 120},
    {UBLOX_CFG_MSGOUT_UBX_ESF_RAW_UART1, UBX_ESF_RAW, UBX_CLASS_ESF, 0, "ESF_RAW", 0, 9999, 120},
    {UBLOX_CFG_MSGOUT_UBX_ESF_STATUS_UART1, UBX_ESF_STATUS, UBX_CLASS_ESF, 0, "ESF_STATUS", 0, 9999, 120},

    // HNR

    // LOG
    // F9P supports LOG_INFO at 112

    // MON
    {UBLOX_CFG_MSGOUT_UBX_MON_COMMS_UART1, UBX_MON_COMMS, UBX_CLASS_MON, 0, "MON_COMMS", 0, 112, 120},
    {UBLOX_CFG_MSGOUT_UBX_MON_HW_UART1, UBX_MON_HW, UBX_CLASS_MON, 0, "MON_HW", 0, 112, 120},
    {UBLOX_CFG_MSGOUT_UBX_MON_HW2_UART1, UBX_MON_HW2, UBX_CLASS_MON, 0, "MON_HW2", 0, 112, 120},
    {UBLOX_CFG_MSGOUT_UBX_MON_HW3_UART1, UBX_MON_HW3, UBX_CLASS_MON, 0, "MON_HW3", 0, 112, 120},
    {UBLOX_CFG_MSGOUT_UBX_MON_IO_UART1, UBX_MON_IO, UBX_CLASS_MON, 0, "MON_IO", 0, 112, 120},

    {UBLOX_CFG_MSGOUT_UBX_MON_MSGPP_UART1, UBX_MON_MSGPP, UBX_CLASS_MON, 0, "MON_MSGPP", 0, 112, 120},
    {UBLOX_CFG_MSGOUT_UBX_MON_RF_UART1, UBX_MON_RF, UBX_CLASS_MON, 0, "MON_RF", 0, 112, 120},
    {UBLOX_CFG_MSGOUT_UBX_MON_RXBUF_UART1, UBX_MON_RXBUF, UBX_CLASS_MON, 0, "MON_RXBUF", 0, 112, 120},
    {UBLOX_CFG_MSGOUT_UBX_MON_RXR_UART1, UBX_MON_RXR, UBX_CLASS_MON, 0, "MON_RXR", 0, 112, 120},
    {UBLOX_CFG_MSGOUT_UBX_MON_SPAN_UART1, UBX_MON_SPAN, UBX_CLASS_MON, 0, "MON_SPAN", 0, 113,
     120}, // Not supported F9P 112

    {UBLOX_CFG_MSGOUT_UBX_MON_SYS_UART1, UBX_MON_SYS, UBX_CLASS_MON, 0, "MON_SYS", 0, 9999,
     130}, // Not supported F9R 121, F9P 112, 113, 120, 130, 132
    {UBLOX_CFG_MSGOUT_UBX_MON_TXBUF_UART1, UBX_MON_TXBUF, UBX_CLASS_MON, 0, "MON_TXBUF", 0, 112, 120},

    // NAV2
    // F9P not supported 112, 113, 120. Supported starting 130. F9P 130, 132 supports all but not EELL, PVAT, TIMENAVIC
    // F9R not supported 120. Supported starting 130. F9R 130 supports EELL, PVAT but not SVIN, TIMENAVIC.
    {UBLOX_CFG_MSGOUT_UBX_NAV2_CLOCK_UART1, UBX_ID_NOT_AVAILABLE, UBX_CLASS_NAV, 0, "NAV2_CLOCK", 0, 130, 130},
    {UBLOX_CFG_MSGOUT_UBX_NAV2_COV_UART1, UBX_ID_NOT_AVAILABLE, UBX_CLASS_NAV, 0, "NAV2_COV", 0, 130, 130},
    {UBLOX_CFG_MSGOUT_UBX_NAV2_DOP_UART1, UBX_ID_NOT_AVAILABLE, UBX_CLASS_NAV, 0, "NAV2_DOP", 0, 130, 130},
    {UBLOX_CFG_MSGOUT_UBX_NAV2_EELL_UART1, UBX_ID_NOT_AVAILABLE, UBX_CLASS_NAV, 0, "NAV2_EELL", 0, 9999,
     130}, // Not supported F9P
    {UBLOX_CFG_MSGOUT_UBX_NAV2_EOE_UART1, UBX_ID_NOT_AVAILABLE, UBX_CLASS_NAV, 0, "NAV2_EOE", 0, 130, 130},

    {UBLOX_CFG_MSGOUT_UBX_NAV2_ODO_UART1, UBX_ID_NOT_AVAILABLE, UBX_CLASS_NAV, 0, "NAV2_ODO", 0, 130, 130},
    {UBLOX_CFG_MSGOUT_UBX_NAV2_POSECEF_UART1, UBX_ID_NOT_AVAILABLE, UBX_CLASS_NAV, 0, "NAV2_POSECEF", 0, 130, 130},
    {UBLOX_CFG_MSGOUT_UBX_NAV2_POSLLH_UART1, UBX_ID_NOT_AVAILABLE, UBX_CLASS_NAV, 0, "NAV2_POSLLH", 0, 130, 130},
    {UBLOX_CFG_MSGOUT_UBX_NAV2_PVAT_UART1, UBX_ID_NOT_AVAILABLE, UBX_CLASS_NAV, 0, "NAV2_PVAT", 0, 9999,
     130}, // Not supported F9P
    {UBLOX_CFG_MSGOUT_UBX_NAV2_PVT_UART1, UBX_ID_NOT_AVAILABLE, UBX_CLASS_NAV, 0, "NAV2_PVT", 0, 130, 130},

    {UBLOX_CFG_MSGOUT_UBX_NAV2_SAT_UART1, UBX_ID_NOT_AVAILABLE, UBX_CLASS_NAV, 0, "NAV2_SAT", 0, 130, 130},
    {UBLOX_CFG_MSGOUT_UBX_NAV2_SBAS_UART1, UBX_ID_NOT_AVAILABLE, UBX_CLASS_NAV, 0, "NAV2_SBAS", 0, 130, 130},
    {UBLOX_CFG_MSGOUT_UBX_NAV2_SIG_UART1, UBX_ID_NOT_AVAILABLE, UBX_CLASS_NAV, 0, "NAV2_SIG", 0, 130, 130},
    {UBLOX_CFG_MSGOUT_UBX_NAV2_SLAS_UART1, UBX_ID_NOT_AVAILABLE, UBX_CLASS_NAV, 0, "NAV2_SLAS", 0, 130, 130},
    {UBLOX_CFG_MSGOUT_UBX_NAV2_STATUS_UART1, UBX_ID_NOT_AVAILABLE, UBX_CLASS_NAV, 0, "NAV2_STATUS", 0, 130, 130},

    //{UBLOX_CFG_MSGOUT_UBX_NAV2_SVIN_UART1, UBX_ID_NOT_AVAILABLE, UBX_CLASS_NAV, 0, "NAV2_SVIN", 0, 9999, 9999},
    ////No support yet
    {UBLOX_CFG_MSGOUT_UBX_NAV2_TIMEBDS_UART1, UBX_ID_NOT_AVAILABLE, UBX_CLASS_NAV, 0, "NAV2_TIMEBDS", 0, 130, 130},
    {UBLOX_CFG_MSGOUT_UBX_NAV2_TIMEGAL_UART1, UBX_ID_NOT_AVAILABLE, UBX_CLASS_NAV, 0, "NAV2_TIMEGAL", 0, 130, 130},
    {UBLOX_CFG_MSGOUT_UBX_NAV2_TIMEGLO_UART1, UBX_ID_NOT_AVAILABLE, UBX_CLASS_NAV, 0, "NAV2_TIMEGLO", 0, 130, 130},
    {UBLOX_CFG_MSGOUT_UBX_NAV2_TIMEGPS_UART1, UBX_ID_NOT_AVAILABLE, UBX_CLASS_NAV, 0, "NAV2_TIMEGPS", 0, 130, 130},

    {UBLOX_CFG_MSGOUT_UBX_NAV2_TIMELS_UART1, UBX_ID_NOT_AVAILABLE, UBX_CLASS_NAV, 0, "NAV2_TIMELS", 0, 130, 130},
    //{UBLOX_CFG_MSGOUT_UBX_NAV2_TIMENAVIC_UART1, UBX_ID_NOT_AVAILABLE, UBX_CLASS_NAV, 0, "NAV2_TIMENAVIC", 0, 9999,
    // 9999}, //No support yet
    {UBLOX_CFG_MSGOUT_UBX_NAV2_TIMEQZSS_UART1, UBX_ID_NOT_AVAILABLE, UBX_CLASS_NAV, 0, "NAV2_TIMEQZSS", 0, 130,
     130},
    {UBLOX_CFG_MSGOUT_UBX_NAV2_TIMEUTC_UART1, UBX_ID_NOT_AVAILABLE, UBX_CLASS_NAV, 0, "NAV2_TIMEUTC", 0, 130, 130},
    {UBLOX_CFG_MSGOUT_UBX_NAV2_VELECEF_UART1, UBX_ID_NOT_AVAILABLE, UBX_CLASS_NAV, 0, "NAV2_VELECEF", 0, 130, 130},

    {UBLOX_CFG_MSGOUT_UBX_NAV2_VELNED_UART1, UBX_ID_NOT_AVAILABLE, UBX_CLASS_NAV, 0, "NAV2_VELNED", 0, 130, 130},

    // NAV
    //{UBLOX_CFG_MSGOUT_UBX_NAV_AOPSTATUS_UART1, UBX_NAV_AOPSTATUS, UBX_CLASS_NAV, 0, "NAV_AOPSTATUS", 0, 9999,
    // 9999}, //Not supported on F9R 121 or F9P 112, 113, 120, 130, 132
    {UBLOX_CFG_MSGOUT_UBX_NAV_ATT_UART1, UBX_NAV_ATT, UBX_CLASS_NAV, 0, "NAV_ATT", 0, 9999,
     120}, // Not supported on F9P 112, 113, 120, 130, 132
    {UBLOX_CFG_MSGOUT_UBX_NAV_CLOCK_UART1, UBX_NAV_CLOCK, UBX_CLASS_NAV, 0, "NAV_CLOCK", 0, 112, 120},
    {UBLOX_CFG_MSGOUT_UBX_NAV_COV_UART1, UBX_NAV_COV, UBX_CLASS_NAV, 0, "NAV_COV", 0, 112, 120},
    //{UBLOX_CFG_MSGOUT_UBX_NAV_DGPS_UART1, UBX_NAV_DGPS, UBX_CLASS_NAV, 0, "NAV_DGPS", 0, 9999, 9999}, //Not
    // supported on F9R 121 or F9P 112, 113, 120, 130, 132
    {UBLOX_CFG_MSGOUT_UBX_NAV_DOP_UART1, UBX_NAV_DOP, UBX_CLASS_NAV, 0, "NAV_DOP", 0, 112, 120},

    {UBLOX_CFG_MSGOUT_UBX_NAV_EELL_UART1, UBX_NAV_EELL, UBX_CLASS_NAV, 0, "NAV_EELL", 0, 9999,
     120}, // Not supported on F9P
    {UBLOX_CFG_MSGOUT_UBX_NAV_EOE_UART1, UBX_NAV_EOE, UBX_CLASS_NAV, 0, "NAV_EOE", 0, 112, 120},
    {UBLOX_CFG_MSGOUT_UBX_NAV_GEOFENCE_UART1, UBX_NAV_GEOFENCE, UBX_CLASS_NAV, 0, "NAV_GEOFENCE", 0, 112, 120},
    {UBLOX_CFG_MSGOUT_UBX_NAV_HPPOSECEF_UART1, UBX_NAV_HPPOSECEF, UBX_CLASS_NAV, 0, "NAV_HPPOSECEF", 0, 112, 120},
    {UBLOX_CFG_MSGOUT_UBX_NAV_HPPOSLLH_UART1, UBX_NAV_HPPOSLLH, UBX_CLASS_NAV, 0, "NAV_HPPOSLLH", 0, 112, 120},

    //{UBLOX_CFG_MSGOUT_UBX_NAV_NMI_UART1, UBX_NAV_NMI, UBX_CLASS_NAV, 0, "NAV_NMI", 0, 9999, 9999}, //Not supported
    // on F9R 121 or F9P 112, 113, 120, 130, 132
    {UBLOX_CFG_MSGOUT_UBX_NAV_ODO_UART1, UBX_NAV_ODO, UBX_CLASS_NAV, 0, "NAV_ODO", 0, 112, 120},
    {UBLOX_CFG_MSGOUT_UBX_NAV_ORB_UART1, UBX_NAV_ORB, UBX_CLASS_NAV, 0, "NAV_ORB", 0, 112, 120},
    {UBLOX_CFG_MSGOUT_UBX_NAV_PL_UART1, UBX_NAV_PL, UBX_CLASS_NAV, 0, "NAV_PL", 0, 9999,
     130}, // Not supported F9R 121 or F9P 112, 113, 120, 130, 132
    {UBLOX_CFG_MSGOUT_UBX_NAV_POSECEF_UART1, UBX_NAV_POSECEF, UBX_CLASS_NAV, 0, "NAV_POSECEF", 0, 112, 120},

    {UBLOX_CFG_MSGOUT_UBX_NAV_POSLLH_UART1, UBX_NAV_POSLLH, UBX_CLASS_NAV, 0, "NAV_POSLLH", 0, 112, 120},
    {UBLOX_CFG_MSGOUT_UBX_NAV_PVAT_UART1, UBX_NAV_PVAT, UBX_CLASS_NAV, 0, "NAV_PVAT", 0, 9999,
     121}, // Not supported on F9P 112, 113, 120, 130, F9R 120
    {UBLOX_CFG_MSGOUT_UBX_NAV_PVT_UART1, UBX_NAV_PVT, UBX_CLASS_NAV, 0, "NAV_PVT", 0, 112, 120},
    {UBLOX_CFG_MSGOUT_UBX_NAV_TIMEQZSS_UART1, UBX_ID_NOT_AVAILABLE, UBX_CLASS_NAV, 0, "NAV_QZSS", 0, 113,
     130}, // Not supported F9R 121 or F9P 112
    {UBLOX_CFG_MSGOUT_UBX_NAV_RELPOSNED_UART1, UBX_NAV_RELPOSNED, UBX_CLASS_NAV, 0, "NAV_RELPOSNED", 0, 112, 120},
    {UBLOX_CFG_MSGOUT_UBX_NAV_SAT_UART1, UBX_NAV_SAT, UBX_CLASS_NAV, 0, "NAV_SAT", 0, 112, 120},

    {UBLOX_CFG_MSGOUT_UBX_NAV_SBAS_UART1, UBX_NAV_SBAS, UBX_CLASS_NAV, 0, "NAV_SBAS", 0, 113,
     120}, // Not supported F9P 112
    {UBLOX_CFG_MSGOUT_UBX_NAV_SIG_UART1, UBX_NAV_SIG, UBX_CLASS_NAV, 0, "NAV_SIG", 0, 112, 120},
    {UBLOX_CFG_MSGOUT_UBX_NAV_SLAS_UART1, UBX_NAV_SLAS, UBX_CLASS_NAV, 0, "NAV_SLAS", 0, 113,
     130}, // Not supported F9R 121 or F9P 112
           //{UBLOX_CFG_MSGOUT_UBX_NAV_SOL_UART1, UBX_NAV_SOL, UBX_CLASS_NAV, 0, "NAV_SOL", 0, 9999, 9999}, //Not
           // supported F9R 121 or F9P 112, 113, 120, 130, 132
    {UBLOX_CFG_MSGOUT_UBX_NAV_STATUS_UART1, UBX_NAV_STATUS, UBX_CLASS_NAV, 0, "NAV_STATUS", 0, 112, 120},
    {UBLOX_CFG_MSGOUT_UBX_NAV_SVIN_UART1, UBX_NAV_SVIN, UBX_CLASS_NAV, 0, "NAV_SVIN", 0, 112,
     9999}, // Not supported on F9R 120, 121, 130
    //{UBLOX_CFG_MSGOUT_UBX_NAV_SVINFO_UART1, UBX_NAV_SVINFO, UBX_CLASS_NAV, 0, "NAV_SVINFO", 0, 9999, 9999}, //Not
    // supported F9R 120 or F9P 112, 113, 120, 130, 132
    {UBLOX_CFG_MSGOUT_UBX_NAV_TIMEBDS_UART1, UBX_NAV_TIMEBDS, UBX_CLASS_NAV, 0, "NAV_TIMEBDS", 0, 112, 120},
    {UBLOX_CFG_MSGOUT_UBX_NAV_TIMEGAL_UART1, UBX_NAV_TIMEGAL, UBX_CLASS_NAV, 0, "NAV_TIMEGAL", 0, 112, 120},
    {UBLOX_CFG_MSGOUT_UBX_NAV_TIMEGLO_UART1, UBX_NAV_TIMEGLO, UBX_CLASS_NAV, 0, "NAV_TIMEGLO", 0, 112, 120},

    {UBLOX_CFG_MSGOUT_UBX_NAV_TIMEGPS_UART1, UBX_NAV_TIMEGPS, UBX_CLASS_NAV, 0, "NAV_TIMEGPS", 0, 112, 120},
    {UBLOX_CFG_MSGOUT_UBX_NAV_TIMELS_UART1, UBX_NAV_TIMELS, UBX_CLASS_NAV, 0, "NAV_TIMELS", 0, 112, 120},
    //{UBLOX_CFG_MSGOUT_UBX_NAV_TIMENAVIC_UART1, UBX_NAV_TIMENAVIC, UBX_CLASS_NAV, 0, "NAV_TIMENAVIC", 0, 9999,
    // 9999}, //Not supported F9R 121 or F9P 132
    {UBLOX_CFG_MSGOUT_UBX_NAV_TIMEUTC_UART1, UBX_NAV_TIMEUTC, UBX_CLASS_NAV, 0, "NAV_TIMEUTC", 0, 112, 120},
    {UBLOX_CFG_MSGOUT_UBX_NAV_VELECEF_UART1, UBX_NAV_VELECEF, UBX_CLASS_NAV, 0, "NAV_VELECEF", 0, 112, 120},
    {UBLOX_CFG_MSGOUT_UBX_NAV_VELNED_UART1, UBX_NAV_VELNED, UBX_CLASS_NAV, 0, "NAV_VELNED", 0, 112, 120},

    // NMEA NAV2
    // F9P not supported 112, 113, 120. Supported starting 130.
    // F9R not supported 120. Supported starting 130.
    {UBLOX_CFG_MSGOUT_NMEA_NAV2_ID_GGA_UART1, UBX_NMEA_GGA, UBX_CLASS_NMEA, 0, "NMEANAV2_GGA",
     SFE_UBLOX_FILTER_NMEA_GGA, 130, 130},
    {UBLOX_CFG_MSGOUT_NMEA_NAV2_ID_GLL_UART1, UBX_NMEA_GLL, UBX_CLASS_NMEA, 0, "NMEANAV2_GLL",
     SFE_UBLOX_FILTER_NMEA_GLL, 130, 130},
    {UBLOX_CFG_MSGOUT_NMEA_NAV2_ID_GNS_UART1, UBX_NMEA_GNS, UBX_CLASS_NMEA, 0, "NMEANAV2_GNS",
     SFE_UBLOX_FILTER_NMEA_GNS, 130, 130},
    {UBLOX_CFG_MSGOUT_NMEA_NAV2_ID_GSA_UART1, UBX_NMEA_GSA, UBX_CLASS_NMEA, 0, "NMEANAV2_GSA",
     SFE_UBLOX_FILTER_NMEA_GSA, 130, 130},
    {UBLOX_CFG_MSGOUT_NMEA_NAV2_ID_RMC_UART1, UBX_NMEA_RMC, UBX_CLASS_NMEA, 0, "NMEANAV2_RMC",
     SFE_UBLOX_FILTER_NMEA_RMC, 130, 130},

    {UBLOX_CFG_MSGOUT_NMEA_NAV2_ID_VTG_UART1, UBX_NMEA_VTG, UBX_CLASS_NMEA, 0, "NMEANAV2_VTG",
     SFE_UBLOX_FILTER_NMEA_VTG, 130, 130},
    {UBLOX_CFG_MSGOUT_NMEA_NAV2_ID_ZDA_UART1, UBX_NMEA_ZDA, UBX_CLASS_NMEA, 0, "NMEANAV2_ZDA",
     SFE_UBLOX_FILTER_NMEA_ZDA, 130, 130},

    // NMEA
    {UBLOX_CFG_MSGOUT_NMEA_ID_DTM_UART1, UBX_NMEA_DTM, UBX_CLASS_NMEA, 0, "NMEA_DTM", SFE_UBLOX_FILTER_NMEA_DTM,
     112, 120},
    {UBLOX_CFG_MSGOUT_NMEA_ID_GBS_UART1, UBX_NMEA_GBS, UBX_CLASS_NMEA, 0, "NMEA_GBS", SFE_UBLOX_FILTER_NMEA_GBS,
     112, 120},
    {UBLOX_CFG_MSGOUT_NMEA_ID_GGA_UART1, UBX_NMEA_GGA, UBX_CLASS_NMEA, 1, "NMEA_GGA", SFE_UBLOX_FILTER_NMEA_GGA,
     112, 120},
    {UBLOX_CFG_MSGOUT_NMEA_ID_GLL_UART1, UBX_NMEA_GLL, UBX_CLASS_NMEA, 0, "NMEA_GLL", SFE_UBLOX_FILTER_NMEA_GLL,
     112, 120},
    {UBLOX_CFG_MSGOUT_NMEA_ID_GNS_UART1, UBX_NMEA_GNS, UBX_CLASS_NMEA, 0, "NMEA_GNS", SFE_UBLOX_FILTER_NMEA_GNS,
     112, 120},

    {UBLOX_CFG_MSGOUT_NMEA_ID_GRS_UART1, UBX_NMEA_GRS, UBX_CLASS_NMEA, 0, "NMEA_GRS", SFE_UBLOX_FILTER_NMEA_GRS,
     112, 120},
    {UBLOX_CFG_MSGOUT_NMEA_ID_GSA_UART1, UBX_NMEA_GSA, UBX_CLASS_NMEA, 1, "NMEA_GSA", SFE_UBLOX_FILTER_NMEA_GSA,
     112, 120},
    {UBLOX_CFG_MSGOUT_NMEA_ID_GST_UART1, UBX_NMEA_GST, UBX_CLASS_NMEA, 1, "NMEA_GST", SFE_UBLOX_FILTER_NMEA_GST,
     112, 120},
    {UBLOX_CFG_MSGOUT_NMEA_ID_GSV_UART1, UBX_NMEA_GSV, UBX_CLASS_NMEA, 4, "NMEA_GSV", SFE_UBLOX_FILTER_NMEA_GSV,
     112, 120}, // Default to 1 update every 4 fixes
    {UBLOX_CFG_MSGOUT_NMEA_ID_RLM_UART1, UBX_NMEA_RLM, UBX_CLASS_NMEA, 0, "NMEA_RLM", SFE_UBLOX_FILTER_NMEA_RLM,
     113, 120}, // No F9P 112 support

    {UBLOX_CFG_MSGOUT_NMEA_ID_RMC_UART1, UBX_NMEA_RMC, UBX_CLASS_NMEA, 1, "NMEA_RMC", SFE_UBLOX_FILTER_NMEA_RMC,
     112, 120},
    {UBLOX_CFG_MSGOUT_NMEA_ID_THS_UART1, UBX_ID_NOT_AVAILABLE, UBX_CLASS_NMEA, 0, "NMEA_THS",
     SFE_UBLOX_FILTER_NMEA_THS, 9999, 120}, // Not supported F9P 112, 113, 120, 130, 132
    {UBLOX_CFG_MSGOUT_NMEA_ID_VLW_UART1, UBX_NMEA_VLW, UBX_CLASS_NMEA, 0, "NMEA_VLW", SFE_UBLOX_FILTER_NMEA_VLW,
     112, 120},
    {UBLOX_CFG_MSGOUT_NMEA_ID_VTG_UART1, UBX_NMEA_VTG, UBX_CLASS_NMEA, 0, "NMEA_VTG", SFE_UBLOX_FILTER_NMEA_VTG,
     112, 120},
    {UBLOX_CFG_MSGOUT_NMEA_ID_ZDA_UART1, UBX_NMEA_ZDA, UBX_CLASS_NMEA, 0, "NMEA_ZDA", SFE_UBLOX_FILTER_NMEA_ZDA,
     112, 120},

    // PUBX
    // F9P support 130
    {UBLOX_CFG_MSGOUT_PUBX_ID_POLYP_UART1, UBX_ID_NOT_AVAILABLE, UBX_CLASS_PUBX, 0, "PUBX_POLYP", 0, 112, 120},
    {UBLOX_CFG_MSGOUT_PUBX_ID_POLYS_UART1, UBX_ID_NOT_AVAILABLE, UBX_CLASS_PUBX, 0, "PUBX_POLYS", 0, 112, 120},
    {UBLOX_CFG_MSGOUT_PUBX_ID_POLYT_UART1, UBX_ID_NOT_AVAILABLE, UBX_CLASS_PUBX, 0, "PUBX_POLYT", 0, 112, 120},

    // RTCM
    {UBLOX_CFG_MSGOUT_RTCM_3X_TYPE1005_UART1, UBX_RTCM_1005, UBX_RTCM_MSB, 1, "RTCM_1005",
     SFE_UBLOX_FILTER_RTCM_TYPE1005, 112, 9999}, // Not supported on F9R
    {UBLOX_CFG_MSGOUT_RTCM_3X_TYPE1074_UART1, UBX_RTCM_1074, UBX_RTCM_MSB, 1, "RTCM_1074",
     SFE_UBLOX_FILTER_RTCM_TYPE1074, 112, 9999},
    {UBLOX_CFG_MSGOUT_RTCM_3X_TYPE1077_UART1, UBX_RTCM_1077, UBX_RTCM_MSB, 0, "RTCM_1077",
     SFE_UBLOX_FILTER_RTCM_TYPE1077, 112, 9999},
    {UBLOX_CFG_MSGOUT_RTCM_3X_TYPE1084_UART1, UBX_RTCM_1084, UBX_RTCM_MSB, 1, "RTCM_1084",
     SFE_UBLOX_FILTER_RTCM_TYPE1084, 112, 9999},
    {UBLOX_CFG_MSGOUT_RTCM_3X_TYPE1087_UART1, UBX_RTCM_1087, UBX_RTCM_MSB, 0, "RTCM_1087",
     SFE_UBLOX_FILTER_RTCM_TYPE1087, 112, 9999},

    {UBLOX_CFG_MSGOUT_RTCM_3X_TYPE1094_UART1, UBX_RTCM_1094, UBX_RTCM_MSB, 1, "RTCM_1094",
     SFE_UBLOX_FILTER_RTCM_TYPE1094, 112, 9999},
    {UBLOX_CFG_MSGOUT_RTCM_3X_TYPE1097_UART1, UBX_RTCM_1097, UBX_RTCM_MSB, 0, "RTCM_1097",
     SFE_UBLOX_FILTER_RTCM_TYPE1097, 112, 9999},
    {UBLOX_CFG_MSGOUT_RTCM_3X_TYPE1124_UART1, UBX_RTCM_1124, UBX_RTCM_MSB, 1, "RTCM_1124",
     SFE_UBLOX_FILTER_RTCM_TYPE1124, 112, 9999},
    {UBLOX_CFG_MSGOUT_RTCM_3X_TYPE1127_UART1, UBX_RTCM_1127, UBX_RTCM_MSB, 0, "RTCM_1127",
     SFE_UBLOX_FILTER_RTCM_TYPE1127, 112, 9999},
    {UBLOX_CFG_MSGOUT_RTCM_3X_TYPE1230_UART1, UBX_RTCM_1230, UBX_RTCM_MSB, 10, "RTCM_1230",
     SFE_UBLOX_FILTER_RTCM_TYPE1230, 112, 9999},

    {UBLOX_CFG_MSGOUT_RTCM_3X_TYPE4072_0_UART1, UBX_RTCM_4072_0, UBX_RTCM_MSB, 0, "RTCM_4072_0",
     SFE_UBLOX_FILTER_RTCM_TYPE4072_0, 112, 9999},
    {UBLOX_CFG_MSGOUT_RTCM_3X_TYPE4072_1_UART1, UBX_RTCM_4072_1, UBX_RTCM_MSB, 0, "RTCM_4072_1",
     SFE_UBLOX_FILTER_RTCM_TYPE4072_1, 112, 9999},

    // RXM
        //{UBLOX_CFG_MSGOUT_UBX_RXM_ALM_UART1, UBX_RXM_ALM, UBX_CLASS_RXM, 0, "RXM_ALM", 0, 9999, 9999}, //Not supported
        // F9R 121 or F9P 112, 113, 120, 130, 132
    {UBLOX_CFG_MSGOUT_UBX_RXM_COR_UART1, UBX_RXM_COR, UBX_CLASS_RXM, 0, "RXM_COR", 0, 9999,
     130}, // Not supported F9R 121 or F9P 112, 113, 120, 130, 132
        //{UBLOX_CFG_MSGOUT_UBX_RXM_EPH_UART1, UBX_RXM_EPH, UBX_CLASS_RXM, 0, "RXM_EPH", 0, 9999, 9999},
        // Not supported F9R 121 or F9P 112, 113, 120, 130, 132
        //{UBLOX_CFG_MSGOUT_UBX_RXM_IMES_UART1, UBX_RXM_IMES, UBX_CLASS_RXM, 0, "RXM_IMES", 0, 9999, 9999},
        // Not supported F9R 121 or F9P 112, 113, 120, 130, 132
        //{UBLOX_CFG_MSGOUT_UBX_RXM_MEAS20_UART1, UBX_RXM_MEAS20, UBX_CLASS_RXM, 0, "RXM_MEAS20", 0, 9999, 9999},
        // Not supported F9R 121 or F9P 112, 113, 120, 130, 132
        //{UBLOX_CFG_MSGOUT_UBX_RXM_MEAS50_UART1, UBX_RXM_MEAS50, UBX_CLASS_RXM, 0, "RXM_MEAS50", 0, 9999, 9999},
        // Not supported F9R 121 or F9P 112, 113, 120, 130, 132
        //{UBLOX_CFG_MSGOUT_UBX_RXM_MEASC12_UART1, UBX_RXM_MEASC12, UBX_CLASS_RXM, 0, "RXM_MEASC12", 0, 9999, 9999},
        // Not supported F9R 121 or F9P 112, 113, 120, 130, 132
        //{UBLOX_CFG_MSGOUT_UBX_RXM_MEASD12_UART1, UBX_RXM_MEASD12, UBX_CLASS_RXM, 0, "RXM_MEASD12", 0, 9999, 9999},
        // Not supported F9R 121 or F9P 112, 113, 120, 130, 132
    {UBLOX_CFG_MSGOUT_UBX_RXM_MEASX_UART1, UBX_RXM_MEASX, UBX_CLASS_RXM, 0, "RXM_MEASX", 0, 112, 120},
        //{UBLOX_CFG_MSGOUT_UBX_RXM_PMP_UART1, UBX_RXM_PMP, UBX_CLASS_RXM, 0, "RXM_PMP", 0, 9999, 9999},
        // Not supported F9R 121 or F9P 112, 113, 120, 130, 132
        //{UBLOX_CFG_MSGOUT_UBX_RXM_QZSSL6_UART1, UBX_RXM_QZSSL6, UBX_CLASS_RXM, 0, "RXM_QZSSL6", 0, 9999, 9999},
        // Not supported F9R 121, F9P 112, 113, 120, 130
    {UBLOX_CFG_MSGOUT_UBX_RXM_RAWX_UART1, UBX_RXM_RAWX, UBX_CLASS_RXM, 0, "RXM_RAWX", 0, 112, 120},
    {UBLOX_CFG_MSGOUT_UBX_RXM_RLM_UART1, UBX_RXM_RLM, UBX_CLASS_RXM, 0, "RXM_RLM", 0, 112, 120},
    {UBLOX_CFG_MSGOUT_UBX_RXM_RTCM_UART1, UBX_RXM_RTCM, UBX_CLASS_RXM, 0, "RXM_RTCM", 0, 112, 120},
    {UBLOX_CFG_MSGOUT_UBX_RXM_SFRBX_UART1, UBX_RXM_SFRBX, UBX_CLASS_RXM, 0, "RXM_SFRBX", 0, 112, 120},
    {UBLOX_CFG_MSGOUT_UBX_RXM_SPARTN_UART1, UBX_RXM_SPARTN, UBX_CLASS_RXM, 0, "RXM_SPARTN", 0, 9999,
     121}, // Not supported F9R 120 or F9P 112, 113, 120, 130
        //{UBLOX_CFG_MSGOUT_UBX_RXM_SVSI_UART1, UBX_RXM_SVSI, UBX_CLASS_RXM, 0, "RXM_SVSI", 0, 9999, 9999},
        // Not supported F9R 121 or F9P 112, 113, 120, 130, 132
        //{UBLOX_CFG_MSGOUT_UBX_RXM_TM_UART1, UBX_RXM_TM, UBX_CLASS_RXM, 0, "RXM_TM", 0, 9999, 9999},
        // Not supported F9R 121 or F9P 112, 113, 120, 130, 132

    // SEC
    // No support F9P 112.

    // TIM
    //{UBLOX_CFG_MSGOUT_UBX_TIM_SVIN_UART1, UBX_TIM_SVIN, UBX_CLASS_TIM, 0, "TIM_SVIN", 0, 9999, 9999}, //Appears on
    // F9P 132 but not supported
    {UBLOX_CFG_MSGOUT_UBX_TIM_TM2_UART1, UBX_TIM_TM2, UBX_CLASS_TIM, 0, "TIM_TM2", 0, 112, 120},
    {UBLOX_CFG_MSGOUT_UBX_TIM_TP_UART1, UBX_TIM_TP, UBX_CLASS_TIM, 0, "TIM_TP", 0, 112, 120},
    {UBLOX_CFG_MSGOUT_UBX_TIM_VRFY_UART1, UBX_TIM_VRFY, UBX_CLASS_TIM, 0, "TIM_VRFY", 0, 112, 120},
};

#define MAX_UBX_MSG (sizeof(ubxMessages) / sizeof(ubxMsg))
#define MAX_UBX_MSG_RTCM (12)

#define MAX_SET_MESSAGES_RETRIES 5 // Try up to five times to set all the messages. Occasionally fails if set to 2

// Struct to describe the necessary info for each UBX command
// Each command will have a key, and minimum F9P/F9R versions that support that command
typedef struct
{
    const uint32_t cmdKey;
    const char cmdTextName[30];
    const uint16_t f9pFirmwareVersionSupported; // The minimum version this message is supported. 0 = all versions. 9999
                                                // = Not supported
    const uint16_t f9rFirmwareVersionSupported;
} ubxCmd;

// Static array containing all the compatible commands
const ubxCmd ubxCommands[] = {
    {UBLOX_CFG_TMODE_MODE, "CFG_TMODE_MODE", 0, 9999}, // Survey mode is only available on ZED-F9P modules

    {UBLOX_CFG_UART1OUTPROT_RTCM3X, "CFG_UART1OUTPROT_RTCM3X", 0, 9999}, // RTCM not supported on F9R
    {UBLOX_CFG_UART1INPROT_SPARTN, "CFG_UART1INPROT_SPARTN", 120,
     9999}, // Supported on F9P 120 and up. Not supported on F9R 120.

    {UBLOX_CFG_UART2OUTPROT_RTCM3X, "CFG_UART2OUTPROT_RTCM3X", 0, 9999}, // RTCM not supported on F9R
    {UBLOX_CFG_UART2INPROT_SPARTN, "CFG_UART2INPROT_SPARTN", 120, 9999}, //

    {UBLOX_CFG_SPIOUTPROT_RTCM3X, "CFG_SPIOUTPROT_RTCM3X", 0, 9999}, // RTCM not supported on F9R
    {UBLOX_CFG_SPIINPROT_SPARTN, "CFG_SPIINPROT_SPARTN", 120, 9999}, //

    {UBLOX_CFG_I2COUTPROT_RTCM3X, "CFG_I2COUTPROT_RTCM3X", 0, 9999}, // RTCM not supported on F9R
    {UBLOX_CFG_I2CINPROT_SPARTN, "CFG_I2CINPROT_SPARTN", 120, 9999}, //

    {UBLOX_CFG_USBOUTPROT_RTCM3X, "CFG_USBOUTPROT_RTCM3X", 0, 9999}, // RTCM not supported on F9R
    {UBLOX_CFG_USBINPROT_SPARTN, "CFG_USBINPROT_SPARTN", 120, 9999}, //

    {UBLOX_CFG_NAV2_OUT_ENABLED, "CFG_NAV2_OUT_ENABLED", 130,
     130}, // Supported on F9P 130 and up. Supported on F9R 130 and up.
    {UBLOX_CFG_NAVSPG_INFIL_MINCNO, "CFG_NAVSPG_INFIL_MINCNO", 0, 0}, //
};

#define MAX_UBX_CMD (sizeof(ubxCommands) / sizeof(ubxCmd))

#ifdef COMPILE_OTA_AUTO

// Automatic over-the-air (OTA) firmware update support
enum OtaState
{
    OTA_STATE_OFF = 0,
    OTA_STATE_START_WIFI,
    OTA_STATE_WAIT_FOR_WIFI,
    OTA_STATE_GET_FIRMWARE_VERSION,
    OTA_STATE_CHECK_FIRMWARE_VERSION,
    OTA_STATE_UPDATE_FIRMWARE,

    // Add new states here
    OTA_STATE_MAX
};

#endif  // COMPILE_OTA_AUTO

// Regional Support
// Some regions have both L-Band and IP. More just have IP.
// Do we want the user to be able to specify which region they are in?
// Or do we want to figure it out based on position?
// If we define a simple 'square' area for each region, we can do both.
// Note: the best way to obtain the L-Band frequencies would be from the MQTT /pp/frequencies/Lb topic.
//       But it is easier to record them here, in case we don't have access to MQTT...
// Note: the key distribution topic is provided during ZTP. We don't need to record it here.

typedef struct
{
    const double latNorth; // Degrees
    const double latSouth; // Degrees
    const double lonEast; // Degrees
    const double lonWest; // Degrees
} Regional_Area;

typedef struct
{
    const char *name; // As defined in the ZTP subscriptions description: EU, US, KR, AU, Japan
    const char *topicRegion; // As used in the corrections topic path
    const Regional_Area area;
    const uint32_t frequency; // L-Band frequency, Hz, if supported. 0 if not supported
} Regional_Information;

const Regional_Information Regional_Information_Table[] =
{
    { "US", "us", { 50.0,  25.0, -60.0, -125.0}, 1556290000 },
    { "EU", "eu", { 72.0,  36.0,  32.0,  -11.0}, 1545260000 },
    { "AU", "au", {-25.0, -45.0, 154.0,  113.0}, 0 },
    { "KR", "kr", { 39.0,  34.0, 129.5,  125.0}, 0 },
    { "Japan", "jp", { 46.0,  31.0, 146.0,  129.5}, 0 },
};
const int numRegionalAreas = sizeof(Regional_Information_Table) / sizeof(Regional_Information_Table[0]);

// This is all the settings that can be set on RTK Product. It's recorded to NVM and the config file.
// Avoid reordering. The order of these variables is mimicked in NVM/record/parse/create/update/get
struct Settings
{
    int sizeOfSettings = 0;             // sizeOfSettings **must** be the first entry and must be int
    int rtkIdentifier = RTK_IDENTIFIER; // rtkIdentifier **must** be the second entry

    // Antenna
    int16_t antennaHeight = 0;          // in mm
    float antennaReferencePoint = 0.0;  // in mm
    uint16_t ARPLoggingInterval_s = 10; // Log the ARP every 10 seconds - if available
    bool enableARPLogging = false;      // Log the Antenna Reference Position from RTCM 1005/1006 - if available

    // Base operation
    CoordinateInputType coordinateInputType = COORDINATE_INPUT_TYPE_DD; // Default DD.ddddddddd
    double fixedAltitude = 1560.089;
    bool fixedBase = false;                  // Use survey-in by default
    bool fixedBaseCoordinateType = COORD_TYPE_ECEF;
    double fixedEcefX = -1280206.568;
    double fixedEcefY = -4716804.403;
    double fixedEcefZ = 4086665.484;
    double fixedLat = 40.09029479;
    double fixedLong = -105.18505761;
    int observationSeconds = 60;             // Default survey in time of 60 seconds
    float observationPositionAccuracy = 5.0; // Default survey in pos accy of 5m
    float surveyInStartingAccuracy = 1.0; // Wait for this horizontal positional accuracy in meters before starting survey in

    // Battery
    bool enablePrintBatteryMessages = true;
    uint32_t shutdownNoChargeTimeout_s = 0; // If > 0, shut down unit after timeout if not charging

    // Beeper
    bool enableBeeper = true; // Some platforms have an audible notification

    // Bluetooth
    BluetoothRadioType_e bluetoothRadioType = BLUETOOTH_RADIO_SPP_AND_BLE;
    uint16_t sppRxQueueSize = 512 * 4;
    uint16_t sppTxQueueSize = 32;

    // Corrections
    int correctionsSourcesLifetime_s = 30; // Expire a corrections source if no data is seen for this many seconds
    int correctionsSourcesPriority[correctionsSource::CORR_NUM] = { -1 }; // -1 indicates array is uninitialized
    bool debugCorrections = false;

    // Display
    bool enableResetDisplay = false;

    // ESP Now
    bool debugEspNow = false;
    bool enableEspNow = false;
    bool espnowBroadcast = false;       // When true, overrides peers and sends all data via broadcast
    uint8_t espnowPeerCount = 0;
    uint8_t espnowPeers[ESPNOW_MAX_PEERS][6] = {0}; // Contains the MAC addresses (6 bytes) of paired units

    // Ethernet
    bool enablePrintEthernetDiag = false;
    bool ethernetDHCP = true;
    IPAddress ethernetDNS = {194, 168, 4, 100};
    IPAddress ethernetGateway = {192, 168, 0, 1};
    IPAddress ethernetIP = {192, 168, 0, 123};
    IPAddress ethernetSubnet = {255, 255, 255, 0};

    // Firmware
    uint32_t autoFirmwareCheckMinutes = 24 * 60;
    bool debugFirmwareUpdate = false;
    bool enableAutoFirmwareUpdate = false;

    // GNSS UART
    uint16_t serialGNSSRxFullThreshold = 50; // RX FIFO full interrupt. Max of ~128. See pinUART2Task().
    int uartReceiveBufferSize = 1024 * 2; // This buffer is filled automatically as the UART receives characters.

    // Hardware
    bool enableExternalHardwareEventLogging = false;           // Log when INT/TM2 pin goes low
    uint16_t spiFrequency = 16;                           // By default, use 16MHz SPI

    // Log file
    bool enableLogging = true;         // If an SD card is present, log default sentences
    bool enablePrintLogFileMessages = false;
    bool enablePrintLogFileStatus = true;
    int maxLogLength_minutes = 60 * 24; // Default to 24 hours
    int maxLogTime_minutes = 60 * 24;        // Default to 24 hours
    bool runLogTest = false;           // When set to true, device will create a series of test logs

    // MQTT
    bool debugMqttClientData = false;  // Debug the MQTT SPARTAN data flow
    bool debugMqttClientState = false; // Debug the MQTT state machine

    // Multicast DNS
    bool mdnsEnable = true; // Allows locating of device from browser address 'rtk.local'

    // Network layer
    bool debugNetworkLayer = false;    // Enable debugging of the network layer
    uint8_t defaultNetworkType = NETWORK_TYPE_USE_DEFAULT;
    bool enableNetworkFailover = true; // Enable failover between Ethernet / WiFi
    bool printNetworkStatus = true;    // Print network status (delays, failovers, IP address)

    // NTP
    bool debugNtp = false;
    bool enableNTPFile = false;  // Log NTP requests to file
    uint16_t ethernetNtpPort = 123;
    uint8_t ntpPollExponent = 6; // NTPpacket::defaultPollExponent 2^6 = 64 seconds
    int8_t ntpPrecision = -20;   // NTPpacket::defaultPrecision 2^-20 = 0.95us
    char ntpReferenceId[5] = {'G', 'P', 'S', 0,
                              0}; // NTPpacket::defaultReferenceId. Ref ID is 4 chars. Add one extra for a NULL.
    uint32_t ntpRootDelay = 0;   // NTPpacket::defaultRootDelay = 0. ntpRootDelay is defined in microseconds.
                                 // ntpProcessOneRequest will convert it to seconds and fraction.
    uint32_t ntpRootDispersion =
        1000; // NTPpacket::defaultRootDispersion 1007us = 2^-16 * 66. ntpRootDispersion is defined in microseconds.
              // ntpProcessOneRequest will convert it to seconds and fraction.

    // NTRIP Client
    bool debugNtripClientRtcm = false;
    bool debugNtripClientState = false;
    bool enableNtripClient = false;
    char ntripClient_CasterHost[50] = "rtk2go.com"; // It's free...
    uint16_t ntripClient_CasterPort = 2101;
    char ntripClient_CasterUser[50] =
        "test@test.com"; // Some free casters require auth. User must provide their own email address to use RTK2Go
    char ntripClient_CasterUserPW[50] = "";
    char ntripClient_MountPoint[50] = "bldr_SparkFun1";
    char ntripClient_MountPointPW[50] = "";
    bool ntripClient_TransmitGGA = true;

    // NTRIP Server
    bool debugNtripServerRtcm = false;
    bool debugNtripServerState = false;
    bool enableNtripServer = false;
    bool enableRtcmMessageChecking = false;
    char ntripServer_CasterHost[NTRIP_SERVER_MAX][50] = // It's free...
    {
        "rtk2go.com",
        "",
        "",
        "",
    };
    uint16_t ntripServer_CasterPort[NTRIP_SERVER_MAX] =
    {
        2101,
        2101,
        2101,
        2101,
    };
    char ntripServer_CasterUser[NTRIP_SERVER_MAX][50] =
    {
        "test@test.com" // Some free casters require auth. User must provide their own email address to use RTK2Go
        "",
        "",
        "",
    };
    char ntripServer_CasterUserPW[NTRIP_SERVER_MAX][50] =
    {
        "",
        "",
        "",
        "",
    };
    char ntripServer_MountPoint[NTRIP_SERVER_MAX][50] =
    {
        "bldr_dwntwn2", // NTRIP Server
        "",
        "",
        "",
    };
    char ntripServer_MountPointPW[NTRIP_SERVER_MAX][50] =
    {
        "WR5wRo4H",
        "",
        "",
        "",
    };

    // OS
    uint8_t bluetoothInterruptsCore =
        1;                         // Core where hardware is started and interrupts are assigned to, 0=core, 1=Arduino
    uint8_t btReadTaskCore = 1;             // Core where task should run, 0=core, 1=Arduino
    uint8_t btReadTaskPriority = 1; // Read from BT SPP and Write to GNSS. 3 being the highest, and 0 being the lowest
    bool enableHeapReport = false;                        // Turn on to display free heap
    bool enablePrintIdleTime = false;
    bool enablePsram = true; // Control the use on onboard PSRAM. Used for testing behavior when PSRAM is not available.
    bool enableTaskReports = false;                       // Turn on to display task high water marks
    uint8_t gnssReadTaskCore = 1;           // Core where task should run, 0=core, 1=Arduino
    uint8_t gnssReadTaskPriority =
        1; // Read from ZED-F9x and Write to circular buffer (SD, TCP, BT). 3 being the highest, and 0 being the lowest
    uint8_t gnssUartInterruptsCore =
        1; // Core where hardware is started and interrupts are assigned to, 0=core, 1=Arduino
    uint8_t handleGnssDataTaskCore = 1;     // Core where task should run, 0=core, 1=Arduino
    uint8_t handleGnssDataTaskPriority = 1; // Read from the cicular buffer and dole out to end points (SD, TCP, BT).
    uint8_t i2cInterruptsCore = 1; // Core where hardware is started and interrupts are assigned to, 0=core, 1=Arduino
    uint8_t measurementScale = MEASUREMENTS_IN_METERS;
    bool printBootTimes = false; // Print times and deltas during boot
    bool printPartitionTable = false;
    bool printTaskStartStop = false;
    uint16_t psramMallocLevel = 40; // By default, push as much as possible to PSRAM. Needed to do secure WiFi (MQTT) + BT + PPL
    uint32_t rebootSeconds = (uint32_t)-1; // Disabled, reboots after uptime reaches this number of seconds
    int resetCount = 0;

    // Periodic Display
    PeriodicDisplay_t periodicDisplay = (PeriodicDisplay_t)0; //Turn off all periodic debug displays by default.
    uint32_t periodicDisplayInterval = 15 * 1000;

    // Point Perfect
    bool autoKeyRenewal = true; // Attempt to get keys if we get under 28 days from the expiration date
    bool debugPpCertificate = false; // Debug Point Perfect certificate management
    bool enablePointPerfectCorrections = false; // Things are better now. We could default to true. Also change line 940 in index.html
    int geographicRegion = 0; // Default to US - first entry in Regional_Information_Table
    uint64_t lastKeyAttempt = 0;     // Epoch time of last attempt at obtaining keys
    uint16_t lbandFixTimeout_seconds = 180; // Number of seconds of no L-Band fix before resetting ZED
    char pointPerfectBrokerHost[50] = ""; // pp.services.u-blox.com
    char pointPerfectClientID[50] = ""; // Obtained during ZTP
    char pointPerfectCurrentKey[33] = ""; // 32 hexadecimal digits = 128 bits = 16 Bytes
    uint64_t pointPerfectCurrentKeyDuration = 0;
    uint64_t pointPerfectCurrentKeyStart = 0;
    char pointPerfectDeviceProfileToken[40] = "";
    char pointPerfectKeyDistributionTopic[20] = ""; // /pp/ubx/0236/ip or /pp/ubx/0236/Lb - from ZTP
    char pointPerfectNextKey[33] = "";
    uint64_t pointPerfectNextKeyDuration = 0;
    uint64_t pointPerfectNextKeyStart = 0;
    uint16_t pplFixTimeoutS = 180; // Number of seconds of no RTK fix when using PPL before resetting GNSS
    // The correction topics are provided during ZTP (pointperfectTryZtpToken)
    // For IP-only plans, these will be /pp/ip/us, /pp/ip/eu, etc.
    // For L-Band+IP plans, these will be /pp/Lb/us, /pp/Lb/eu, etc.
    // L-Band-only plans have no correction topics
    char regionalCorrectionTopics[numRegionalAreas][10] =
    {
        "",
        "",
        "",
        "",
        "",
    };

    // Profiles
    char profileName[50] = "";

    // Pulse
    bool enableExternalPulse = true;                           // Send pulse once lock is achieved
    uint64_t externalPulseLength_us = 100000;                  // us length of pulse, max of 60s = 60 * 1000 * 1000
    pulseEdgeType_e externalPulsePolarity = PULSE_RISING_EDGE; // Pulse rises for pulse length, then falls
    uint64_t externalPulseTimeBetweenPulse_us = 1000000;       // us between pulses, max of 60s = 60 * 1000 * 1000

    // Radio
    muxConnectionType_e dataPortChannel = MUX_UBLOX_NMEA; // Mux default to ublox UART1
    bool debugGnss = false;                          // Turn on to display GNSS library debug messages
    bool enablePrintPosition = false;
    uint16_t measurementRateMs = 250;       // Elapsed ms between GNSS measurements. 25ms to 65535ms. Default 4Hz.
    uint16_t navigationRate =
        1; // Ratio between number of measurements and navigation solutions. Default 1 for 4Hz (with measurementRate).
    bool updateGNSSSettings = true;   // When in doubt, update the ZED with current settings

    // Ring Buffer
    bool enablePrintRingBufferOffsets = false;
    int gnssHandlerBufferSize =
        1024 * 4; // This buffer is filled from the UART receive buffer, and is then written to SD

    // Rover operation
    uint8_t dynamicModel = DYN_MODEL_PORTABLE;
    bool enablePrintRoverAccuracy = true;
    int16_t minCNO = 6;                 // Minimum satellite signal level for navigation. ZED-F9P default is 6 dBHz
    uint8_t minElev = 10; // Minimum elevation (in deg) for a GNSS satellite to be used in NAV

    // RTC (Real Time Clock)
    bool enablePrintRtcSync = false;

    // SD Card
    bool enablePrintBufferOverrun = false;
    bool enablePrintSDBuffers = false;
    bool enableSD = true;
    bool forceResetOnSDFail = false; // Set to true to reset system if SD is detected but fails to start.

    // Serial
    uint32_t dataPortBaud =
        (115200 * 2); // Default to 230400bps. This limits GNSS fixes at 4Hz but allows SD buffer to be reduced to 6k.
    bool echoUserInput = true;
    bool enableGnssToUsbSerial = false;
    uint32_t radioPortBaud = 57600;       // Default to 57600bps to support connection to SiK1000 type telemetry radios
    int16_t serialTimeoutGNSS = 1; // In ms - used during serialGNSS->begin. Number of ms to pass of no data before
                                   // hardware serial reports data available.

    // Setup Button
    bool disableSetupButton = false;                  // By default, allow setup through the overlay button(s)

    // State
    bool enablePrintDuplicateStates = false;
    bool enablePrintState = false;
    bool enablePrintStates = true;
    SystemState lastState = STATE_NOT_SET; // Start unit in last known state

    // TCP Client
    bool debugTcpClient = false;
    bool enableTcpClient = false;
    char tcpClientHost[50] = "";
    uint16_t tcpClientPort = 2948; // TCP client port. 2948 is GPS Daemon: http://tcp-udp-ports.com/port-2948.htm

    // TCP Server
    bool debugTcpServer = false;
    bool enableTcpServer = false;
    uint16_t tcpServerPort = 2948; // TCP server port, 2948 is GPS Daemon: http://tcp-udp-ports.com/port-2948.htm

    // Time Zone - Default to UTC
    int8_t timeZoneHours = 0;
    int8_t timeZoneMinutes = 0;
    int8_t timeZoneSeconds = 0;

    // UBX (SX1276)
    bool enableUART2UBXIn = false;                             // UBX Protocol In on UART2
    ubxConstellation ubxConstellations[MAX_CONSTELLATIONS] = { // Constellations monitored/used for fix
        {UBLOX_CFG_SIGNAL_BDS_ENA, SFE_UBLOX_GNSS_ID_BEIDOU, true, "BeiDou"},
        {UBLOX_CFG_SIGNAL_GAL_ENA, SFE_UBLOX_GNSS_ID_GALILEO, true, "Galileo"},
        {UBLOX_CFG_SIGNAL_GLO_ENA, SFE_UBLOX_GNSS_ID_GLONASS, true, "GLONASS"},
        {UBLOX_CFG_SIGNAL_GPS_ENA, SFE_UBLOX_GNSS_ID_GPS, true, "GPS"},
        //{UBLOX_CFG_SIGNAL_QZSS_ENA, SFE_UBLOX_GNSS_ID_IMES, false, "IMES"}, //Not yet supported? Config key does not
        // exist?
        {UBLOX_CFG_SIGNAL_QZSS_ENA, SFE_UBLOX_GNSS_ID_QZSS, true, "QZSS"},
        {UBLOX_CFG_SIGNAL_SBAS_ENA, SFE_UBLOX_GNSS_ID_SBAS, true, "SBAS"},
    };
    uint8_t ubxMessageRates[MAX_UBX_MSG] = {254}; // Mark first record with key so defaults will be applied.
    uint8_t ubxMessageRatesBase[MAX_UBX_MSG_RTCM] = {
        254}; // Mark first record with key so defaults will be applied. Int value for each supported message - Report
              // rates for RTCM Base. Default to u-blox recommended rates.

    // UDP Server
    bool debugUdpServer = false;
    bool enableUdpServer = false;
    uint16_t udpServerPort = 10110; // NMEA-0183 Navigational Data: https://tcp-udp-ports.com/port-10110.htm

    // UM980
    bool enableGalileoHas = true; // Allow E6 corrections if possible
    bool enableImuCompensationDebug = false;
    bool enableImuDebug = false; // Turn on to display IMU library debug messages
    bool enableTiltCompensation = true; // Allow user to disable tilt compensation on the models that have an IMU
    float tiltPoleLength = 1.8; // Length of the rod that the device is attached to. Should not include ARP.
    uint8_t um980Constellations[MAX_UM980_CONSTELLATIONS] = {254}; // Mark first record with key so defaults will be applied.
    float um980MessageRatesNMEA[MAX_UM980_NMEA_MSG] = {254}; // Mark first record with key so defaults will be applied.
    float um980MessageRatesRTCMBase[MAX_UM980_RTCM_MSG] = {
        254}; // Mark first record with key so defaults will be applied. Int value for each supported message - Report
              // rates for RTCM Base. Default to Unicore recommended rates.
    float um980MessageRatesRTCMRover[MAX_UM980_RTCM_MSG] = {
        254}; // Mark first record with key so defaults will be applied. Int value for each supported message - Report
              // rates for RTCM Base. Default to Unicore recommended rates.

    // Web Server
    uint16_t httpPort = 80;

    // WiFi
    bool debugWiFiConfig = false;
    bool debugWifiState = false;
    bool enableCaptivePortal = true;
    uint8_t wifiChannel = 1; //Valid channels are 1 to 14
    bool wifiConfigOverAP = true; // Configure device over Access Point or have it connect to WiFi
    WiFiNetwork wifiNetworks[MAX_WIFI_NETWORKS] = {
        {"", ""},
        {"", ""},
        {"", ""},
        {"", ""},
    };

    // Add new settings to appropriate group above or create new group
    // Then also add to the same group in rtkSettingsEntries below
} settings;

typedef enum {
    _bool = 0,
    _int,
    _float,
    _double,
    _uint8_t,
    _uint16_t,
    _uint32_t,
    _uint64_t,
    _int8_t,
    _int16_t,
    tMuxConn,
    tSysState,
    tPulseEdg,
    tBtRadio,
    tPerDisp,
    tCoordInp,
    tCharArry,
    _IPString,
    tUbxMsgRt,
    tUbxConst,
    tEspNowPr,
    tUbMsgRtb,
    tWiFiNet,
    tNSCHost,
    tNSCPort,
    tNSCUser,
    tNSCUsrPw,
    tNSMtPt,
    tNSMtPtPw,
    tUmMRNmea,
    tUmMRRvRT,
    tUmMRBaRT,
    tUmConst,
    tCorrSPri,
    tRegCorTp,
    // Add new settings types above <---------------->
    // (Maintain the enum of existing settings types!)
} RTK_Settings_Types;

typedef struct
{
    bool updateGNSSOnChange;
    bool inSettingsString;
    bool inCommands;
    bool useSuffix; // Split command at underscore, use suffix in alternate command table
    bool platEvk;
    bool platFacetV2;
    bool platFacetMosaic;
    bool platTorch;
    RTK_Settings_Types type;
    int qualifier;
    void *var;
    const char *name;
} RTK_Settings_Entry;

#define COMMAND_PROFILE_0_INDEX     -1
#define COMMAND_PROFILE_NUMBER      (COMMAND_PROFILE_0_INDEX - MAX_PROFILE_COUNT)
#define COMMAND_DEVICE_ID           (COMMAND_PROFILE_NUMBER - 1)
#define COMMAND_UNKNOWN             (-(COMMAND_DEVICE_ID - 1))

const RTK_Settings_Entry rtkSettingsEntries[] =
{
//                      F
//                      a
//    u  i  i           c
//    p  n  n  u        e
//    d  S  C  s     F  t
//    a  e  o  e     a
//    t  t  m  S     c  M
//    e  t  m  u     e  o  T
//    G  i  a  f     t  s  o
//    N  n  n  f  E     a  r
//    S  g  d  i  v  V  i  c
//    S  t  s  x  k  2  c  h  Type    Qual  Variable                  Name

    // Antenna
    { 0, 1, 1, 0, 1, 1, 1, 1, _int16_t,  0, & settings.antennaHeight, "antennaHeight",  },
    { 0, 1, 1, 0, 1, 1, 1, 1, _float,    2, & settings.antennaReferencePoint, "antennaReferencePoint" },
    { 0, 1, 1, 0, 1, 1, 1, 0, _uint16_t, 0, & settings.ARPLoggingInterval_s, "ARPLoggingInterval",  },
    { 0, 1, 1, 0, 1, 1, 1, 0, _bool,     0, & settings.enableARPLogging, "enableARPLogging",  },

    // Base operation
    { 0, 1, 1, 0, 1, 1, 1, 1, tCoordInp, 0, & settings.coordinateInputType, "coordinateInputType",  },
    { 1, 1, 1, 0, 1, 1, 1, 1, _double,   4, & settings.fixedAltitude, "fixedAltitude",  },
    { 1, 0, 1, 0, 1, 1, 1, 1, _bool,     0, & settings.fixedBase, "fixedBase",  },
    { 1, 0, 1, 0, 1, 1, 1, 1, _bool,     0, & settings.fixedBaseCoordinateType, "fixedBaseCoordinateType",  },
    { 1, 1, 1, 0, 1, 1, 1, 1, _double,   3, & settings.fixedEcefX, "fixedEcefX",  },
    { 1, 1, 1, 0, 1, 1, 1, 1, _double,   3, & settings.fixedEcefY, "fixedEcefY",  },
    { 1, 1, 1, 0, 1, 1, 1, 1, _double,   3, & settings.fixedEcefZ, "fixedEcefZ",  },
    { 1, 1, 1, 0, 1, 1, 1, 1, _double,   9, & settings.fixedLat, "fixedLat",  },
    { 1, 1, 1, 0, 1, 1, 1, 1, _double,   9, & settings.fixedLong, "fixedLong",  },
    { 1, 1, 1, 0, 1, 1, 1, 1, _int,      0, & settings.observationSeconds, "observationSeconds",  },
    { 1, 1, 1, 0, 1, 1, 1, 1, _float,    2, & settings.observationPositionAccuracy, "observationPositionAccuracy",  },
    { 1, 1, 1, 0, 1, 1, 1, 1, _float,    1, & settings.surveyInStartingAccuracy, "surveyInStartingAccuracy",  },

    // Battery
    { 0, 1, 1, 0, 0, 1, 1, 1, _bool,     0, & settings.enablePrintBatteryMessages, "enablePrintBatteryMessages",  },
    { 0, 1, 1, 0, 0, 1, 1, 1, _uint32_t, 0, & settings.shutdownNoChargeTimeout_s, "shutdownNoChargeTimeout",  },

//                      F
//                      a
//    u  i  i           c
//    p  n  n  u        e
//    d  S  C  s     F  t
//    a  e  o  e     a
//    t  t  m  S     c  M
//    e  t  m  u     e  o  T
//    G  i  a  f     t  s  o
//    N  n  n  f  E     a  r
//    S  g  d  i  v  V  i  c
//    S  t  s  x  k  2  c  h  Type    Qual  Variable                  Name

    // Beeper
    { 0, 1, 1, 0, 0, 0, 0, 1, _bool,     0, & settings.enableBeeper, "enableBeeper",  },

    // Bluetooth
    { 0, 1, 1, 0, 1, 1, 1, 1, tBtRadio,  0, & settings.bluetoothRadioType, "bluetoothRadioType",  },
    { 0, 1, 1, 0, 1, 1, 1, 1, _uint16_t, 0, & settings.sppRxQueueSize, "sppRxQueueSize",  },
    { 0, 1, 1, 0, 1, 1, 1, 1, _uint16_t, 0, & settings.sppTxQueueSize, "sppTxQueueSize",  },

    // Corrections
    { 0, 1, 1, 0, 1, 1, 1, 1, _int,      0, & settings.correctionsSourcesLifetime_s, "correctionsSourcesLifetime",  },
    { 0, 1, 1, 1, 1, 1, 1, 1, tCorrSPri, correctionsSource::CORR_NUM, & settings.correctionsSourcesPriority, "correctionsPriority_",  },
    { 0, 1, 1, 0, 1, 1, 1, 1, _bool,     0, & settings.debugCorrections, "debugCorrections",  },

//                      F
//                      a
//    u  i  i           c
//    p  n  n  u        e
//    d  S  C  s     F  t
//    a  e  o  e     a
//    t  t  m  S     c  M
//    e  t  m  u     e  o  T
//    G  i  a  f     t  s  o
//    N  n  n  f  E     a  r
//    S  g  d  i  v  V  i  c
//    S  t  s  x  k  2  c  h  Type    Qual  Variable                  Name

    // Data Port Multiplexer
    { 0, 1, 1, 0, 0, 1, 1, 0, tMuxConn,  0, & settings.dataPortChannel, "dataPortChannel",  },

    // Display
    { 0, 1, 1, 0, 1, 1, 1, 0, _bool,     0, & settings.enableResetDisplay, "enableResetDisplay",  },

    // ESP Now
    { 0, 1, 1, 0, 1, 1, 1, 1, _bool,     0, & settings.debugEspNow, "debugEspNow",  },
    { 0, 1, 1, 0, 1, 1, 1, 1, _bool,     0, & settings.enableEspNow, "enableEspNow",  },
    { 0, 1, 1, 0, 1, 1, 1, 1, _bool,     0, & settings.espnowBroadcast, "espnowBroadcast",  },
    { 0, 1, 1, 0, 1, 1, 1, 1, _uint8_t,  0, & settings.espnowPeerCount, "espnowPeerCount",  },
    { 0, 1, 1, 1, 1, 1, 1, 1, tEspNowPr, ESPNOW_MAX_PEERS, & settings.espnowPeers[0][0], "espnowPeer_",  },

//                      F
//                      a
//    u  i  i           c
//    p  n  n  u        e
//    d  S  C  s     F  t
//    a  e  o  e     a
//    t  t  m  S     c  M
//    e  t  m  u     e  o  T
//    G  i  a  f     t  s  o
//    N  n  n  f  E     a  r
//    S  g  d  i  v  V  i  c
//    S  t  s  x  k  2  c  h  Type    Qual  Variable                  Name

    // Ethernet
    { 0, 1, 1, 0, 1, 0, 0, 0, _bool,     0, & settings.enablePrintEthernetDiag, "enablePrintEthernetDiag",  },
    { 0, 1, 1, 0, 1, 0, 0, 0, _bool,     0, & settings.ethernetDHCP, "ethernetDHCP",  },
    { 0, 1, 1, 0, 1, 0, 0, 0, _IPString, 0, & settings.ethernetDNS, "ethernetDNS",  },
    { 0, 1, 1, 0, 1, 0, 0, 0, _IPString, 0, & settings.ethernetGateway, "ethernetGateway",  },
    { 0, 1, 1, 0, 1, 0, 0, 0, _IPString, 0, & settings.ethernetIP, "ethernetIP",  },
    { 0, 1, 1, 0, 1, 0, 0, 0, _IPString, 0, & settings.ethernetSubnet, "ethernetSubnet",  },

    // Firmware
    { 0, 1, 1, 0, 1, 1, 1, 1, _uint32_t, 0, & settings.autoFirmwareCheckMinutes, "autoFirmwareCheckMinutes",  },
    { 0, 1, 1, 0, 1, 1, 1, 1, _bool,     0, & settings.debugFirmwareUpdate, "debugFirmwareUpdate",  },
    { 0, 1, 1, 0, 1, 1, 1, 1, _bool,     0, & settings.enableAutoFirmwareUpdate, "enableAutoFirmwareUpdate",  },

    // GNSS UART
    { 0, 1, 1, 0, 1, 1, 1, 1, _uint16_t, 0, & settings.serialGNSSRxFullThreshold, "serialGNSSRxFullThreshold",  },
    { 0, 1, 1, 0, 1, 1, 1, 1, _int,      0, & settings.uartReceiveBufferSize, "uartReceiveBufferSize",  },

    // GNSS Receiver
    { 0, 1, 1, 0, 1, 1, 1, 1, _bool,     0, & settings.debugGnss, "debugGnss",  },
    { 0, 1, 1, 0, 1, 1, 1, 1, _bool,     0, & settings.enablePrintPosition, "enablePrintPosition",  },
    { 1, 0, 1, 0, 1, 1, 1, 1, _uint16_t, 0, & settings.measurementRateMs, "measurementRateMs",  },
    { 1, 0, 1, 0, 1, 1, 1, 1, _uint16_t, 0, & settings.navigationRate, "navigationRate",  },
    { 0, 1, 1, 0, 1, 1, 1, 1, _bool,     0, & settings.updateGNSSSettings, "updateGNSSSettings",  },

    // Hardware
    { 1, 1, 1, 0, 1, 1, 1, 0, _bool,     0, & settings.enableExternalHardwareEventLogging, "enableExternalHardwareEventLogging",  },
    { 0, 1, 1, 0, 1, 1, 1, 1, _uint16_t, 0, & settings.spiFrequency, "spiFrequency",  },

//                      F
//                      a
//    u  i  i           c
//    p  n  n  u        e
//    d  S  C  s     F  t
//    a  e  o  e     a
//    t  t  m  S     c  M
//    e  t  m  u     e  o  T
//    G  i  a  f     t  s  o
//    N  n  n  f  E     a  r
//    S  g  d  i  v  V  i  c
//    S  t  s  x  k  2  c  h  Type    Qual  Variable                  Name

    // Log file
    { 0, 1, 1, 0, 1, 1, 1, 0, _bool,     0, & settings.enableLogging, "enableLogging",  },
    { 0, 1, 1, 0, 1, 1, 1, 0, _bool,     0, & settings.enablePrintLogFileMessages, "enablePrintLogFileMessages",  },
    { 0, 1, 1, 0, 1, 1, 1, 0, _bool,     0, & settings.enablePrintLogFileStatus, "enablePrintLogFileStatus",  },
    { 0, 1, 1, 0, 1, 1, 1, 0, _int,      0, & settings.maxLogLength_minutes, "maxLogLength",  },
    { 0, 1, 1, 0, 1, 1, 1, 0, _int,      0, & settings.maxLogTime_minutes, "maxLogTime"},
    { 0, 1, 1, 0, 1, 1, 1, 0, _bool,     0, & settings.runLogTest, "runLogTest",  }, // Not stored in NVM

    // MQTT
    { 0, 1, 1, 0, 1, 1, 1, 1, _bool,     0, & settings.debugMqttClientData, "debugMqttClientData",  },
    { 0, 1, 1, 0, 1, 1, 1, 1, _bool,     0, & settings.debugMqttClientState, "debugMqttClientState",  },

    // Multicast DNS
    { 0, 1, 1, 0, 1, 1, 1, 1, _bool,     0, & settings.mdnsEnable, "mdnsEnable",  },

    // Network layer
    { 0, 1, 1, 0, 1, 1, 1, 1, _bool,     0, & settings.debugNetworkLayer, "debugNetworkLayer",  },
    { 0, 1, 1, 0, 1, 1, 1, 1, _uint8_t,  0, & settings.defaultNetworkType, "defaultNetworkType",  },
    { 0, 1, 1, 0, 1, 1, 1, 1, _bool,     0, & settings.enableNetworkFailover, "enableNetworkFailover",  },
    { 0, 1, 1, 0, 1, 1, 1, 1, _bool,     0, & settings.printNetworkStatus, "printNetworkStatus",  },

//                      F
//                      a
//    u  i  i           c
//    p  n  n  u        e
//    d  S  C  s     F  t
//    a  e  o  e     a
//    t  t  m  S     c  M
//    e  t  m  u     e  o  T
//    G  i  a  f     t  s  o
//    N  n  n  f  E     a  r
//    S  g  d  i  v  V  i  c
//    S  t  s  x  k  2  c  h  Type    Qual  Variable                  Name

    // NTP (Ethernet Only)
    { 0, 1, 1, 0, 1, 0, 0, 0, _bool,     0, & settings.debugNtp, "debugNtp",  },
    { 0, 1, 1, 0, 1, 0, 0, 0, _bool,     0, & settings.enableNTPFile, "enableNTPFile",  },
    { 0, 1, 1, 0, 1, 0, 0, 0, _uint16_t, 0, & settings.ethernetNtpPort, "ethernetNtpPort",  },
    { 0, 1, 1, 0, 1, 0, 0, 0, _uint8_t,  0, & settings.ntpPollExponent, "ntpPollExponent",  },
    { 0, 1, 1, 0, 1, 0, 0, 0, _int8_t,   0, & settings.ntpPrecision, "ntpPrecision",  },
    { 0, 1, 1, 0, 1, 0, 0, 0, tCharArry, sizeof(settings.ntpReferenceId), & settings.ntpReferenceId, "ntpReferenceId",  },
    { 0, 1, 1, 0, 1, 0, 0, 0, _uint32_t, 0, & settings.ntpRootDelay, "ntpRootDelay",  },
    { 0, 1, 1, 0, 1, 0, 0, 0, _uint32_t, 0, & settings.ntpRootDispersion, "ntpRootDispersion",  },

    // NTRIP Client
    { 0, 1, 1, 0, 1, 1, 1, 1, _bool,     0, & settings.debugNtripClientRtcm, "debugNtripClientRtcm",  },
    { 0, 1, 1, 0, 1, 1, 1, 1, _bool,     0, & settings.debugNtripClientState, "debugNtripClientState",  },
    { 0, 1, 1, 0, 1, 1, 1, 1, _bool,     0, & settings.enableNtripClient, "enableNtripClient",  },
    { 0, 1, 1, 0, 1, 1, 1, 1, tCharArry, sizeof(settings.ntripClient_CasterHost), & settings.ntripClient_CasterHost, "ntripClientCasterHost",  },
    { 0, 1, 1, 0, 1, 1, 1, 1, _uint16_t, 0, & settings.ntripClient_CasterPort, "ntripClientCasterPort",  },
    { 0, 1, 1, 0, 1, 1, 1, 1, tCharArry, sizeof(settings.ntripClient_CasterUser), & settings.ntripClient_CasterUser, "ntripClientCasterUser",  },
    { 0, 1, 1, 0, 1, 1, 1, 1, tCharArry, sizeof(settings.ntripClient_CasterUserPW), & settings.ntripClient_CasterUserPW, "ntripClientCasterUserPW",  },
    { 0, 1, 1, 0, 1, 1, 1, 1, tCharArry, sizeof(settings.ntripClient_MountPoint), & settings.ntripClient_MountPoint, "ntripClientMountPoint",  },
    { 0, 1, 1, 0, 1, 1, 1, 1, tCharArry, sizeof(settings.ntripClient_MountPointPW), & settings.ntripClient_MountPointPW, "ntripClientMountPointPW",  },
    { 0, 1, 1, 0, 1, 1, 1, 1, _bool,     0, & settings.ntripClient_TransmitGGA, "ntripClientTransmitGGA",  },

    // NTRIP Server
    { 0, 1, 1, 0, 1, 1, 1, 1, _bool,     0, & settings.debugNtripServerRtcm, "debugNtripServerRtcm",  },
    { 0, 1, 1, 0, 1, 1, 1, 1, _bool,     0, & settings.debugNtripServerState, "debugNtripServerState",  },
    { 0, 1, 1, 0, 1, 1, 1, 1, _bool,     0, & settings.enableNtripServer, "enableNtripServer",  },
    { 0, 0, 1, 0, 1, 1, 1, 1, _bool,     0, & settings.enableRtcmMessageChecking, "enableRtcmMessageChecking",  },
    { 0, 1, 1, 1, 1, 1, 1, 1, tNSCHost,  NTRIP_SERVER_MAX, & settings.ntripServer_CasterHost[0], "ntripServerCasterHost_",  },
    { 0, 1, 1, 1, 1, 1, 1, 1, tNSCPort,  NTRIP_SERVER_MAX, & settings.ntripServer_CasterPort[0], "ntripServerCasterPort_",  },
    { 0, 1, 1, 1, 1, 1, 1, 1, tNSCUser,  NTRIP_SERVER_MAX, & settings.ntripServer_CasterUser[0], "ntripServerCasterUser_",  },
    { 0, 1, 1, 1, 1, 1, 1, 1, tNSCUsrPw, NTRIP_SERVER_MAX, & settings.ntripServer_CasterUserPW[0], "ntripServerCasterUserPW_",  },
    { 0, 1, 1, 1, 1, 1, 1, 1, tNSMtPt,   NTRIP_SERVER_MAX, & settings.ntripServer_MountPoint[0], "ntripServerMountPoint_",  },
    { 0, 1, 1, 1, 1, 1, 1, 1, tNSMtPtPw, NTRIP_SERVER_MAX, & settings.ntripServer_MountPointPW[0], "ntripServerMountPointPW_",  },

    // OS
    { 0, 1, 1, 0, 1, 1, 1, 1, _uint8_t,  0, & settings.bluetoothInterruptsCore, "bluetoothInterruptsCore",  },
    { 0, 1, 1, 0, 1, 1, 1, 1, _uint8_t,  0, & settings.btReadTaskCore, "btReadTaskCore",  },
    { 0, 1, 1, 0, 1, 1, 1, 1, _uint8_t,  0, & settings.btReadTaskPriority, "btReadTaskPriority",  },
    { 0, 1, 1, 0, 1, 1, 1, 1, _bool,     0, & settings.enableHeapReport, "enableHeapReport",  },
    { 0, 1, 1, 0, 1, 1, 1, 1, _bool,     0, & settings.enablePrintIdleTime, "enablePrintIdleTime",  },
    { 0, 1, 1, 0, 1, 1, 1, 1, _bool,     0, & settings.enablePsram, "enablePsram",  },
    { 0, 1, 1, 0, 1, 1, 1, 1, _bool,     0, & settings.enableTaskReports, "enableTaskReports",  },
    { 0, 1, 1, 0, 1, 1, 1, 1, _uint8_t,  0, & settings.gnssReadTaskCore, "gnssReadTaskCore",  },
    { 0, 1, 1, 0, 1, 1, 1, 1, _uint8_t,  0, & settings.gnssReadTaskPriority, "gnssReadTaskPriority",  },
    { 0, 1, 1, 0, 1, 1, 1, 1, _uint8_t,  0, & settings.gnssUartInterruptsCore, "gnssUartInterruptsCore",  },
    { 0, 1, 1, 0, 1, 1, 1, 1, _uint8_t,  0, & settings.handleGnssDataTaskCore, "handleGnssDataTaskCore",  },
    { 0, 1, 1, 0, 1, 1, 1, 1, _uint8_t,  0, & settings.handleGnssDataTaskPriority, "handleGnssDataTaskPriority",  },
    { 0, 1, 1, 0, 1, 1, 1, 1, _uint8_t,  0, & settings.i2cInterruptsCore, "i2cInterruptsCore",  },
    { 0, 1, 1, 0, 1, 1, 1, 1, _uint8_t,  0, & settings.measurementScale, "measurementScale",  },
    { 0, 1, 1, 0, 1, 1, 1, 1, _bool,     0, & settings.printBootTimes, "printBootTimes",  },
    { 0, 1, 1, 0, 1, 1, 1, 1, _bool,     0, & settings.printPartitionTable, "printPartitionTable",  },
    { 0, 1, 1, 0, 1, 1, 1, 1, _bool,     0, & settings.printTaskStartStop, "printTaskStartStop",  },
    { 0, 1, 1, 0, 1, 1, 1, 1, _uint16_t, 0, & settings.psramMallocLevel, "psramMallocLevel",  },
    { 0, 1, 1, 0, 1, 1, 1, 1, _uint32_t, 0, & settings.rebootSeconds, "rebootSeconds",  },
    { 0, 1, 1, 0, 1, 1, 1, 1, _int,      0, & settings.resetCount, "resetCount",  },

    // Periodic Display
    { 0, 1, 1, 0, 1, 1, 1, 1, tPerDisp,  0, & settings.periodicDisplay, "periodicDisplay",  },
    { 0, 1, 1, 0, 1, 1, 1, 1, _uint32_t, 0, & settings.periodicDisplayInterval, "periodicDisplayInterval",  },

    // Point Perfect
    { 0, 1, 1, 0, 1, 1, 1, 1, _bool,     0, & settings.autoKeyRenewal, "autoKeyRenewal",  },
    { 0, 0, 1, 0, 1, 1, 1, 1, _bool,     0, & settings.debugPpCertificate, "debugPpCertificate",  },
    { 0, 1, 1, 0, 1, 1, 1, 1, _bool,     0, & settings.enablePointPerfectCorrections, "enablePointPerfectCorrections",  },
    { 0, 1, 1, 0, 1, 1, 1, 1, _int,      0, & settings.geographicRegion, "geographicRegion",  },
    { 0, 1, 1, 0, 1, 1, 1, 1, _uint64_t, 0, & settings.lastKeyAttempt, "lastKeyAttempt",  },
    { 0, 1, 1, 0, 1, 1, 1, 1, _uint16_t, 0, & settings.lbandFixTimeout_seconds, "lbandFixTimeout",  },
    { 0, 1, 1, 0, 1, 1, 1, 1, tCharArry, sizeof(settings.pointPerfectBrokerHost), & settings.pointPerfectBrokerHost, "pointPerfectBrokerHost",  },
    { 0, 1, 1, 0, 1, 1, 1, 1, tCharArry, sizeof(settings.pointPerfectClientID), & settings.pointPerfectClientID, "pointPerfectClientID",  },
    { 0, 1, 1, 0, 1, 1, 1, 1, tCharArry, sizeof(settings.pointPerfectCurrentKey), & settings.pointPerfectCurrentKey, "pointPerfectCurrentKey",  },
    { 0, 1, 1, 0, 1, 1, 1, 1, _uint64_t, 0, & settings.pointPerfectCurrentKeyDuration, "pointPerfectCurrentKeyDuration",  },
    { 0, 1, 1, 0, 1, 1, 1, 1, _uint64_t, 0, & settings.pointPerfectCurrentKeyStart, "pointPerfectCurrentKeyStart",  },
    { 0, 1, 1, 0, 1, 1, 1, 1, tCharArry, sizeof(settings.pointPerfectDeviceProfileToken), & settings.pointPerfectDeviceProfileToken, "pointPerfectDeviceProfileToken",  },
    { 0, 1, 1, 0, 1, 1, 1, 1, tCharArry, sizeof(settings.pointPerfectKeyDistributionTopic), & settings.pointPerfectKeyDistributionTopic, "pointPerfectKeyDistributionTopic",  },
    { 0, 1, 1, 0, 1, 1, 1, 1, tCharArry, sizeof(settings.pointPerfectNextKey), & settings.pointPerfectNextKey, "pointPerfectNextKey",  },
    { 0, 1, 1, 0, 1, 1, 1, 1, _uint64_t, 0, & settings.pointPerfectNextKeyDuration, "pointPerfectNextKeyDuration",  },
    { 0, 1, 1, 0, 1, 1, 1, 1, _uint64_t, 0, & settings.pointPerfectNextKeyStart, "pointPerfectNextKeyStart",  },
    { 0, 1, 1, 0, 1, 1, 1, 1, _uint16_t, 0, & settings.pplFixTimeoutS, "pplFixTimeoutS",  },
    { 0, 1, 1, 1, 1, 1, 1, 1, tRegCorTp, numRegionalAreas, & settings.regionalCorrectionTopics, "regionalCorrectionTopics_",  },

    // Profiles
    { 0, 0, 1, 0, 1, 1, 1, 1, tCharArry, sizeof(settings.profileName), & settings.profileName, "profileName",  },

//                      F
//                      a
//    u  i  i           c
//    p  n  n  u        e
//    d  S  C  s     F  t
//    a  e  o  e     a
//    t  t  m  S     c  M
//    e  t  m  u     e  o  T
//    G  i  a  f     t  s  o
//    N  n  n  f  E     a  r
//    S  g  d  i  v  V  i  c
//    S  t  s  x  k  2  c  h  Type    Qual  Variable                  Name

    // Pulse Per Second
    { 1, 1, 1, 0, 1, 1, 1, 0, _bool,     0, & settings.enableExternalPulse, "enableExternalPulse",  },
    { 1, 1, 1, 0, 1, 1, 1, 0, _uint64_t, 0, & settings.externalPulseLength_us, "externalPulseLength",  },
    { 1, 1, 1, 0, 1, 1, 1, 0, tPulseEdg, 0, & settings.externalPulsePolarity, "externalPulsePolarity",  },
    { 1, 1, 1, 0, 1, 1, 1, 0, _uint64_t, 0, & settings.externalPulseTimeBetweenPulse_us, "externalPulseTimeBetweenPulse",  },

    // Ring Buffer
    { 0, 1, 1, 0, 1, 1, 1, 1, _bool,     0, & settings.enablePrintRingBufferOffsets, "enablePrintRingBufferOffsets",  },
    { 0, 1, 1, 0, 1, 1, 1, 1, _int,      0, & settings.gnssHandlerBufferSize, "gnssHandlerBufferSize",  },

    // Rover operation
    { 1, 1, 1, 0, 1, 1, 1, 1, _uint8_t,  0, & settings.dynamicModel, "dynamicModel",  },
    { 0, 1, 1, 0, 1, 1, 1, 1, _bool,     0, & settings.enablePrintRoverAccuracy, "enablePrintRoverAccuracy",  },
    { 1, 0, 1, 0, 1, 1, 1, 1, _int16_t,  0, & settings.minCNO, "minCNO",  },
    { 1, 1, 1, 0, 1, 1, 1, 1, _uint8_t,  0, & settings.minElev, "minElev",  },

    // RTC (Real Time Clock)
    { 0, 1, 1, 0, 1, 1, 1, 1, _bool,     0, & settings.enablePrintRtcSync, "enablePrintRtcSync",  },

//                      F
//                      a
//    u  i  i           c
//    p  n  n  u        e
//    d  S  C  s     F  t
//    a  e  o  e     a
//    t  t  m  S     c  M
//    e  t  m  u     e  o  T
//    G  i  a  f     t  s  o
//    N  n  n  f  E     a  r
//    S  g  d  i  v  V  i  c
//    S  t  s  x  k  2  c  h  Type    Qual  Variable                  Name

    // SD Card
    { 0, 1, 1, 0, 1, 1, 1, 0, _bool,     0, & settings.enablePrintBufferOverrun, "enablePrintBufferOverrun",  },
    { 0, 1, 1, 0, 1, 1, 1, 0, _bool,     0, & settings.enablePrintSDBuffers, "enablePrintSDBuffers",  },
    { 0, 1, 1, 0, 1, 1, 1, 0, _bool,     0, & settings.enableSD, "enableSD"},
    { 0, 1, 1, 0, 1, 1, 1, 0, _bool,     0, & settings.forceResetOnSDFail, "forceResetOnSDFail",  },

    // Serial
    { 1, 1, 1, 0, 1, 1, 1, 1, _uint32_t, 0, & settings.dataPortBaud, "dataPortBaud",  },
    { 0, 1, 1, 0, 1, 1, 1, 1, _bool,     0, & settings.echoUserInput, "echoUserInput",  },
    { 0, 1, 1, 0, 1, 1, 1, 1, _bool,     0, & settings.enableGnssToUsbSerial, "enableGnssToUsbSerial",  },
    { 1, 1, 1, 0, 1, 1, 1, 1, _uint32_t, 0, & settings.radioPortBaud, "radioPortBaud",  },
    { 0, 1, 1, 0, 1, 1, 1, 1, _int16_t,  0, & settings.serialTimeoutGNSS, "serialTimeoutGNSS",  },

//                      F
//                      a
//    u  i  i           c
//    p  n  n  u        e
//    d  S  C  s     F  t
//    a  e  o  e     a
//    t  t  m  S     c  M
//    e  t  m  u     e  o  T
//    G  i  a  f     t  s  o
//    N  n  n  f  E     a  r
//    S  g  d  i  v  V  i  c
//    S  t  s  x  k  2  c  h  Type    Qual  Variable                  Name

    // Setup Button
    { 0, 1, 1, 0, 1, 1, 1, 1, _bool,     0, & settings.disableSetupButton, "disableSetupButton",  },

    // State
    { 0, 1, 1, 0, 1, 1, 1, 1, _bool,     0, & settings.enablePrintDuplicateStates, "enablePrintDuplicateStates",  },
    { 0, 1, 1, 0, 1, 1, 1, 1, _bool,     0, & settings.enablePrintState, "enablePrintState",  },
    { 0, 1, 1, 0, 1, 1, 1, 1, _bool,     0, & settings.enablePrintStates, "enablePrintStates",  },
    { 1, 0, 1, 0, 1, 1, 1, 1, tSysState, 0, & settings.lastState, "lastState",  },

    // TCP Client
    { 0, 1, 1, 0, 1, 1, 1, 1, _bool,     0, & settings.debugTcpClient, "debugTcpClient",  },
    { 0, 1, 1, 0, 1, 1, 1, 1, _bool,     0, & settings.enableTcpClient, "enableTcpClient",  },
    { 0, 1, 1, 0, 1, 1, 1, 1, tCharArry, sizeof(settings.tcpClientHost), & settings.tcpClientHost, "tcpClientHost",  },
    { 0, 1, 1, 0, 1, 1, 1, 1, _uint16_t, 0, & settings.tcpClientPort, "tcpClientPort",  },

    // TCP Server
    { 0, 1, 1, 0, 1, 1, 1, 1, _bool,     0, & settings.debugTcpServer, "debugTcpServer",  },
    { 0, 1, 1, 0, 1, 1, 1, 1, _bool,     0, & settings.enableTcpServer, "enableTcpServer",  },
    { 0, 1, 1, 0, 1, 1, 1, 1, _uint16_t, 0, & settings.tcpServerPort, "tcpServerPort",  },

    // Time Zone
    { 0, 1, 1, 0, 1, 1, 1, 1, _int8_t,   0, & settings.timeZoneHours, "timeZoneHours",  },
    { 0, 1, 1, 0, 1, 1, 1, 1, _int8_t,   0, & settings.timeZoneMinutes, "timeZoneMinutes",  },
    { 0, 1, 1, 0, 1, 1, 1, 1, _int8_t,   0, & settings.timeZoneSeconds, "timeZoneSeconds",  },

//                      F
//                      a
//    u  i  i           c
//    p  n  n  u        e
//    d  S  C  s     F  t
//    a  e  o  e     a
//    t  t  m  S     c  M
//    e  t  m  u     e  o  T
//    G  i  a  f     t  s  o
//    N  n  n  f  E     a  r
//    S  g  d  i  v  V  i  c
//    S  t  s  x  k  2  c  h  Type    Qual  Variable                  Name

<<<<<<< HEAD
    // UBX (SX1276)
    { 0, 1, 1, 0, 1, 1, 0, 0, _bool,     0, & settings.enableUART2UBXIn, "enableUART2In",  },
=======
    // ublox GNSS Receiver
    { 0, 1, 1, 0, 1, 1, 0, 0, _bool,     0, & settings.enableUART2UBXIn, "enableUART2UBXIn",  },
>>>>>>> ce9f5694
    { 1, 1, 1, 1, 1, 1, 0, 0, tUbxConst, MAX_CONSTELLATIONS, & settings.ubxConstellations[0], "Constellation_",  },
    { 1, 0, 1, 1, 1, 1, 0, 0, tUbxMsgRt, MAX_UBX_MSG, & settings.ubxMessageRates[0], "MessageRate_",  },
    { 1, 0, 1, 1, 1, 1, 0, 0, tUbMsgRtb, MAX_UBX_MSG_RTCM, & settings.ubxMessageRatesBase[0], "MessageRateBase_",  },

    // UDP Server
    { 0, 1, 1, 0, 1, 1, 1, 1, _bool,     0, & settings.debugUdpServer, "debugUdpServer",  },
    { 0, 1, 1, 0, 1, 1, 1, 1, _bool,     0, & settings.enableUdpServer, "enableUdpServer",  },
    { 0, 1, 1, 0, 1, 1, 1, 1, _uint16_t, 0, & settings.udpServerPort, "udpServerPort",  },

//                      F
//                      a
//    u  i  i           c
//    p  n  n  u        e
//    d  S  C  s     F  t
//    a  e  o  e     a
//    t  t  m  S     c  M
//    e  t  m  u     e  o  T
//    G  i  a  f     t  s  o
//    N  n  n  f  E     a  r
//    S  g  d  i  v  V  i  c
//    S  t  s  x  k  2  c  h  Type    Qual  Variable                  Name

    // UM980 GNSS Receiver
    { 0, 1, 1, 0, 0, 0, 0, 1, _bool,     0, & settings.enableGalileoHas, "enableGalileoHas",  },
    { 0, 1, 1, 0, 0, 0, 0, 1, _bool,     0, & settings.enableImuCompensationDebug, "enableImuCompensationDebug",  },
    { 0, 1, 1, 0, 0, 0, 0, 1, _bool,     0, & settings.enableImuDebug, "enableImuDebug",  },
    { 0, 1, 1, 0, 0, 0, 0, 1, _bool,     0, & settings.enableTiltCompensation, "enableTiltCompensation",  },
    { 0, 1, 1, 0, 0, 0, 0, 1, _float,    3, & settings.tiltPoleLength, "tiltPoleLength",  },
    { 0, 1, 1, 1, 0, 0, 0, 1, tUmConst,  MAX_UM980_CONSTELLATIONS, & settings.um980Constellations, "Constellations_",  },
    { 0, 0, 1, 1, 0, 0, 0, 1, tUmMRNmea, MAX_UM980_NMEA_MSG, & settings.um980MessageRatesNMEA, "MessageRatesNMEA_",  },
    { 0, 0, 1, 1, 0, 0, 0, 1, tUmMRBaRT, MAX_UM980_RTCM_MSG, & settings.um980MessageRatesRTCMBase, "MessageRatesRTCMBase_",  },
    { 0, 0, 1, 1, 0, 0, 0, 1, tUmMRRvRT, MAX_UM980_RTCM_MSG, & settings.um980MessageRatesRTCMRover, "MessageRatesRTCMRover_",  },

    // Web Server
    { 0, 1, 1, 0, 1, 1, 1, 1, _uint16_t, 0, & settings.httpPort, "httpPort",  },

    // WiFi
    { 0, 1, 1, 0, 1, 1, 1, 1, _bool,     0, & settings.debugWiFiConfig, "debugWiFiConfig",  },
    { 0, 1, 1, 0, 1, 1, 1, 1, _bool,     0, & settings.debugWifiState, "debugWifiState",  },
    { 0, 1, 1, 0, 1, 1, 1, 1, _bool,     0, & settings.enableCaptivePortal, "enableCaptivePortal",  },
    { 0, 1, 1, 0, 1, 1, 1, 1, _uint8_t,  0, & settings.wifiChannel, "wifiChannel",  },
    { 0, 0, 1, 0, 1, 1, 1, 1, _bool,     0, & settings.wifiConfigOverAP, "wifiConfigOverAP",  }, // TODO: check drop downs
    { 0, 1, 1, 1, 1, 1, 1, 1, tWiFiNet,  MAX_WIFI_NETWORKS, & settings.wifiNetworks, "wifiNetwork_",  },

    // Add new settings to appropriate group above or create new group
    // Then also add to the same group in settings above
//                      F
//                      a
//    u  i  i           c
//    p  n  n  u        e
//    d  S  C  s     F  t
//    a  e  o  e     a
//    t  t  m  S     c  M
//    e  t  m  u     e  o  T
//    G  i  a  f     t  s  o
//    N  n  n  f  E     a  r
//    S  g  d  i  v  V  i  c
//    S  t  s  x  k  2  c  h  Type    Qual  Variable                  Name
    /*
    { 0, 1, 1, 0, 1, 1, 1, 1,    ,       0, & settings., ""},
    */
};

const int numRtkSettingsEntries = sizeof(rtkSettingsEntries) / sizeof(rtkSettingsEntries)[0];

// Indicate which peripherals are present on a given platform
struct struct_present
{
    bool psram_2mb = false;
    bool psram_4mb = false;

    bool lband_neo = false;
    bool cellular_lara = false;
    bool ethernet_ws5500 = false;
    bool radio_lora = false;
    bool gnss_to_uart = false;

    bool gnss_um980 = false;
    bool gnss_zedf9p = false;
    bool gnss_mosaicX5 = false;

    // A GNSS TP interrupt - for accurate clock setting
    // The GNSS UBX PVT message is sent ahead of the top-of-second
    // The rising edge of the TP signal indicates the true top-of-second
    bool timePulseInterrupt = false;

    bool imu_im19 = false;
    bool imu_zedf9r = false;

    bool microSd = false;
    bool microSdCardDetectLow = false; // Card detect low = SD in place
    bool microSdCardDetectHigh = false; // Card detect high = SD in place

    bool i2c0BusSpeed_400 = false;
    bool i2c1BusSpeed_400 = false;
    bool i2c1 = false;
    bool display_i2c0 = false;
    bool display_i2c1 = false;
    DisplayType display_type = DISPLAY_MAX_NONE;

    bool fuelgauge_max17048 = false;
    bool fuelgauge_bq40z50 = false;
    bool charger_mp2762a = false;

    bool beeper = false;
    bool encryption_atecc608a = false;
    bool portDataMux = false;
    bool peripheralPowerControl = false;
    bool laraPowerControl = false;
    bool antennaShortOpen = false;

    bool button_mode = false;
    bool button_powerHigh = false; // Button is pressed when high
    bool button_powerLow = false; // Button is pressed when low
    bool fastPowerOff = false;

    bool needsExternalPpl = false;

    float antennaReferencePoint_mm = 0.0; //Used to setup tilt compensation
    bool galileoHasCapable = false;
} present;

// Monitor which devices on the device are on or offline.
struct struct_online
{
    bool microSD = false;
    bool display = false;
    bool gnss = false;
    bool logging = false;
    bool serialOutput = false;
    bool fs = false;
    bool rtc = false;
    bool batteryFuelGauge = false;
    bool ntripClient = false;
    bool ntripServer[NTRIP_SERVER_MAX] = {false, false, false, false};
    bool lband = false;
    bool lbandCorrections = false;
    bool i2c = false;
    bool tcpClient = false;
    bool tcpServer = false;
    bool udpServer = false;
    ethernetStatus_e ethernetStatus = ETH_NOT_STARTED;
    bool ethernetNTPServer = false; // EthernetUDP
    bool otaFirmwareUpdate = false;
    bool bluetooth = false;
    bool mqttClient = false;
    bool psram = false;
    bool ppl = false;
    bool batteryCharger = false;
} online;

// Monitor which tasks are running.
struct struct_tasks
{
    volatile bool gnssUartPinnedTaskRunning = false;
    volatile bool i2cPinnedTaskRunning = false;
    volatile bool btReadTaskRunning = false;
    volatile bool buttonCheckTaskRunning = false;
    volatile bool gnssReadTaskRunning = false;
    volatile bool handleGnssDataTaskRunning = false;
    volatile bool idleTask0Running = false;
    volatile bool idleTask1Running = false;
    volatile bool sdSizeCheckTaskRunning = false;
    volatile bool updatePplTaskRunning = false;

    bool btReadTaskStopRequest = false;
    bool buttonCheckTaskStopRequest = false;
    bool gnssReadTaskStopRequest = false;
    bool handleGnssDataTaskStopRequest = false;
    bool sdSizeCheckTaskStopRequest = false;
    bool updatePplTaskStopRequest = false;
} task;

#ifdef COMPILE_WIFI
// AWS certificate for PointPerfect API
static const char *AWS_PUBLIC_CERT = R"=====(
-----BEGIN CERTIFICATE-----
MIIDQTCCAimgAwIBAgITBmyfz5m/jAo54vB4ikPmljZbyjANBgkqhkiG9w0BAQsF
ADA5MQswCQYDVQQGEwJVUzEPMA0GA1UEChMGQW1hem9uMRkwFwYDVQQDExBBbWF6
b24gUm9vdCBDQSAxMB4XDTE1MDUyNjAwMDAwMFoXDTM4MDExNzAwMDAwMFowOTEL
MAkGA1UEBhMCVVMxDzANBgNVBAoTBkFtYXpvbjEZMBcGA1UEAxMQQW1hem9uIFJv
b3QgQ0EgMTCCASIwDQYJKoZIhvcNAQEBBQADggEPADCCAQoCggEBALJ4gHHKeNXj
ca9HgFB0fW7Y14h29Jlo91ghYPl0hAEvrAIthtOgQ3pOsqTQNroBvo3bSMgHFzZM
9O6II8c+6zf1tRn4SWiw3te5djgdYZ6k/oI2peVKVuRF4fn9tBb6dNqcmzU5L/qw
IFAGbHrQgLKm+a/sRxmPUDgH3KKHOVj4utWp+UhnMJbulHheb4mjUcAwhmahRWa6
VOujw5H5SNz/0egwLX0tdHA114gk957EWW67c4cX8jJGKLhD+rcdqsq08p8kDi1L
93FcXmn/6pUCyziKrlA4b9v7LWIbxcceVOF34GfID5yHI9Y/QCB/IIDEgEw+OyQm
jgSubJrIqg0CAwEAAaNCMEAwDwYDVR0TAQH/BAUwAwEB/zAOBgNVHQ8BAf8EBAMC
AYYwHQYDVR0OBBYEFIQYzIU07LwMlJQuCFmcx7IQTgoIMA0GCSqGSIb3DQEBCwUA
A4IBAQCY8jdaQZChGsV2USggNiMOruYou6r4lK5IpDB/G/wkjUu0yKGX9rbxenDI
U5PMCCjjmCXPI6T53iHTfIUJrU6adTrCC2qJeHZERxhlbI1Bjjt/msv0tadQ1wUs
N+gDS63pYaACbvXy8MWy7Vu33PqUXHeeE6V/Uq2V8viTO96LXFvKWlJbYK8U90vv
o/ufQJVtMVT8QtPHRh8jrdkPSHCa2XV4cdFyQzR1bldZwgJcJmApzyMZFo6IQ6XU
5MsI+yMRQ+hDKXJioaldXgjUkK642M4UwtBV8ob2xJNDd2ZhwLnoQdeXeGADbkpy
rqXRfboQnoZsG4q5WTP468SQvvG5
-----END CERTIFICATE-----
)=====";
#endif // COMPILE_WIFI
#endif // __SETTINGS_H__<|MERGE_RESOLUTION|>--- conflicted
+++ resolved
@@ -1786,13 +1786,8 @@
 //    S  g  d  i  v  V  i  c
 //    S  t  s  x  k  2  c  h  Type    Qual  Variable                  Name
 
-<<<<<<< HEAD
-    // UBX (SX1276)
-    { 0, 1, 1, 0, 1, 1, 0, 0, _bool,     0, & settings.enableUART2UBXIn, "enableUART2In",  },
-=======
     // ublox GNSS Receiver
     { 0, 1, 1, 0, 1, 1, 0, 0, _bool,     0, & settings.enableUART2UBXIn, "enableUART2UBXIn",  },
->>>>>>> ce9f5694
     { 1, 1, 1, 1, 1, 1, 0, 0, tUbxConst, MAX_CONSTELLATIONS, & settings.ubxConstellations[0], "Constellation_",  },
     { 1, 0, 1, 1, 1, 1, 0, 0, tUbxMsgRt, MAX_UBX_MSG, & settings.ubxMessageRates[0], "MessageRate_",  },
     { 1, 0, 1, 1, 1, 1, 0, 0, tUbMsgRtb, MAX_UBX_MSG_RTCM, & settings.ubxMessageRatesBase[0], "MessageRateBase_",  },
