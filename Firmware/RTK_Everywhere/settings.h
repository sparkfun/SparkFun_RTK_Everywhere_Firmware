--- conflicted
+++ resolved
@@ -69,11 +69,8 @@
     RTK_FACET_V2 = 1, // 0x01 - No L-Band
     RTK_FACET_MOSAIC = 2, // 0x02
     RTK_TORCH = 3, // 0x03
-<<<<<<< HEAD
-    RTK_POSTCARD = 4, // 0x04
-=======
     RTK_FACET_V2_LBAND = 4, // 0x04
->>>>>>> f103924f
+    RTK_POSTCARD = 5, // 0x05
     // Add new values above this line
     RTK_UNKNOWN
 } ProductVariant;
@@ -86,11 +83,8 @@
     "Facet v2",
     "Facet X5",
     "Torch",
-<<<<<<< HEAD
+    "Facet LB",
     "Postcard",
-=======
-    "Facet LB",
->>>>>>> f103924f
     // Add new values just above this line
     "Unknown"
 };
@@ -102,11 +96,8 @@
     "SFE_Facet_v2",
     "SFE_Facet_mosaic",
     "SFE_Torch",
-<<<<<<< HEAD
+    "SFE_Facet_v2_LBand",
     "SFE_Postcard",
-=======
-    "SFE_Facet_v2_LBand",
->>>>>>> f103924f
     // Add new values just above this line
     "SFE_Unknown"
 };
@@ -118,11 +109,8 @@
     "Facet v2",
     "Facet mosaicX5",
     "Torch",
-<<<<<<< HEAD
+    "Facet v2 LBand",
     "Postcard",
-=======
-    "Facet v2 LBand",
->>>>>>> f103924f
     // Add new values just above this line
     "Unknown"
 };
@@ -134,11 +122,8 @@
     "Facet v2",
     "Facet mosaicX5",
     "Torch",
-<<<<<<< HEAD
+    "Facet v2 LBand",
     "Postcard",
-=======
-    "Facet v2 LBand",
->>>>>>> f103924f
     // Add new values just above this line
     "Unknown"
 };
@@ -193,11 +178,8 @@
     STATE_ROVER_NOT_STARTED,    // Facet v2
     STATE_ROVER_NOT_STARTED,    // Facet mosaic
     STATE_ROVER_NOT_STARTED,    // Torch
-<<<<<<< HEAD
+    STATE_ROVER_NOT_STARTED,    // Facet v2 L-Band
     STATE_ROVER_NOT_STARTED,    // Postcard
-=======
-    STATE_ROVER_NOT_STARTED,    // Facet v2 L-Band
->>>>>>> f103924f
     // Add new values above this line
     STATE_ROVER_NOT_STARTED     // Unknown
 };
