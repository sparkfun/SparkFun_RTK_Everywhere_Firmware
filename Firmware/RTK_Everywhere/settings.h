#ifndef __SETTINGS_H__
#define __SETTINGS_H__

#include "GNSS.h"
#include "GNSS_None.h"
#include "GNSS_UM980.h" //Structs of UM980 messages, needed for settings.h
#include "GNSS_Mosaic.h" //Structs of mosaic messages, needed for settings.h
#include "GNSS_LG290P.h" //Structs of LG90P messages, needed for settings.h
#include <vector>

// System can enter a variety of states
// See statemachine diagram at:
// https://lucid.app/lucidchart/53519501-9fa5-4352-aa40-673f88ca0c9b/edit?invitationId=inv_ebd4b988-513d-4169-93fd-c291851108f8
typedef enum
{
    STATE_ROVER_NOT_STARTED = 0,
    STATE_ROVER_NO_FIX,
    STATE_ROVER_FIX,
    STATE_ROVER_RTK_FLOAT,
    STATE_ROVER_RTK_FIX,
    STATE_BASE_NOT_STARTED,
    STATE_BASE_TEMP_SETTLE, // User has indicated base, but current pos accuracy is too low
    STATE_BASE_TEMP_SURVEY_STARTED,
    STATE_BASE_TEMP_TRANSMITTING,
    STATE_BASE_FIXED_NOT_STARTED,
    STATE_BASE_FIXED_TRANSMITTING,
    STATE_DISPLAY_SETUP,
    STATE_WIFI_CONFIG_NOT_STARTED,
    STATE_WIFI_CONFIG,
    STATE_TEST,
    STATE_TESTING,
    STATE_PROFILE,
    STATE_KEYS_REQUESTED,
    STATE_ESPNOW_PAIRING_NOT_STARTED,
    STATE_ESPNOW_PAIRING,
    STATE_NTPSERVER_NOT_STARTED,
    STATE_NTPSERVER_NO_SYNC,
    STATE_NTPSERVER_SYNC,
    STATE_CONFIG_VIA_ETH_NOT_STARTED,
    STATE_CONFIG_VIA_ETH_STARTED,
    STATE_CONFIG_VIA_ETH,
    STATE_CONFIG_VIA_ETH_RESTART_BASE,
    STATE_SHUTDOWN,
    STATE_NOT_SET, // Must be last on list
} SystemState;
volatile SystemState systemState = STATE_NOT_SET;
SystemState lastSystemState = STATE_NOT_SET;
SystemState requestedSystemState = STATE_NOT_SET;
bool newSystemStateRequested = false;

// Base modes set with RTK_MODE
#define RTK_MODE_BASE_FIXED         0x0001
#define RTK_MODE_BASE_SURVEY_IN     0x0002
#define RTK_MODE_ETHERNET_CONFIG    0x0004
#define RTK_MODE_NTP                0x0008
#define RTK_MODE_ROVER              0x0010
#define RTK_MODE_TESTING            0x0020
#define RTK_MODE_WIFI_CONFIG        0x0040

typedef uint8_t RtkMode_t;

#define RTK_MODE(mode)          rtkMode = mode;

#define EQ_RTK_MODE(mode)       (rtkMode && (rtkMode == (mode & rtkMode)))
#define NEQ_RTK_MODE(mode)      (rtkMode && (rtkMode != (mode & rtkMode)))

//Used as part of device ID and whitelists. Do not reorder.
typedef enum
{
    RTK_EVK = 0, // 0x00
    RTK_FACET_V2 = 1, // 0x01 - No L-Band
    RTK_FACET_MOSAIC = 2, // 0x02
    RTK_TORCH = 3, // 0x03
    RTK_FACET_V2_LBAND = 4, // 0x04
    RTK_POSTCARD = 5, // 0x05
    // Add new values above this line
    RTK_UNKNOWN
} ProductVariant;
ProductVariant productVariant = RTK_UNKNOWN;

const char * const productDisplayNames[] =
{
    // Keep short - these are displayed on the OLED
    "EVK",
    "Facet v2",
    "Facet X5",
    "Torch",
    "Facet LB",
    "Postcard",
    // Add new values just above this line
    "Unknown"
};
const int productDisplayNamesEntries = sizeof (productDisplayNames) / sizeof(productDisplayNames[0]);

const char * const platformFilePrefixTable[] =
{
    "SFE_EVK",
    "SFE_Facet_v2",
    "SFE_Facet_mosaic",
    "SFE_Torch",
    "SFE_Facet_v2_LBand",
    "SFE_Postcard",
    // Add new values just above this line
    "SFE_Unknown"
};
const int platformFilePrefixTableEntries = sizeof (platformFilePrefixTable) / sizeof(platformFilePrefixTable[0]);

const char * const platformPrefixTable[] =
{
    "EVK",
    "Facet v2",
    "Facet mosaicX5",
    "Torch",
    "Facet v2 LBand",
    "Postcard",
    // Add new values just above this line
    "Unknown"
};
const int platformPrefixTableEntries = sizeof (platformPrefixTable) / sizeof(platformPrefixTable[0]);

const char * const platformProvisionTable[] =
{
    "EVK",
    "Facet v2",
    "Facet mosaicX5",
    "Torch",
    "Facet v2 LBand",
    "Postcard",
    // Add new values just above this line
    "Unknown"
};
const int platformProvisionTableEntries = sizeof (platformProvisionTable) / sizeof(platformProvisionTable[0]);

// Corrections Priority
typedef enum
{
    // Change the order of these to set the default priority. First (0) is highest
    CORR_RADIO_EXT = 0, // 0, 100 m Baseline, Data goes direct from RADIO connector to ZED - or X5. How to disable / enable it? Via port protocol?
    CORR_ESPNOW,        // 1, 100 m Baseline, ESPNOW.ino
    CORR_RADIO_LORA,    // 2,   1 km Baseline, UM980 only? Does data go direct from LoRa to UM980?
    CORR_BLUETOOTH,     // 3,  10+km Baseline, Tasks.ino (sendGnssBuffer)
    CORR_USB,           // 4,                  menuMain.ino (terminalUpdate)
    CORR_TCP,           // 5,  10+km Baseline, NtripClient.ino
    CORR_LBAND,         // 6, 100 km Baseline, menuPP.ino for PMP - PointPerfectLibrary.ino for PPL
    CORR_IP,            // 7, 100+km Baseline, MQTT_Client.ino
    // Add new correction sources just above this line
    CORR_NUM
} correctionsSource;

typedef uint8_t CORRECTION_ID_T;    // Type holding a correction ID or priority
typedef uint8_t CORRECTION_MASK_T;  // Type holding a bitmask of correction IDs

const char * const correctionsSourceNames[correctionsSource::CORR_NUM] =
{
    // These must match correctionsSource above
    "External Radio",
    "ESP-Now",
    "LoRa Radio",
    "Bluetooth",
    "USB Serial",
    "TCP (NTRIP)",
    "L-Band",
    "IP (PointPerfect/MQTT)",
    // Add new correction sources just above this line
};
const int correctionsSourceNamesEntries = sizeof(correctionsSourceNames) / sizeof(correctionsSourceNames[0]);

// Setup Buttons
typedef struct
{
    const char *name;
    SystemState newState;
    uint8_t newProfile; // Only valid when newState == STATE_PROFILE
} setupButton;


const SystemState platformPreviousStateTable[] =
{
    STATE_ROVER_NOT_STARTED,    // EVK
    STATE_ROVER_NOT_STARTED,    // Facet v2
    STATE_ROVER_NOT_STARTED,    // Facet mosaic
    STATE_ROVER_NOT_STARTED,    // Torch
    STATE_ROVER_NOT_STARTED,    // Facet v2 L-Band
    STATE_ROVER_NOT_STARTED,    // Postcard
    // Add new values above this line
    STATE_ROVER_NOT_STARTED     // Unknown
};
const int platformPreviousStateTableEntries = sizeof (platformPreviousStateTable) / sizeof(platformPreviousStateTable[0]);

typedef enum
{
    DISPLAY_64x48,
    DISPLAY_128x64,
    // Add new displays above this line
    DISPLAY_MAX_NONE // This represents the maximum numbers of display and also "no display"
} DisplayType;

const uint8_t DisplayWidth[DISPLAY_MAX_NONE] = { 64, 128 }; // We could get these from the oled, but this is const
const uint8_t DisplayHeight[DISPLAY_MAX_NONE] = { 48, 64 };

typedef enum
{
    BUTTON_ROVER = 0,
    BUTTON_BASE,
} ButtonState;
ButtonState buttonPreviousState = BUTTON_ROVER;

// Data port mux (RTK Facet) can enter one of four different connections
typedef enum
{
    MUX_GNSS_UART = 0,
    MUX_PPS_EVENTTRIGGER,
    MUX_I2C_WT,
    MUX_ADC_DAC,
} muxConnectionType_e;

// User can enter fixed base coordinates in ECEF or degrees
typedef enum
{
    COORD_TYPE_ECEF = 0,
    COORD_TYPE_GEODETIC,
} coordinateType_e;

// User can select output pulse as either falling or rising edge
typedef enum
{
    PULSE_FALLING_EDGE = 0,
    PULSE_RISING_EDGE,
} pulseEdgeType_e;

// Custom NMEA sentence types output to the log file
typedef enum
{
    CUSTOM_NMEA_TYPE_RESET_REASON = 0,
    CUSTOM_NMEA_TYPE_WAYPOINT,
    CUSTOM_NMEA_TYPE_EVENT,
    CUSTOM_NMEA_TYPE_SYSTEM_VERSION,
    CUSTOM_NMEA_TYPE_ZED_VERSION,
    CUSTOM_NMEA_TYPE_STATUS,
    CUSTOM_NMEA_TYPE_LOGTEST_STATUS,
    CUSTOM_NMEA_TYPE_DEVICE_BT_ID,
    CUSTOM_NMEA_TYPE_PARSER_STATS,
    CUSTOM_NMEA_TYPE_CURRENT_DATE,
    CUSTOM_NMEA_TYPE_ARP_ECEF_XYZH,
    CUSTOM_NMEA_TYPE_ZED_UNIQUE_ID,
} customNmeaType_e;

// Freeze and blink LEDs if we hit a bad error
typedef enum
{
    ERROR_NO_I2C = 2, // Avoid 0 and 1 as these are bad blink codes
    ERROR_GPS_CONFIG_FAIL,
} t_errorNumber;

// Define the periodic display values
typedef uint64_t PeriodicDisplay_t;

enum PeriodDisplayValues
{
    PD_BLUETOOTH_DATA_RX = 0,   //  0
    PD_BLUETOOTH_DATA_TX,       //  1

    PD_IP_ADDRESS,              //  2
    PD_ETHERNET_STATE,          //  3

    PD_NETWORK_STATE,           //  4

    PD_NTP_SERVER_DATA,         //  5
    PD_NTP_SERVER_STATE,        //  6

    PD_NTRIP_CLIENT_DATA,       //  7
    PD_NTRIP_CLIENT_GGA,        //  8
    PD_NTRIP_CLIENT_STATE,      //  9

    PD_NTRIP_SERVER_DATA,       // 10
    PD_NTRIP_SERVER_STATE,      // 11

    PD_TCP_CLIENT_DATA,         // 12
    PD_TCP_CLIENT_STATE,        // 13

    PD_TCP_SERVER_DATA,         // 14
    PD_TCP_SERVER_STATE,        // 15
    PD_TCP_SERVER_CLIENT_DATA,  // 16

    PD_UDP_SERVER_DATA,         // 17
    PD_UDP_SERVER_STATE,        // 18
    PD_UDP_SERVER_BROADCAST_DATA,  // 19

    PD_RING_BUFFER_MILLIS,      // 20

    PD_SD_LOG_WRITE,            // 21

    PD_TASK_BLUETOOTH_READ,     // 22
    PD_TASK_BUTTON_CHECK,       // 23
    PD_TASK_GNSS_READ,          // 24
    PD_TASK_HANDLE_GNSS_DATA,   // 25
    PD_TASK_SD_SIZE_CHECK,      // 26
    PD_TASK_UPDATE_PPL,         // 27

    PD_CELLULAR_STATE,          // 28
    PD_WIFI_STATE,              // 29

    PD_ZED_DATA_RX,             // 30
    PD_ZED_DATA_TX,             // 31

    PD_MQTT_CLIENT_DATA,        // 32
    PD_MQTT_CLIENT_STATE,       // 33

    PD_TASK_UPDATE_WEBSERVER,   // 34

    PD_HTTP_CLIENT_STATE,       // 35

    PD_PROVISIONING_STATE,      // 36

    PD_CORRECTION_SOURCE,       // 37
    // Add new values before this line
};

#define PERIODIC_MASK(x) (1ull << x)
#define PERIODIC_DISPLAY(x) (periodicDisplay & PERIODIC_MASK(x))
#define PERIODIC_CLEAR(x) periodicDisplay = periodicDisplay & ~PERIODIC_MASK(x)
#define PERIODIC_SETTING(x) (settings.periodicDisplay & PERIODIC_MASK(x))
#define PERIODIC_TOGGLE(x) settings.periodicDisplay = settings.periodicDisplay ^ PERIODIC_MASK(x)

#ifdef  COMPILE_NETWORK

// NTRIP Server data
typedef struct _NTRIP_SERVER_DATA
{
    // Network connection used to push RTCM to NTRIP caster
    NetworkClient *networkClient;
    volatile uint8_t state;

    // Count of bytes sent by the NTRIP server to the NTRIP caster
    uint32_t bytesSent;

    // Throttle the time between connection attempts
    // ms - Max of 4,294,967,295 or 4.3M seconds or 71,000 minutes or 1193 hours or 49 days between attempts
    uint32_t connectionAttemptTimeout;
    uint32_t lastConnectionAttempt;
    int connectionAttempts; // Count the number of connection attempts between restarts

    // NTRIP server timer usage:
    //  * Reconnection delay
    //  * Measure the connection response time
    //  * Receive RTCM correction data timeout
    //  * Monitor last RTCM byte received for frame counting
    uint32_t timer;
    uint32_t startTime;
    int connectionAttemptsTotal; // Count the number of connection attempts absolutely

    // Better debug printing by ntripServerProcessRTCM
    uint32_t rtcmBytesSent;
    uint32_t previousMilliseconds;
} NTRIP_SERVER_DATA;

#endif  // COMPILE_NETWORK

typedef enum
{
    ESPNOW_OFF,
    ESPNOW_BROADCASTING,
    ESPNOW_PAIRING,
    ESPNOW_MAC_RECEIVED,
    ESPNOW_PAIRED,
} ESPNOWState;
volatile ESPNOWState espnowState = ESPNOW_OFF;

const uint8_t ESPNOW_MAX_PEERS = 5; // Maximum of 5 rovers

typedef enum
{
    BLUETOOTH_RADIO_SPP = 0,
    BLUETOOTH_RADIO_BLE,
    BLUETOOTH_RADIO_SPP_AND_BLE,
    BLUETOOTH_RADIO_OFF,
} BluetoothRadioType_e;

// Don't make this a typedef enum as logTestState
// can be incremented beyond LOGTEST_END
enum LogTestState
{
    LOGTEST_START = 0,
    LOGTEST_4HZ_5MSG_10MS,
    LOGTEST_4HZ_7MSG_10MS,
    LOGTEST_10HZ_5MSG_10MS,
    LOGTEST_10HZ_7MSG_10MS,
    LOGTEST_4HZ_5MSG_0MS,
    LOGTEST_4HZ_7MSG_0MS,
    LOGTEST_10HZ_5MSG_0MS,
    LOGTEST_10HZ_7MSG_0MS,
    LOGTEST_4HZ_5MSG_50MS,
    LOGTEST_4HZ_7MSG_50MS,
    LOGTEST_10HZ_5MSG_50MS,
    LOGTEST_10HZ_7MSG_50MS,
    LOGTEST_END,
};
uint8_t logTestState = LOGTEST_END;

typedef struct WiFiNetwork
{
    char ssid[50];
    char password[50];
} WiFiNetwork;

#define MAX_WIFI_NETWORKS 4

typedef uint16_t RING_BUFFER_OFFSET;

// Radio status LED goes from off (LED off), no connection (blinking), to connected (solid)
typedef enum
{
    BT_OFF = 0,
    BT_NOTCONNECTED,
    BT_CONNECTED,
} BTState;

// Return values for getUserInputString()
typedef enum
{
    INPUT_RESPONSE_GETNUMBER_EXIT =
        -9999999, // Less than min ECEF. User may be prompted for number but wants to exit without entering data
    INPUT_RESPONSE_GETNUMBER_TIMEOUT = -9999998,
    INPUT_RESPONSE_GETCHARACTERNUMBER_TIMEOUT = 255,
    INPUT_RESPONSE_GETCHARACTERNUMBER_EMPTY = 254,
    INPUT_RESPONSE_INVALID = -4,
    INPUT_RESPONSE_TIMEOUT = -3,
    INPUT_RESPONSE_OVERFLOW = -2,
    INPUT_RESPONSE_EMPTY = -1,
    INPUT_RESPONSE_VALID = 1,
} InputResponse;

typedef enum
{
    PRINT_ENDPOINT_SERIAL = 0,
    PRINT_ENDPOINT_BLUETOOTH,
    PRINT_ENDPOINT_ALL,
} PrintEndpoint;
PrintEndpoint printEndpoint = PRINT_ENDPOINT_SERIAL; // Controls where the configuration menu gets piped to

typedef enum
{
    ZTP_NOT_STARTED = 0,
    ZTP_SUCCESS,
    ZTP_DEACTIVATED,
    ZTP_NOT_WHITELISTED,
    ZTP_ALREADY_REGISTERED,
    ZTP_UNKNOWN_ERROR,
} ZtpResponse;

typedef enum
{
    FUNCTION_NOT_SET = 0,
    FUNCTION_SYNC,
    FUNCTION_WRITESD,
    FUNCTION_FILESIZE,
    FUNCTION_EVENT,
    FUNCTION_BEGINSD,
    FUNCTION_RECORDSETTINGS,
    FUNCTION_LOADSETTINGS,
    FUNCTION_MARKEVENT,
    FUNCTION_GETLINE,
    FUNCTION_REMOVEFILE,
    FUNCTION_RECORDLINE,
    FUNCTION_CREATEFILE,
    FUNCTION_ENDLOGGING,
    FUNCTION_FINDLOG,
    FUNCTION_LOGTEST,
    FUNCTION_FILELIST,
    FUNCTION_FILEMANAGER_OPEN1,
    FUNCTION_FILEMANAGER_OPEN2,
    FUNCTION_FILEMANAGER_OPEN3,
    FUNCTION_FILEMANAGER_UPLOAD1,
    FUNCTION_FILEMANAGER_UPLOAD2,
    FUNCTION_FILEMANAGER_UPLOAD3,
    FUNCTION_FILEMANAGER_DOWNLOAD1,
    FUNCTION_FILEMANAGER_DOWNLOAD2,
    FUNCTION_SDSIZECHECK,
    FUNCTION_LOG_CLOSURE,
    FUNCTION_PRINT_FILE_LIST,
    FUNCTION_NTPEVENT,
} SemaphoreFunction;

#include <SparkFun_u-blox_GNSS_v3.h> //http://librarymanager/All#SparkFun_u-blox_GNSS_v3

// Each constellation will have its config key, enable, and a visible name
typedef struct
{
    uint32_t configKey;
    uint8_t gnssID;
    bool enabled;
    char textName[30];
} ubxConstellation;

// These are the allowable constellations to receive from and log (if enabled)
// Tested with u-center v21.02
#define MAX_UBX_CONSTELLATIONS 6 // Should be (sizeof(settings.ubxConstellations)/sizeof(ubxConstellation)). Tricky...

// Print the base coordinates in different formats, depending on the type the user has entered
// These are the different supported types
typedef enum
{
    COORDINATE_INPUT_TYPE_DD = 0,                   // Default DD.ddddddddd
    COORDINATE_INPUT_TYPE_DDMM,                     // DDMM.mmmmm
    COORDINATE_INPUT_TYPE_DD_MM,                    // DD MM.mmmmm
    COORDINATE_INPUT_TYPE_DD_MM_DASH,               // DD-MM.mmmmm
    COORDINATE_INPUT_TYPE_DD_MM_SYMBOL,             // DD°MM.mmmmmmm'
    COORDINATE_INPUT_TYPE_DDMMSS,                   // DD MM SS.ssssss
    COORDINATE_INPUT_TYPE_DD_MM_SS,                 // DD MM SS.ssssss
    COORDINATE_INPUT_TYPE_DD_MM_SS_DASH,            // DD-MM-SS.ssssss
    COORDINATE_INPUT_TYPE_DD_MM_SS_SYMBOL,          // DD°MM'SS.ssssss"
    COORDINATE_INPUT_TYPE_DDMMSS_NO_DECIMAL,        // DDMMSS - No decimal
    COORDINATE_INPUT_TYPE_DD_MM_SS_NO_DECIMAL,      // DD MM SS - No decimal
    COORDINATE_INPUT_TYPE_DD_MM_SS_DASH_NO_DECIMAL, // DD-MM-SS - No decimal
    COORDINATE_INPUT_TYPE_INVALID_UNKNOWN,
} CoordinateInputType;

// Responses for updateSettingWithValue() and getSettingValue() used in the CLI
typedef enum
{
    SETTING_UNKNOWN = 0,
    SETTING_KNOWN,
    SETTING_KNOWN_STRING,
} SettingValueResponse;

#define UBX_ID_NOT_AVAILABLE 0xFF

#define INCHES_IN_A_METER   39.37007874
#define FEET_IN_A_METER     3.280839895

typedef enum
{
    MEASUREMENT_UNITS_METERS = 0,
    MEASUREMENT_UNITS_FEET_INCHES,
    // Add new measurement units above this line
    MEASUREMENT_UNITS_MAX
} measurementUnits;

typedef struct
{
    const measurementUnits measurementUnit;
    const char *measurementScaleName;
    const char *measurementScale1NameShort;
    const char *measurementScale2NameShort;
    const double multiplierMetersToScale1;
    const double changeFromScale1To2At;
    const double multiplierScale1To2;
    const double reportingLimitScale1;
} measurementScaleEntry;

const measurementScaleEntry measurementScaleTable[] = {
    { MEASUREMENT_UNITS_METERS, "meters", "m", "m", 1.0, 1.0, 1.0, 30.0 },
    { MEASUREMENT_UNITS_FEET_INCHES, "feet and inches", "ft", "in", FEET_IN_A_METER, 3.0, 12.0, 100.0 }
};
const int measurementScaleEntries = sizeof(measurementScaleTable) / sizeof(measurementScaleTable[0]);

// These are the allowable messages to broadcast and log (if enabled)

// Struct to describe the necessary info for each type of UBX message
// Each message will have a key, ID, class, visible name, and various info about which platforms the message is
// supported on Message rates are store within NVM
typedef struct
{
    const uint32_t msgConfigKey;
    const uint8_t msgID;
    const uint8_t msgClass;
    const uint8_t msgDefaultRate;
    const char msgTextName[20];
    const uint32_t filterMask;
    const uint16_t f9pFirmwareVersionSupported; // The minimum version this message is supported. 0 = all versions. 9999
                                                // = Not supported
    const uint16_t f9rFirmwareVersionSupported;
} ubxMsg;

// Static array containing all the compatible messages
const ubxMsg ubxMessages[] = {
    // AID

    // ESF
    {UBLOX_CFG_MSGOUT_UBX_ESF_ALG_UART1, UBX_ESF_ALG, UBX_CLASS_ESF, 0, "ESF_ALG", 0, 9999,
     120}, // Not supported on F9P
    {UBLOX_CFG_MSGOUT_UBX_ESF_INS_UART1, UBX_ESF_INS, UBX_CLASS_ESF, 0, "ESF_INS", 0, 9999, 120},
    {UBLOX_CFG_MSGOUT_UBX_ESF_MEAS_UART1, UBX_ESF_MEAS, UBX_CLASS_ESF, 0, "ESF_MEAS", 0, 9999, 120},
    {UBLOX_CFG_MSGOUT_UBX_ESF_RAW_UART1, UBX_ESF_RAW, UBX_CLASS_ESF, 0, "ESF_RAW", 0, 9999, 120},
    {UBLOX_CFG_MSGOUT_UBX_ESF_STATUS_UART1, UBX_ESF_STATUS, UBX_CLASS_ESF, 0, "ESF_STATUS", 0, 9999, 120},

    // HNR

    // LOG
    // F9P supports LOG_INFO at 112

    // MON
    {UBLOX_CFG_MSGOUT_UBX_MON_COMMS_UART1, UBX_MON_COMMS, UBX_CLASS_MON, 0, "MON_COMMS", 0, 112, 120},
    {UBLOX_CFG_MSGOUT_UBX_MON_HW_UART1, UBX_MON_HW, UBX_CLASS_MON, 0, "MON_HW", 0, 112, 120},
    {UBLOX_CFG_MSGOUT_UBX_MON_HW2_UART1, UBX_MON_HW2, UBX_CLASS_MON, 0, "MON_HW2", 0, 112, 120},
    {UBLOX_CFG_MSGOUT_UBX_MON_HW3_UART1, UBX_MON_HW3, UBX_CLASS_MON, 0, "MON_HW3", 0, 112, 120},
    {UBLOX_CFG_MSGOUT_UBX_MON_IO_UART1, UBX_MON_IO, UBX_CLASS_MON, 0, "MON_IO", 0, 112, 120},

    {UBLOX_CFG_MSGOUT_UBX_MON_MSGPP_UART1, UBX_MON_MSGPP, UBX_CLASS_MON, 0, "MON_MSGPP", 0, 112, 120},
    {UBLOX_CFG_MSGOUT_UBX_MON_RF_UART1, UBX_MON_RF, UBX_CLASS_MON, 0, "MON_RF", 0, 112, 120},
    {UBLOX_CFG_MSGOUT_UBX_MON_RXBUF_UART1, UBX_MON_RXBUF, UBX_CLASS_MON, 0, "MON_RXBUF", 0, 112, 120},
    {UBLOX_CFG_MSGOUT_UBX_MON_RXR_UART1, UBX_MON_RXR, UBX_CLASS_MON, 0, "MON_RXR", 0, 112, 120},
    {UBLOX_CFG_MSGOUT_UBX_MON_SPAN_UART1, UBX_MON_SPAN, UBX_CLASS_MON, 0, "MON_SPAN", 0, 113,
     120}, // Not supported F9P 112

    {UBLOX_CFG_MSGOUT_UBX_MON_SYS_UART1, UBX_MON_SYS, UBX_CLASS_MON, 0, "MON_SYS", 0, 9999,
     130}, // Not supported F9R 121, F9P 112, 113, 120, 130, 132
    {UBLOX_CFG_MSGOUT_UBX_MON_TXBUF_UART1, UBX_MON_TXBUF, UBX_CLASS_MON, 0, "MON_TXBUF", 0, 112, 120},

    // NAV2
    // F9P not supported 112, 113, 120. Supported starting 130. F9P 130, 132 supports all but not EELL, PVAT, TIMENAVIC
    // F9R not supported 120. Supported starting 130. F9R 130 supports EELL, PVAT but not SVIN, TIMENAVIC.
    {UBLOX_CFG_MSGOUT_UBX_NAV2_CLOCK_UART1, UBX_ID_NOT_AVAILABLE, UBX_CLASS_NAV, 0, "NAV2_CLOCK", 0, 130, 130},
    {UBLOX_CFG_MSGOUT_UBX_NAV2_COV_UART1, UBX_ID_NOT_AVAILABLE, UBX_CLASS_NAV, 0, "NAV2_COV", 0, 130, 130},
    {UBLOX_CFG_MSGOUT_UBX_NAV2_DOP_UART1, UBX_ID_NOT_AVAILABLE, UBX_CLASS_NAV, 0, "NAV2_DOP", 0, 130, 130},
    {UBLOX_CFG_MSGOUT_UBX_NAV2_EELL_UART1, UBX_ID_NOT_AVAILABLE, UBX_CLASS_NAV, 0, "NAV2_EELL", 0, 9999,
     130}, // Not supported F9P
    {UBLOX_CFG_MSGOUT_UBX_NAV2_EOE_UART1, UBX_ID_NOT_AVAILABLE, UBX_CLASS_NAV, 0, "NAV2_EOE", 0, 130, 130},

    {UBLOX_CFG_MSGOUT_UBX_NAV2_ODO_UART1, UBX_ID_NOT_AVAILABLE, UBX_CLASS_NAV, 0, "NAV2_ODO", 0, 130, 130},
    {UBLOX_CFG_MSGOUT_UBX_NAV2_POSECEF_UART1, UBX_ID_NOT_AVAILABLE, UBX_CLASS_NAV, 0, "NAV2_POSECEF", 0, 130, 130},
    {UBLOX_CFG_MSGOUT_UBX_NAV2_POSLLH_UART1, UBX_ID_NOT_AVAILABLE, UBX_CLASS_NAV, 0, "NAV2_POSLLH", 0, 130, 130},
    {UBLOX_CFG_MSGOUT_UBX_NAV2_PVAT_UART1, UBX_ID_NOT_AVAILABLE, UBX_CLASS_NAV, 0, "NAV2_PVAT", 0, 9999,
     130}, // Not supported F9P
    {UBLOX_CFG_MSGOUT_UBX_NAV2_PVT_UART1, UBX_ID_NOT_AVAILABLE, UBX_CLASS_NAV, 0, "NAV2_PVT", 0, 130, 130},

    {UBLOX_CFG_MSGOUT_UBX_NAV2_SAT_UART1, UBX_ID_NOT_AVAILABLE, UBX_CLASS_NAV, 0, "NAV2_SAT", 0, 130, 130},
    {UBLOX_CFG_MSGOUT_UBX_NAV2_SBAS_UART1, UBX_ID_NOT_AVAILABLE, UBX_CLASS_NAV, 0, "NAV2_SBAS", 0, 130, 130},
    {UBLOX_CFG_MSGOUT_UBX_NAV2_SIG_UART1, UBX_ID_NOT_AVAILABLE, UBX_CLASS_NAV, 0, "NAV2_SIG", 0, 130, 130},
    {UBLOX_CFG_MSGOUT_UBX_NAV2_SLAS_UART1, UBX_ID_NOT_AVAILABLE, UBX_CLASS_NAV, 0, "NAV2_SLAS", 0, 130, 130},
    {UBLOX_CFG_MSGOUT_UBX_NAV2_STATUS_UART1, UBX_ID_NOT_AVAILABLE, UBX_CLASS_NAV, 0, "NAV2_STATUS", 0, 130, 130},

    //{UBLOX_CFG_MSGOUT_UBX_NAV2_SVIN_UART1, UBX_ID_NOT_AVAILABLE, UBX_CLASS_NAV, 0, "NAV2_SVIN", 0, 9999, 9999},
    ////No support yet
    {UBLOX_CFG_MSGOUT_UBX_NAV2_TIMEBDS_UART1, UBX_ID_NOT_AVAILABLE, UBX_CLASS_NAV, 0, "NAV2_TIMEBDS", 0, 130, 130},
    {UBLOX_CFG_MSGOUT_UBX_NAV2_TIMEGAL_UART1, UBX_ID_NOT_AVAILABLE, UBX_CLASS_NAV, 0, "NAV2_TIMEGAL", 0, 130, 130},
    {UBLOX_CFG_MSGOUT_UBX_NAV2_TIMEGLO_UART1, UBX_ID_NOT_AVAILABLE, UBX_CLASS_NAV, 0, "NAV2_TIMEGLO", 0, 130, 130},
    {UBLOX_CFG_MSGOUT_UBX_NAV2_TIMEGPS_UART1, UBX_ID_NOT_AVAILABLE, UBX_CLASS_NAV, 0, "NAV2_TIMEGPS", 0, 130, 130},

    {UBLOX_CFG_MSGOUT_UBX_NAV2_TIMELS_UART1, UBX_ID_NOT_AVAILABLE, UBX_CLASS_NAV, 0, "NAV2_TIMELS", 0, 130, 130},
    //{UBLOX_CFG_MSGOUT_UBX_NAV2_TIMENAVIC_UART1, UBX_ID_NOT_AVAILABLE, UBX_CLASS_NAV, 0, "NAV2_TIMENAVIC", 0, 9999,
    // 9999}, //No support yet
    {UBLOX_CFG_MSGOUT_UBX_NAV2_TIMEQZSS_UART1, UBX_ID_NOT_AVAILABLE, UBX_CLASS_NAV, 0, "NAV2_TIMEQZSS", 0, 130,
     130},
    {UBLOX_CFG_MSGOUT_UBX_NAV2_TIMEUTC_UART1, UBX_ID_NOT_AVAILABLE, UBX_CLASS_NAV, 0, "NAV2_TIMEUTC", 0, 130, 130},
    {UBLOX_CFG_MSGOUT_UBX_NAV2_VELECEF_UART1, UBX_ID_NOT_AVAILABLE, UBX_CLASS_NAV, 0, "NAV2_VELECEF", 0, 130, 130},

    {UBLOX_CFG_MSGOUT_UBX_NAV2_VELNED_UART1, UBX_ID_NOT_AVAILABLE, UBX_CLASS_NAV, 0, "NAV2_VELNED", 0, 130, 130},

    // NAV
    //{UBLOX_CFG_MSGOUT_UBX_NAV_AOPSTATUS_UART1, UBX_NAV_AOPSTATUS, UBX_CLASS_NAV, 0, "NAV_AOPSTATUS", 0, 9999,
    // 9999}, //Not supported on F9R 121 or F9P 112, 113, 120, 130, 132
    {UBLOX_CFG_MSGOUT_UBX_NAV_ATT_UART1, UBX_NAV_ATT, UBX_CLASS_NAV, 0, "NAV_ATT", 0, 9999,
     120}, // Not supported on F9P 112, 113, 120, 130, 132
    {UBLOX_CFG_MSGOUT_UBX_NAV_CLOCK_UART1, UBX_NAV_CLOCK, UBX_CLASS_NAV, 0, "NAV_CLOCK", 0, 112, 120},
    {UBLOX_CFG_MSGOUT_UBX_NAV_COV_UART1, UBX_NAV_COV, UBX_CLASS_NAV, 0, "NAV_COV", 0, 112, 120},
    //{UBLOX_CFG_MSGOUT_UBX_NAV_DGPS_UART1, UBX_NAV_DGPS, UBX_CLASS_NAV, 0, "NAV_DGPS", 0, 9999, 9999}, //Not
    // supported on F9R 121 or F9P 112, 113, 120, 130, 132
    {UBLOX_CFG_MSGOUT_UBX_NAV_DOP_UART1, UBX_NAV_DOP, UBX_CLASS_NAV, 0, "NAV_DOP", 0, 112, 120},

    {UBLOX_CFG_MSGOUT_UBX_NAV_EELL_UART1, UBX_NAV_EELL, UBX_CLASS_NAV, 0, "NAV_EELL", 0, 9999,
     120}, // Not supported on F9P
    {UBLOX_CFG_MSGOUT_UBX_NAV_EOE_UART1, UBX_NAV_EOE, UBX_CLASS_NAV, 0, "NAV_EOE", 0, 112, 120},
    {UBLOX_CFG_MSGOUT_UBX_NAV_GEOFENCE_UART1, UBX_NAV_GEOFENCE, UBX_CLASS_NAV, 0, "NAV_GEOFENCE", 0, 112, 120},
    {UBLOX_CFG_MSGOUT_UBX_NAV_HPPOSECEF_UART1, UBX_NAV_HPPOSECEF, UBX_CLASS_NAV, 0, "NAV_HPPOSECEF", 0, 112, 120},
    {UBLOX_CFG_MSGOUT_UBX_NAV_HPPOSLLH_UART1, UBX_NAV_HPPOSLLH, UBX_CLASS_NAV, 0, "NAV_HPPOSLLH", 0, 112, 120},

    //{UBLOX_CFG_MSGOUT_UBX_NAV_NMI_UART1, UBX_NAV_NMI, UBX_CLASS_NAV, 0, "NAV_NMI", 0, 9999, 9999}, //Not supported
    // on F9R 121 or F9P 112, 113, 120, 130, 132
    {UBLOX_CFG_MSGOUT_UBX_NAV_ODO_UART1, UBX_NAV_ODO, UBX_CLASS_NAV, 0, "NAV_ODO", 0, 112, 120},
    {UBLOX_CFG_MSGOUT_UBX_NAV_ORB_UART1, UBX_NAV_ORB, UBX_CLASS_NAV, 0, "NAV_ORB", 0, 112, 120},
    {UBLOX_CFG_MSGOUT_UBX_NAV_PL_UART1, UBX_NAV_PL, UBX_CLASS_NAV, 0, "NAV_PL", 0, 9999,
     130}, // Not supported F9R 121 or F9P 112, 113, 120, 130, 132
    {UBLOX_CFG_MSGOUT_UBX_NAV_POSECEF_UART1, UBX_NAV_POSECEF, UBX_CLASS_NAV, 0, "NAV_POSECEF", 0, 112, 120},

    {UBLOX_CFG_MSGOUT_UBX_NAV_POSLLH_UART1, UBX_NAV_POSLLH, UBX_CLASS_NAV, 0, "NAV_POSLLH", 0, 112, 120},
    {UBLOX_CFG_MSGOUT_UBX_NAV_PVAT_UART1, UBX_NAV_PVAT, UBX_CLASS_NAV, 0, "NAV_PVAT", 0, 9999,
     121}, // Not supported on F9P 112, 113, 120, 130, F9R 120
    {UBLOX_CFG_MSGOUT_UBX_NAV_PVT_UART1, UBX_NAV_PVT, UBX_CLASS_NAV, 0, "NAV_PVT", 0, 112, 120},
    {UBLOX_CFG_MSGOUT_UBX_NAV_TIMEQZSS_UART1, UBX_ID_NOT_AVAILABLE, UBX_CLASS_NAV, 0, "NAV_QZSS", 0, 113,
     130}, // Not supported F9R 121 or F9P 112
    {UBLOX_CFG_MSGOUT_UBX_NAV_RELPOSNED_UART1, UBX_NAV_RELPOSNED, UBX_CLASS_NAV, 0, "NAV_RELPOSNED", 0, 112, 120},
    {UBLOX_CFG_MSGOUT_UBX_NAV_SAT_UART1, UBX_NAV_SAT, UBX_CLASS_NAV, 0, "NAV_SAT", 0, 112, 120},

    {UBLOX_CFG_MSGOUT_UBX_NAV_SBAS_UART1, UBX_NAV_SBAS, UBX_CLASS_NAV, 0, "NAV_SBAS", 0, 113,
     120}, // Not supported F9P 112
    {UBLOX_CFG_MSGOUT_UBX_NAV_SIG_UART1, UBX_NAV_SIG, UBX_CLASS_NAV, 0, "NAV_SIG", 0, 112, 120},
    {UBLOX_CFG_MSGOUT_UBX_NAV_SLAS_UART1, UBX_NAV_SLAS, UBX_CLASS_NAV, 0, "NAV_SLAS", 0, 113,
     130}, // Not supported F9R 121 or F9P 112
           //{UBLOX_CFG_MSGOUT_UBX_NAV_SOL_UART1, UBX_NAV_SOL, UBX_CLASS_NAV, 0, "NAV_SOL", 0, 9999, 9999}, //Not
           // supported F9R 121 or F9P 112, 113, 120, 130, 132
    {UBLOX_CFG_MSGOUT_UBX_NAV_STATUS_UART1, UBX_NAV_STATUS, UBX_CLASS_NAV, 0, "NAV_STATUS", 0, 112, 120},
    {UBLOX_CFG_MSGOUT_UBX_NAV_SVIN_UART1, UBX_NAV_SVIN, UBX_CLASS_NAV, 0, "NAV_SVIN", 0, 112,
     9999}, // Not supported on F9R 120, 121, 130
    //{UBLOX_CFG_MSGOUT_UBX_NAV_SVINFO_UART1, UBX_NAV_SVINFO, UBX_CLASS_NAV, 0, "NAV_SVINFO", 0, 9999, 9999}, //Not
    // supported F9R 120 or F9P 112, 113, 120, 130, 132
    {UBLOX_CFG_MSGOUT_UBX_NAV_TIMEBDS_UART1, UBX_NAV_TIMEBDS, UBX_CLASS_NAV, 0, "NAV_TIMEBDS", 0, 112, 120},
    {UBLOX_CFG_MSGOUT_UBX_NAV_TIMEGAL_UART1, UBX_NAV_TIMEGAL, UBX_CLASS_NAV, 0, "NAV_TIMEGAL", 0, 112, 120},
    {UBLOX_CFG_MSGOUT_UBX_NAV_TIMEGLO_UART1, UBX_NAV_TIMEGLO, UBX_CLASS_NAV, 0, "NAV_TIMEGLO", 0, 112, 120},

    {UBLOX_CFG_MSGOUT_UBX_NAV_TIMEGPS_UART1, UBX_NAV_TIMEGPS, UBX_CLASS_NAV, 0, "NAV_TIMEGPS", 0, 112, 120},
    {UBLOX_CFG_MSGOUT_UBX_NAV_TIMELS_UART1, UBX_NAV_TIMELS, UBX_CLASS_NAV, 0, "NAV_TIMELS", 0, 112, 120},
    //{UBLOX_CFG_MSGOUT_UBX_NAV_TIMENAVIC_UART1, UBX_NAV_TIMENAVIC, UBX_CLASS_NAV, 0, "NAV_TIMENAVIC", 0, 9999,
    // 9999}, //Not supported F9R 121 or F9P 132
    {UBLOX_CFG_MSGOUT_UBX_NAV_TIMEUTC_UART1, UBX_NAV_TIMEUTC, UBX_CLASS_NAV, 0, "NAV_TIMEUTC", 0, 112, 120},
    {UBLOX_CFG_MSGOUT_UBX_NAV_VELECEF_UART1, UBX_NAV_VELECEF, UBX_CLASS_NAV, 0, "NAV_VELECEF", 0, 112, 120},
    {UBLOX_CFG_MSGOUT_UBX_NAV_VELNED_UART1, UBX_NAV_VELNED, UBX_CLASS_NAV, 0, "NAV_VELNED", 0, 112, 120},

    // NMEA NAV2
    // F9P not supported 112, 113, 120. Supported starting 130.
    // F9R not supported 120. Supported starting 130.
    {UBLOX_CFG_MSGOUT_NMEA_NAV2_ID_GGA_UART1, UBX_NMEA_GGA, UBX_CLASS_NMEA, 0, "NMEANAV2_GGA",
     SFE_UBLOX_FILTER_NMEA_GGA, 130, 130},
    {UBLOX_CFG_MSGOUT_NMEA_NAV2_ID_GLL_UART1, UBX_NMEA_GLL, UBX_CLASS_NMEA, 0, "NMEANAV2_GLL",
     SFE_UBLOX_FILTER_NMEA_GLL, 130, 130},
    {UBLOX_CFG_MSGOUT_NMEA_NAV2_ID_GNS_UART1, UBX_NMEA_GNS, UBX_CLASS_NMEA, 0, "NMEANAV2_GNS",
     SFE_UBLOX_FILTER_NMEA_GNS, 130, 130},
    {UBLOX_CFG_MSGOUT_NMEA_NAV2_ID_GSA_UART1, UBX_NMEA_GSA, UBX_CLASS_NMEA, 0, "NMEANAV2_GSA",
     SFE_UBLOX_FILTER_NMEA_GSA, 130, 130},
    {UBLOX_CFG_MSGOUT_NMEA_NAV2_ID_RMC_UART1, UBX_NMEA_RMC, UBX_CLASS_NMEA, 0, "NMEANAV2_RMC",
     SFE_UBLOX_FILTER_NMEA_RMC, 130, 130},

    {UBLOX_CFG_MSGOUT_NMEA_NAV2_ID_VTG_UART1, UBX_NMEA_VTG, UBX_CLASS_NMEA, 0, "NMEANAV2_VTG",
     SFE_UBLOX_FILTER_NMEA_VTG, 130, 130},
    {UBLOX_CFG_MSGOUT_NMEA_NAV2_ID_ZDA_UART1, UBX_NMEA_ZDA, UBX_CLASS_NMEA, 0, "NMEANAV2_ZDA",
     SFE_UBLOX_FILTER_NMEA_ZDA, 130, 130},

    // NMEA
    {UBLOX_CFG_MSGOUT_NMEA_ID_DTM_UART1, UBX_NMEA_DTM, UBX_CLASS_NMEA, 0, "NMEA_DTM", SFE_UBLOX_FILTER_NMEA_DTM,
     112, 120},
    {UBLOX_CFG_MSGOUT_NMEA_ID_GBS_UART1, UBX_NMEA_GBS, UBX_CLASS_NMEA, 0, "NMEA_GBS", SFE_UBLOX_FILTER_NMEA_GBS,
     112, 120},
    {UBLOX_CFG_MSGOUT_NMEA_ID_GGA_UART1, UBX_NMEA_GGA, UBX_CLASS_NMEA, 1, "NMEA_GGA", SFE_UBLOX_FILTER_NMEA_GGA,
     112, 120},
    {UBLOX_CFG_MSGOUT_NMEA_ID_GLL_UART1, UBX_NMEA_GLL, UBX_CLASS_NMEA, 0, "NMEA_GLL", SFE_UBLOX_FILTER_NMEA_GLL,
     112, 120},
    {UBLOX_CFG_MSGOUT_NMEA_ID_GNS_UART1, UBX_NMEA_GNS, UBX_CLASS_NMEA, 0, "NMEA_GNS", SFE_UBLOX_FILTER_NMEA_GNS,
     112, 120},

    {UBLOX_CFG_MSGOUT_NMEA_ID_GRS_UART1, UBX_NMEA_GRS, UBX_CLASS_NMEA, 0, "NMEA_GRS", SFE_UBLOX_FILTER_NMEA_GRS,
     112, 120},
    {UBLOX_CFG_MSGOUT_NMEA_ID_GSA_UART1, UBX_NMEA_GSA, UBX_CLASS_NMEA, 1, "NMEA_GSA", SFE_UBLOX_FILTER_NMEA_GSA,
     112, 120},
    {UBLOX_CFG_MSGOUT_NMEA_ID_GST_UART1, UBX_NMEA_GST, UBX_CLASS_NMEA, 1, "NMEA_GST", SFE_UBLOX_FILTER_NMEA_GST,
     112, 120},
    {UBLOX_CFG_MSGOUT_NMEA_ID_GSV_UART1, UBX_NMEA_GSV, UBX_CLASS_NMEA, 4, "NMEA_GSV", SFE_UBLOX_FILTER_NMEA_GSV,
     112, 120}, // Default to 1 update every 4 fixes
    {UBLOX_CFG_MSGOUT_NMEA_ID_RLM_UART1, UBX_NMEA_RLM, UBX_CLASS_NMEA, 0, "NMEA_RLM", SFE_UBLOX_FILTER_NMEA_RLM,
     113, 120}, // No F9P 112 support

    {UBLOX_CFG_MSGOUT_NMEA_ID_RMC_UART1, UBX_NMEA_RMC, UBX_CLASS_NMEA, 1, "NMEA_RMC", SFE_UBLOX_FILTER_NMEA_RMC,
     112, 120},
    {UBLOX_CFG_MSGOUT_NMEA_ID_THS_UART1, UBX_ID_NOT_AVAILABLE, UBX_CLASS_NMEA, 0, "NMEA_THS",
     SFE_UBLOX_FILTER_NMEA_THS, 9999, 120}, // Not supported F9P 112, 113, 120, 130, 132
    {UBLOX_CFG_MSGOUT_NMEA_ID_VLW_UART1, UBX_NMEA_VLW, UBX_CLASS_NMEA, 0, "NMEA_VLW", SFE_UBLOX_FILTER_NMEA_VLW,
     112, 120},
    {UBLOX_CFG_MSGOUT_NMEA_ID_VTG_UART1, UBX_NMEA_VTG, UBX_CLASS_NMEA, 0, "NMEA_VTG", SFE_UBLOX_FILTER_NMEA_VTG,
     112, 120},
    {UBLOX_CFG_MSGOUT_NMEA_ID_ZDA_UART1, UBX_NMEA_ZDA, UBX_CLASS_NMEA, 0, "NMEA_ZDA", SFE_UBLOX_FILTER_NMEA_ZDA,
     112, 120},

    // PUBX
    // F9P support 130
    {UBLOX_CFG_MSGOUT_PUBX_ID_POLYP_UART1, UBX_ID_NOT_AVAILABLE, UBX_CLASS_PUBX, 0, "PUBX_POLYP", 0, 112, 120},
    {UBLOX_CFG_MSGOUT_PUBX_ID_POLYS_UART1, UBX_ID_NOT_AVAILABLE, UBX_CLASS_PUBX, 0, "PUBX_POLYS", 0, 112, 120},
    {UBLOX_CFG_MSGOUT_PUBX_ID_POLYT_UART1, UBX_ID_NOT_AVAILABLE, UBX_CLASS_PUBX, 0, "PUBX_POLYT", 0, 112, 120},

    // RTCM
    {UBLOX_CFG_MSGOUT_RTCM_3X_TYPE1005_UART1, UBX_RTCM_1005, UBX_RTCM_MSB, 1, "RTCM_1005",
     SFE_UBLOX_FILTER_RTCM_TYPE1005, 112, 9999}, // Not supported on F9R
    {UBLOX_CFG_MSGOUT_RTCM_3X_TYPE1074_UART1, UBX_RTCM_1074, UBX_RTCM_MSB, 1, "RTCM_1074",
     SFE_UBLOX_FILTER_RTCM_TYPE1074, 112, 9999},
    {UBLOX_CFG_MSGOUT_RTCM_3X_TYPE1077_UART1, UBX_RTCM_1077, UBX_RTCM_MSB, 0, "RTCM_1077",
     SFE_UBLOX_FILTER_RTCM_TYPE1077, 112, 9999},
    {UBLOX_CFG_MSGOUT_RTCM_3X_TYPE1084_UART1, UBX_RTCM_1084, UBX_RTCM_MSB, 1, "RTCM_1084",
     SFE_UBLOX_FILTER_RTCM_TYPE1084, 112, 9999},
    {UBLOX_CFG_MSGOUT_RTCM_3X_TYPE1087_UART1, UBX_RTCM_1087, UBX_RTCM_MSB, 0, "RTCM_1087",
     SFE_UBLOX_FILTER_RTCM_TYPE1087, 112, 9999},

    {UBLOX_CFG_MSGOUT_RTCM_3X_TYPE1094_UART1, UBX_RTCM_1094, UBX_RTCM_MSB, 1, "RTCM_1094",
     SFE_UBLOX_FILTER_RTCM_TYPE1094, 112, 9999},
    {UBLOX_CFG_MSGOUT_RTCM_3X_TYPE1097_UART1, UBX_RTCM_1097, UBX_RTCM_MSB, 0, "RTCM_1097",
     SFE_UBLOX_FILTER_RTCM_TYPE1097, 112, 9999},
    {UBLOX_CFG_MSGOUT_RTCM_3X_TYPE1124_UART1, UBX_RTCM_1124, UBX_RTCM_MSB, 1, "RTCM_1124",
     SFE_UBLOX_FILTER_RTCM_TYPE1124, 112, 9999},
    {UBLOX_CFG_MSGOUT_RTCM_3X_TYPE1127_UART1, UBX_RTCM_1127, UBX_RTCM_MSB, 0, "RTCM_1127",
     SFE_UBLOX_FILTER_RTCM_TYPE1127, 112, 9999},
    {UBLOX_CFG_MSGOUT_RTCM_3X_TYPE1230_UART1, UBX_RTCM_1230, UBX_RTCM_MSB, 10, "RTCM_1230",
     SFE_UBLOX_FILTER_RTCM_TYPE1230, 112, 9999},

    {UBLOX_CFG_MSGOUT_RTCM_3X_TYPE4072_0_UART1, UBX_RTCM_4072_0, UBX_RTCM_MSB, 0, "RTCM_4072_0",
     SFE_UBLOX_FILTER_RTCM_TYPE4072_0, 112, 9999},
    {UBLOX_CFG_MSGOUT_RTCM_3X_TYPE4072_1_UART1, UBX_RTCM_4072_1, UBX_RTCM_MSB, 0, "RTCM_4072_1",
     SFE_UBLOX_FILTER_RTCM_TYPE4072_1, 112, 9999},

    // RXM
        //{UBLOX_CFG_MSGOUT_UBX_RXM_ALM_UART1, UBX_RXM_ALM, UBX_CLASS_RXM, 0, "RXM_ALM", 0, 9999, 9999}, //Not supported
        // F9R 121 or F9P 112, 113, 120, 130, 132
    {UBLOX_CFG_MSGOUT_UBX_RXM_COR_UART1, UBX_RXM_COR, UBX_CLASS_RXM, 0, "RXM_COR", 0, 9999,
     130}, // Not supported F9R 121 or F9P 112, 113, 120, 130, 132
        //{UBLOX_CFG_MSGOUT_UBX_RXM_EPH_UART1, UBX_RXM_EPH, UBX_CLASS_RXM, 0, "RXM_EPH", 0, 9999, 9999},
        // Not supported F9R 121 or F9P 112, 113, 120, 130, 132
        //{UBLOX_CFG_MSGOUT_UBX_RXM_IMES_UART1, UBX_RXM_IMES, UBX_CLASS_RXM, 0, "RXM_IMES", 0, 9999, 9999},
        // Not supported F9R 121 or F9P 112, 113, 120, 130, 132
        //{UBLOX_CFG_MSGOUT_UBX_RXM_MEAS20_UART1, UBX_RXM_MEAS20, UBX_CLASS_RXM, 0, "RXM_MEAS20", 0, 9999, 9999},
        // Not supported F9R 121 or F9P 112, 113, 120, 130, 132
        //{UBLOX_CFG_MSGOUT_UBX_RXM_MEAS50_UART1, UBX_RXM_MEAS50, UBX_CLASS_RXM, 0, "RXM_MEAS50", 0, 9999, 9999},
        // Not supported F9R 121 or F9P 112, 113, 120, 130, 132
        //{UBLOX_CFG_MSGOUT_UBX_RXM_MEASC12_UART1, UBX_RXM_MEASC12, UBX_CLASS_RXM, 0, "RXM_MEASC12", 0, 9999, 9999},
        // Not supported F9R 121 or F9P 112, 113, 120, 130, 132
        //{UBLOX_CFG_MSGOUT_UBX_RXM_MEASD12_UART1, UBX_RXM_MEASD12, UBX_CLASS_RXM, 0, "RXM_MEASD12", 0, 9999, 9999},
        // Not supported F9R 121 or F9P 112, 113, 120, 130, 132
    {UBLOX_CFG_MSGOUT_UBX_RXM_MEASX_UART1, UBX_RXM_MEASX, UBX_CLASS_RXM, 0, "RXM_MEASX", 0, 112, 120},
        //{UBLOX_CFG_MSGOUT_UBX_RXM_PMP_UART1, UBX_RXM_PMP, UBX_CLASS_RXM, 0, "RXM_PMP", 0, 9999, 9999},
        // Not supported F9R 121 or F9P 112, 113, 120, 130, 132
        //{UBLOX_CFG_MSGOUT_UBX_RXM_QZSSL6_UART1, UBX_RXM_QZSSL6, UBX_CLASS_RXM, 0, "RXM_QZSSL6", 0, 9999, 9999},
        // Not supported F9R 121, F9P 112, 113, 120, 130
    {UBLOX_CFG_MSGOUT_UBX_RXM_RAWX_UART1, UBX_RXM_RAWX, UBX_CLASS_RXM, 0, "RXM_RAWX", 0, 112, 120},
    {UBLOX_CFG_MSGOUT_UBX_RXM_RLM_UART1, UBX_RXM_RLM, UBX_CLASS_RXM, 0, "RXM_RLM", 0, 112, 120},
    {UBLOX_CFG_MSGOUT_UBX_RXM_RTCM_UART1, UBX_RXM_RTCM, UBX_CLASS_RXM, 0, "RXM_RTCM", 0, 112, 120},
    {UBLOX_CFG_MSGOUT_UBX_RXM_SFRBX_UART1, UBX_RXM_SFRBX, UBX_CLASS_RXM, 0, "RXM_SFRBX", 0, 112, 120},
    {UBLOX_CFG_MSGOUT_UBX_RXM_SPARTN_UART1, UBX_RXM_SPARTN, UBX_CLASS_RXM, 0, "RXM_SPARTN", 0, 9999,
     121}, // Not supported F9R 120 or F9P 112, 113, 120, 130
        //{UBLOX_CFG_MSGOUT_UBX_RXM_SVSI_UART1, UBX_RXM_SVSI, UBX_CLASS_RXM, 0, "RXM_SVSI", 0, 9999, 9999},
        // Not supported F9R 121 or F9P 112, 113, 120, 130, 132
        //{UBLOX_CFG_MSGOUT_UBX_RXM_TM_UART1, UBX_RXM_TM, UBX_CLASS_RXM, 0, "RXM_TM", 0, 9999, 9999},
        // Not supported F9R 121 or F9P 112, 113, 120, 130, 132

    // SEC
    // No support F9P 112.

    // TIM
    //{UBLOX_CFG_MSGOUT_UBX_TIM_SVIN_UART1, UBX_TIM_SVIN, UBX_CLASS_TIM, 0, "TIM_SVIN", 0, 9999, 9999}, //Appears on
    // F9P 132 but not supported
    {UBLOX_CFG_MSGOUT_UBX_TIM_TM2_UART1, UBX_TIM_TM2, UBX_CLASS_TIM, 0, "TIM_TM2", 0, 112, 120},
    {UBLOX_CFG_MSGOUT_UBX_TIM_TP_UART1, UBX_TIM_TP, UBX_CLASS_TIM, 0, "TIM_TP", 0, 112, 120},
    {UBLOX_CFG_MSGOUT_UBX_TIM_VRFY_UART1, UBX_TIM_VRFY, UBX_CLASS_TIM, 0, "TIM_VRFY", 0, 112, 120},
};

#define MAX_UBX_MSG (sizeof(ubxMessages) / sizeof(ubxMsg))
#define MAX_UBX_MSG_RTCM (12)

#define MAX_SET_MESSAGES_RETRIES 5 // Try up to five times to set all the messages. Occasionally fails if set to 2

// Struct to describe the necessary info for each UBX command
// Each command will have a key, and minimum F9P/F9R versions that support that command
typedef struct
{
    const uint32_t cmdKey;
    const char cmdTextName[30];
    const uint16_t f9pFirmwareVersionSupported; // The minimum version this message is supported. 0 = all versions. 9999
                                                // = Not supported
    const uint16_t f9rFirmwareVersionSupported;
} ubxCmd;

// Static array containing all the compatible commands
const ubxCmd ubxCommands[] = {
    {UBLOX_CFG_TMODE_MODE, "CFG_TMODE_MODE", 0, 9999}, // Survey mode is only available on ZED-F9P modules

    {UBLOX_CFG_UART1OUTPROT_RTCM3X, "CFG_UART1OUTPROT_RTCM3X", 0, 9999}, // RTCM not supported on F9R
    {UBLOX_CFG_UART1INPROT_SPARTN, "CFG_UART1INPROT_SPARTN", 120,
     9999}, // Supported on F9P 120 and up. Not supported on F9R 120.

    {UBLOX_CFG_UART2OUTPROT_RTCM3X, "CFG_UART2OUTPROT_RTCM3X", 0, 9999}, // RTCM not supported on F9R
    {UBLOX_CFG_UART2INPROT_SPARTN, "CFG_UART2INPROT_SPARTN", 120, 9999}, //

    {UBLOX_CFG_SPIOUTPROT_RTCM3X, "CFG_SPIOUTPROT_RTCM3X", 0, 9999}, // RTCM not supported on F9R
    {UBLOX_CFG_SPIINPROT_SPARTN, "CFG_SPIINPROT_SPARTN", 120, 9999}, //

    {UBLOX_CFG_I2COUTPROT_RTCM3X, "CFG_I2COUTPROT_RTCM3X", 0, 9999}, // RTCM not supported on F9R
    {UBLOX_CFG_I2CINPROT_SPARTN, "CFG_I2CINPROT_SPARTN", 120, 9999}, //

    {UBLOX_CFG_USBOUTPROT_RTCM3X, "CFG_USBOUTPROT_RTCM3X", 0, 9999}, // RTCM not supported on F9R
    {UBLOX_CFG_USBINPROT_SPARTN, "CFG_USBINPROT_SPARTN", 120, 9999}, //

    {UBLOX_CFG_NAV2_OUT_ENABLED, "CFG_NAV2_OUT_ENABLED", 130,
     130}, // Supported on F9P 130 and up. Supported on F9R 130 and up.
    {UBLOX_CFG_NAVSPG_INFIL_MINCNO, "CFG_NAVSPG_INFIL_MINCNO", 0, 0}, //
};

#define MAX_UBX_CMD (sizeof(ubxCommands) / sizeof(ubxCmd))

#ifdef COMPILE_OTA_AUTO

// Automatic over-the-air (OTA) firmware update support
enum OtaState
{
    OTA_STATE_OFF = 0,
    OTA_STATE_START_NETWORK,
    OTA_STATE_WAIT_FOR_NETWORK,
    OTA_STATE_GET_FIRMWARE_VERSION,
    OTA_STATE_CHECK_FIRMWARE_VERSION,
    OTA_STATE_UPDATE_FIRMWARE,

    // Add new states here
    OTA_STATE_MAX
};

#endif  // COMPILE_OTA_AUTO

// Regional Support
// Some regions have both L-Band and IP. More just have IP.
// Do we want the user to be able to specify which region they are in?
// Or do we want to figure it out based on position?
// If we define a simple 'square' area for each region, we can do both.
// Note: the best way to obtain the L-Band frequencies would be from the MQTT /pp/frequencies/Lb topic.
//       But it is easier to record them here, in case we don't have access to MQTT...
// Note: the key distribution topic is provided during ZTP. We don't need to record it here.

typedef struct
{
    const double latNorth; // Degrees
    const double latSouth; // Degrees
    const double lonEast; // Degrees
    const double lonWest; // Degrees
} Regional_Area;

typedef struct
{
    const char *name; // As defined in the ZTP subscriptions description: EU, US, KR, AU, Japan
    const char *topicRegion; // As used in the corrections topic path
    const Regional_Area area;
    const uint32_t frequency; // L-Band frequency, Hz, if supported. 0 if not supported
} Regional_Information;

const Regional_Information Regional_Information_Table[] =
{
    { "US", "us", { 50.0,  25.0, -60.0, -125.0}, 1556290000 },
    { "EU", "eu", { 72.0,  36.0,  32.0,  -11.0}, 1545260000 },
    { "AU", "au", {-25.0, -45.0, 154.0,  113.0}, 0 },
    { "KR", "kr", { 39.0,  34.0, 129.5,  125.0}, 0 },
    { "Japan", "jp", { 46.0,  31.0, 146.0,  129.5}, 0 },
};
const int numRegionalAreas = sizeof(Regional_Information_Table) / sizeof(Regional_Information_Table[0]);

#define NTRIP_SERVER_STRING_SIZE        50

// This is all the settings that can be set on RTK Product. It's recorded to NVM and the config file.
// Avoid reordering. The order of these variables is mimicked in NVM/record/parse/create/update/get
struct Settings
{
    int sizeOfSettings = 0;             // sizeOfSettings **must** be the first entry and must be int
    int rtkIdentifier = RTK_IDENTIFIER; // rtkIdentifier **must** be the second entry

    // Antenna
    int16_t antennaHeight_mm = 1800;    // Aka Pole length
    float antennaPhaseCenter_mm = 0.0;  // Aka ARP
    uint16_t ARPLoggingInterval_s = 10; // Log the ARP every 10 seconds - if available
    bool enableARPLogging = false;      // Log the Antenna Reference Position from RTCM 1005/1006 - if available

    // Base operation
    CoordinateInputType coordinateInputType = COORDINATE_INPUT_TYPE_DD; // Default DD.ddddddddd
    double fixedAltitude = 1560.089;
    bool fixedBase = false;                  // Use survey-in by default
    bool fixedBaseCoordinateType = COORD_TYPE_ECEF;
    double fixedEcefX = -1280206.568;
    double fixedEcefY = -4716804.403;
    double fixedEcefZ = 4086665.484;
    double fixedLat = 40.09029479;
    double fixedLong = -105.18505761;
    int observationSeconds = 60;             // Default survey in time of 60 seconds
    float observationPositionAccuracy = 5.0; // Default survey in pos accy of 5m
    float surveyInStartingAccuracy = 1.0; // Wait for this horizontal positional accuracy in meters before starting survey in

    // Battery
    bool enablePrintBatteryMessages = true;
    uint32_t shutdownNoChargeTimeout_s = 0; // If > 0, shut down unit after timeout if not charging

    // Beeper
    bool enableBeeper = true; // Some platforms have an audible notification

    // Bluetooth
    BluetoothRadioType_e bluetoothRadioType = BLUETOOTH_RADIO_SPP_AND_BLE;
    uint16_t sppRxQueueSize = 512 * 4;
    uint16_t sppTxQueueSize = 32;

    // Corrections
    int correctionsSourcesLifetime_s = 30; // Expire a corrections source if no data is seen for this many seconds
    CORRECTION_ID_T correctionsSourcesPriority[correctionsSource::CORR_NUM] = { (CORRECTION_ID_T)-1 }; // -1 indicates array is uninitialized, indexed by correction source ID
    bool debugCorrections = false;
    uint8_t enableExtCorrRadio = 254; // Will be initialized to true or false depending on model
    uint8_t extCorrRadioSPARTNSource = 0; // This selects IP (0) vs. L-Band (1) for _SPARTN_ corrections on Radio Ext (UART2)

    // Display
    bool enableResetDisplay = false;

    // ESP Now
    bool debugEspNow = false;
    bool enableEspNow = false;
    uint8_t espnowPeerCount = 0;
    uint8_t espnowPeers[ESPNOW_MAX_PEERS][6] = {0}; // Contains the MAC addresses (6 bytes) of paired units

    // Ethernet
    bool enablePrintEthernetDiag = false;
    bool ethernetDHCP = true;
    IPAddress ethernetDNS = {194, 168, 4, 100};
    IPAddress ethernetGateway = {192, 168, 0, 1};
    IPAddress ethernetIP = {192, 168, 0, 123};
    IPAddress ethernetSubnet = {255, 255, 255, 0};

    // Firmware
    uint32_t autoFirmwareCheckMinutes = 24 * 60;
    bool debugFirmwareUpdate = false;
    bool enableAutoFirmwareUpdate = false;

    // GNSS UART
    uint16_t serialGNSSRxFullThreshold = 50; // RX FIFO full interrupt. Max of ~128. See pinUART2Task().
    int uartReceiveBufferSize = 1024 * 2; // This buffer is filled automatically as the UART receives characters.

    // Hardware
    bool enableExternalHardwareEventLogging = false;           // Log when INT/TM2 pin goes low
    uint16_t spiFrequency = 16;                           // By default, use 16MHz SPI

    // HTTP
    bool debugHttpClientData = false;  // Debug the HTTP Client (ZTP) data flow
    bool debugHttpClientState = false; // Debug the HTTP Client state machine

    // Log file
    bool enableLogging = true;         // If an SD card is present, log default sentences
    bool enablePrintLogFileMessages = false;
    bool enablePrintLogFileStatus = true;
    int maxLogLength_minutes = 60 * 24; // Default to 24 hours
    int maxLogTime_minutes = 60 * 24;        // Default to 24 hours
    bool runLogTest = false;           // When set to true, device will create a series of test logs

    // MQTT
    bool debugMqttClientData = false;  // Debug the MQTT SPARTAN data flow
    bool debugMqttClientState = false; // Debug the MQTT state machine

    // Multicast DNS
    bool mdnsEnable = true; // Allows locating of device from browser address 'rtk.local'
    char mdnsHostName[50] = "rtk";

    // Network layer
    bool debugNetworkLayer = false;    // Enable debugging of the network layer
    bool printNetworkStatus = true;    // Print network status (delays, failovers, IP address)

    // NTP
    bool debugNtp = false;
    bool enableNTPFile = false;  // Log NTP requests to file
    uint16_t ethernetNtpPort = 123;
    uint8_t ntpPollExponent = 6; // NTPpacket::defaultPollExponent 2^6 = 64 seconds
    int8_t ntpPrecision = -20;   // NTPpacket::defaultPrecision 2^-20 = 0.95us
    char ntpReferenceId[5] = {'G', 'P', 'S', 0,
                              0}; // NTPpacket::defaultReferenceId. Ref ID is 4 chars. Add one extra for a NULL.
    uint32_t ntpRootDelay = 0;   // NTPpacket::defaultRootDelay = 0. ntpRootDelay is defined in microseconds.
                                 // ntpProcessOneRequest will convert it to seconds and fraction.
    uint32_t ntpRootDispersion =
        1000; // NTPpacket::defaultRootDispersion 1007us = 2^-16 * 66. ntpRootDispersion is defined in microseconds.
              // ntpProcessOneRequest will convert it to seconds and fraction.

    // NTRIP Client
    bool debugNtripClientRtcm = false;
    bool debugNtripClientState = false;
    bool enableNtripClient = false;
    char ntripClient_CasterHost[50] = "rtk2go.com"; // It's free...
    uint16_t ntripClient_CasterPort = 2101;
    char ntripClient_CasterUser[50] =
        "test@test.com"; // Some free casters require auth. User must provide their own email address to use RTK2Go
    char ntripClient_CasterUserPW[50] = "";
    char ntripClient_MountPoint[50] = "bldr_SparkFun1";
    char ntripClient_MountPointPW[50] = "";
    bool ntripClient_TransmitGGA = true;

    // NTRIP Server
    bool debugNtripServerRtcm = false;
    bool debugNtripServerState = false;
    bool enableNtripServer = false;
    bool enableRtcmMessageChecking = false;
    char ntripServer_CasterHost[NTRIP_SERVER_MAX][NTRIP_SERVER_STRING_SIZE] = // It's free...
    {
        "rtk2go.com",
        "",
        "",
        "",
    };
    uint16_t ntripServer_CasterPort[NTRIP_SERVER_MAX] =
    {
        2101,
        2101,
        2101,
        2101,
    };
    char ntripServer_CasterUser[NTRIP_SERVER_MAX][NTRIP_SERVER_STRING_SIZE] =
    {
        "test@test.com" // Some free casters require auth. User must provide their own email address to use RTK2Go
        "",
        "",
        "",
    };
    char ntripServer_CasterUserPW[NTRIP_SERVER_MAX][NTRIP_SERVER_STRING_SIZE] =
    {
        "",
        "",
        "",
        "",
    };
    char ntripServer_MountPoint[NTRIP_SERVER_MAX][NTRIP_SERVER_STRING_SIZE] =
    {
        "bldr_dwntwn2", // NTRIP Server
        "",
        "",
        "",
    };
    char ntripServer_MountPointPW[NTRIP_SERVER_MAX][NTRIP_SERVER_STRING_SIZE] =
    {
        "WR5wRo4H",
        "",
        "",
        "",
    };

    // OS
    uint8_t bluetoothInterruptsCore =
        1;                         // Core where hardware is started and interrupts are assigned to, 0=core, 1=Arduino
    uint8_t btReadTaskCore = 1;             // Core where task should run, 0=core, 1=Arduino
    uint8_t btReadTaskPriority = 1; // Read from BT SPP and Write to GNSS. 3 being the highest, and 0 being the lowest
    bool enableHeapReport = false;                        // Turn on to display free heap
    bool enablePrintIdleTime = false;
    bool enablePsram = true; // Control the use on onboard PSRAM. Used for testing behavior when PSRAM is not available.
    bool enableTaskReports = false;                       // Turn on to display task high water marks
    uint8_t gnssReadTaskCore = 1;           // Core where task should run, 0=core, 1=Arduino
    uint8_t gnssReadTaskPriority =
        1; // Read from ZED-F9x and Write to circular buffer (SD, TCP, BT). 3 being the highest, and 0 being the lowest
    uint8_t gnssUartInterruptsCore =
        1; // Core where hardware is started and interrupts are assigned to, 0=core, 1=Arduino
    uint8_t handleGnssDataTaskCore = 1;     // Core where task should run, 0=core, 1=Arduino
    uint8_t handleGnssDataTaskPriority = 1; // Read from the cicular buffer and dole out to end points (SD, TCP, BT).
    uint8_t i2cInterruptsCore = 1; // Core where hardware is started and interrupts are assigned to, 0=core, 1=Arduino
    uint8_t measurementScale = MEASUREMENT_UNITS_METERS;
    bool printBootTimes = false; // Print times and deltas during boot
    bool printPartitionTable = false;
    bool printTaskStartStop = false;
    uint16_t psramMallocLevel = 40; // By default, push as much as possible to PSRAM. Needed to do secure WiFi (MQTT) + BT + PPL
    uint32_t rebootMinutes = 0; // Disabled, reboots after uptime reaches this number of minutes
    int resetCount = 0;

    // Periodic Display
    PeriodicDisplay_t periodicDisplay = (PeriodicDisplay_t)0; //Turn off all periodic debug displays by default.
    uint32_t periodicDisplayInterval = 15 * 1000;

    // Point Perfect
    bool autoKeyRenewal = true; // Attempt to get keys if we get under 28 days from the expiration date
    bool debugPpCertificate = false; // Debug Point Perfect certificate management
    bool enablePointPerfectCorrections = false; // Things are better now. We could default to true. Also change line 940 in index.html
    int geographicRegion = 0; // Default to US - first entry in Regional_Information_Table
    uint64_t lastKeyAttempt = 0;     // Epoch time of last attempt at obtaining keys
    uint16_t lbandFixTimeout_seconds = 180; // Number of seconds of no L-Band fix before resetting ZED
    char pointPerfectBrokerHost[50] = ""; // pp.services.u-blox.com
    char pointPerfectClientID[50] = ""; // Obtained during ZTP
    char pointPerfectCurrentKey[33] = ""; // 32 hexadecimal digits = 128 bits = 16 Bytes
    uint64_t pointPerfectCurrentKeyDuration = 0;
    uint64_t pointPerfectCurrentKeyStart = 0;
    char pointPerfectDeviceProfileToken[40] = "";
    char pointPerfectKeyDistributionTopic[20] = ""; // /pp/ubx/0236/ip or /pp/ubx/0236/Lb - from ZTP
    char pointPerfectNextKey[33] = "";
    uint64_t pointPerfectNextKeyDuration = 0;
    uint64_t pointPerfectNextKeyStart = 0;
    uint16_t pplFixTimeoutS = 180; // Number of seconds of no RTK fix when using PPL before resetting GNSS
    // The correction topics are provided during ZTP (pointperfectTryZtpToken)
    // For IP-only plans, these will be /pp/ip/us, /pp/ip/eu, etc.
    // For L-Band+IP plans, these will be /pp/Lb/us, /pp/Lb/eu, etc.
    // L-Band-only plans have no correction topics
    char regionalCorrectionTopics[numRegionalAreas][10] =
    {
        "",
        "",
        "",
        "",
        "",
    };

    // Profiles
    char profileName[50] = "";

    // Pulse
    bool enableExternalPulse = true;                           // Send pulse once lock is achieved
    uint64_t externalPulseLength_us = 100000;                  // us length of pulse, max of 60s = 60 * 1000 * 1000
    pulseEdgeType_e externalPulsePolarity = PULSE_RISING_EDGE; // Pulse rises for pulse length, then falls
    uint64_t externalPulseTimeBetweenPulse_us = 1000000;       // us between pulses, max of 60s = 60 * 1000 * 1000

    // Radio
    muxConnectionType_e dataPortChannel = MUX_GNSS_UART; // Mux default to GNSS UART
    bool debugGnss = false;                          // Turn on to display GNSS library debug messages
    bool enablePrintPosition = false;
    uint16_t measurementRateMs = 250;       // Elapsed ms between GNSS measurements. 25ms to 65535ms. Default 4Hz.
    uint16_t navigationRate =
        1; // Ratio between number of measurements and navigation solutions. Default 1 for 4Hz (with measurementRate).
    bool updateGNSSSettings = true;   // When in doubt, update the ZED with current settings

    // Ring Buffer
    bool enablePrintRingBufferOffsets = false;
    int gnssHandlerBufferSize =
        1024 * 4; // This buffer is filled from the UART receive buffer, and is then written to SD

    // Rover operation
    uint8_t dynamicModel = 254; // Default will be applied by checkGNSSArrayDefaults
    bool enablePrintRoverAccuracy = true;
    int16_t minCNO = 6;                 // Minimum satellite signal level for navigation. ZED-F9P default is 6 dBHz
    uint8_t minElev = 10; // Minimum elevation (in deg) for a GNSS satellite to be used in NAV

    // RTC (Real Time Clock)
    bool enablePrintRtcSync = false;

    // SD Card
    bool enablePrintBufferOverrun = false;
    bool enablePrintSDBuffers = false;
    bool enableSD = true;
    bool forceResetOnSDFail = false; // Set to true to reset system if SD is detected but fails to start.

    // Serial
    uint32_t dataPortBaud =
        (115200 * 2); // Default to 230400bps. This limits GNSS fixes at 4Hz but allows SD buffer to be reduced to 6k.
    bool echoUserInput = true;
    bool enableGnssToUsbSerial = false;
    uint32_t radioPortBaud = 57600;       // Default to 57600bps to support connection to SiK1000 type telemetry radios
    int16_t serialTimeoutGNSS = 1; // In ms - used during serialGNSS->begin. Number of ms to pass of no data before
                                   // hardware serial reports data available.

    // Setup Button
    bool disableSetupButton = false;                  // By default, allow setup through the overlay button(s)

    // State
    bool enablePrintDuplicateStates = false;
    bool enablePrintStates = true;
    SystemState lastState = STATE_NOT_SET; // Start unit in last known state

    // TCP Client
    bool debugTcpClient = false;
    bool enableTcpClient = false;
    char tcpClientHost[50] = "";
    uint16_t tcpClientPort = 2948; // TCP client port. 2948 is GPS Daemon: http://tcp-udp-ports.com/port-2948.htm

    // TCP Server
    bool debugTcpServer = false;
    bool enableTcpServer = false;
    uint16_t tcpServerPort = 2948; // TCP server port, 2948 is GPS Daemon: http://tcp-udp-ports.com/port-2948.htm

    // Time Zone - Default to UTC
    int8_t timeZoneHours = 0;
    int8_t timeZoneMinutes = 0;
    int8_t timeZoneSeconds = 0;

    // UBX (SX1276)
<<<<<<< HEAD
=======
    bool enableUART2UBXIn = false;                                 // UBX Protocol In on UART2

#ifdef COMPILE_ZED
>>>>>>> ffe13abe
    ubxConstellation ubxConstellations[MAX_UBX_CONSTELLATIONS] = { // Constellations monitored/used for fix
        {UBLOX_CFG_SIGNAL_BDS_ENA, SFE_UBLOX_GNSS_ID_BEIDOU, true, "BeiDou"},
        {UBLOX_CFG_SIGNAL_GAL_ENA, SFE_UBLOX_GNSS_ID_GALILEO, true, "Galileo"},
        {UBLOX_CFG_SIGNAL_GLO_ENA, SFE_UBLOX_GNSS_ID_GLONASS, true, "GLONASS"},
        {UBLOX_CFG_SIGNAL_GPS_ENA, SFE_UBLOX_GNSS_ID_GPS, true, "GPS"},
        //{UBLOX_CFG_SIGNAL_QZSS_ENA, SFE_UBLOX_GNSS_ID_IMES, false, "IMES"}, //Not yet supported? Config key does not
        // exist?
        {UBLOX_CFG_SIGNAL_QZSS_ENA, SFE_UBLOX_GNSS_ID_QZSS, true, "QZSS"},
        {UBLOX_CFG_SIGNAL_SBAS_ENA, SFE_UBLOX_GNSS_ID_SBAS, true, "SBAS"},
    };
    uint8_t ubxMessageRates[MAX_UBX_MSG] = {254}; // Mark first record with key so defaults will be applied.
    uint8_t ubxMessageRatesBase[MAX_UBX_MSG_RTCM] = {
        254}; // Mark first record with key so defaults will be applied. Int value for each supported message - Report
              // rates for RTCM Base. Default to u-blox recommended rates.
#endif // COMPILE_ZED

    // UDP Server
    bool debugUdpServer = false;
    bool enableUdpServer = false;
    uint16_t udpServerPort = 10110; // NMEA-0183 Navigational Data: https://tcp-udp-ports.com/port-10110.htm

    // UM980
    bool enableImuCompensationDebug = false;
    bool enableImuDebug = false; // Turn on to display IMU library debug messages
    bool enableTiltCompensation = true; // Allow user to disable tilt compensation on the models that have an IMU
    bool enableGalileoHas = true; // Allow E6 corrections if possible
#ifdef COMPILE_UM980
    uint8_t um980Constellations[MAX_UM980_CONSTELLATIONS] = {254}; // Mark first record with key so defaults will be applied.
    float um980MessageRatesNMEA[MAX_UM980_NMEA_MSG] = {254}; // Mark first record with key so defaults will be applied.
    float um980MessageRatesRTCMBase[MAX_UM980_RTCM_MSG] = {
        254}; // Mark first record with key so defaults will be applied. Int value for each supported message - Report
              // rates for RTCM Base. Default to Unicore recommended rates.
    float um980MessageRatesRTCMRover[MAX_UM980_RTCM_MSG] = {
        254}; // Mark first record with key so defaults will be applied. Int value for each supported message - Report
              // rates for RTCM Base. Default to Unicore recommended rates.
#endif // COMPILE_UM980

    // mosaic
#ifdef COMPILE_MOSAICX5
    uint8_t mosaicConstellations[MAX_MOSAIC_CONSTELLATIONS] = {254}; // Mark first record with key so defaults will be applied.
    // Each Stream has one connection descriptor and one interval.
    // If a NMEA message is disabled, its entry in mosaicMessageStreamNMEA is 0.
    // If a NMEA message is allocated to Stream1, its entry in mosaicMessageStreamNMEA is 1.
    // Etc..
    uint8_t mosaicMessageStreamNMEA[MAX_MOSAIC_NMEA_MSG] = {254}; // Mark first record with key so defaults will be applied.
    // mosaicStreamIntervalsNMEA contains the interval for each of the MOSAIC_NUM_NMEA_STREAMS NMEA Streams
    // It should be an array of mosaicMessageRates (enum). But we'll make life easy for ourselves and use uint8_t
    // The interval will never be "off". To disable a message, set the stream to 0.
    uint8_t mosaicStreamIntervalsNMEA[MOSAIC_NUM_NMEA_STREAMS] = MOSAIC_DEFAULT_NMEA_STREAM_INTERVALS;
    //mosaicRTCMv2MsgRate mosaicMessageRatesRTCMv2Rover[MAX_MOSAIC_RTCM_V2_MSG] = {
    //    { 65534, false } }; // Mark first record with key so defaults will be applied
    //mosaicRTCMv2MsgRate mosaicMessageRatesRTCMv2Base[MAX_MOSAIC_RTCM_V2_MSG] = {
    //    { 65534, false } }; // Mark first record with key so defaults will be applied
    float mosaicMessageIntervalsRTCMv3Rover[MAX_MOSAIC_RTCM_V3_INTERVAL_GROUPS] = {
        0.0 }; // Mark first record with illegal value so defaults will be applied
    float mosaicMessageIntervalsRTCMv3Base[MAX_MOSAIC_RTCM_V3_INTERVAL_GROUPS] = {
        0.0 }; // Mark first record with illegal value so defaults will be applied
    uint8_t mosaicMessageEnabledRTCMv3Rover[MAX_MOSAIC_RTCM_V3_MSG] = {
        254 }; // Mark first record with key so defaults will be applied
    uint8_t mosaicMessageEnabledRTCMv3Base[MAX_MOSAIC_RTCM_V3_MSG] = {
        254 }; // Mark first record with key so defaults will be applied
#endif // COMPILE_MOSAICX5

    // We use enableLogging to control the logging of NMEA streams
    // RINEX logging needs its own enable
    bool enableLoggingRINEX = false;
    uint8_t RINEXFileDuration = MOSAIC_FILE_DURATION_HOUR24;
    uint8_t RINEXObsInterval = MOSAIC_OBS_INTERVAL_SEC30;
    bool externalEventPolarity = false; // false == Low2High; true == High2Low

    // Web Server
    uint16_t httpPort = 80;

    // WiFi
    bool debugWebConfig = false;
    bool debugWifiState = false;
    bool enableCaptivePortal = true;
    uint8_t wifiChannel = 1; //Valid channels are 1 to 14
    bool wifiConfigOverAP = true; // Configure device over Access Point or have it connect to WiFi
    WiFiNetwork wifiNetworks[MAX_WIFI_NETWORKS] = {
        {"", ""},
        {"", ""},
        {"", ""},
        {"", ""},
    };
    uint32_t wifiConnectTimeoutMs = 20000; // Wait this long for a WiFiMulti connection

    bool outputTipAltitude = false; // If enabled, subtract the pole length and APC from the GNSS receiver's reported altitude

    // Localized distribution
    bool useLocalizedDistribution = false;
    uint8_t localizedDistributionTileLevel = 5;
    bool useAssistNow = false;

    bool requestKeyUpdate = false; // Set to true to force a key provisioning attempt

    bool enableLora = false;
    float loraCoordinationFrequency = 910.000;
    bool debugLora = false;
    int loraSerialInteractionTimeout_s = 30; //Seconds without user serial that must elapse before LoRa radio goes into dedicated listening mode
    bool enableMultipathMitigation = true; //Multipath mitigation. UM980 specific.

#ifdef COMPILE_LG290P
    uint8_t lg290pConstellations[MAX_LG290P_CONSTELLATIONS] = {254}; // Mark first record with key so defaults will be applied.
    int lg290pMessageRatesNMEA[MAX_LG290P_NMEA_MSG] = {254}; // Mark first record with key so defaults will be applied.
    int lg290pMessageRatesRTCMBase[MAX_LG290P_RTCM_MSG] = {
        254}; // Mark first record with key so defaults will be applied. Int value for each supported message - Report
              // rates for RTCM Base. Default to Quectel recommended rates.
    int lg290pMessageRatesRTCMRover[MAX_LG290P_RTCM_MSG] = {
        254}; // Mark first record with key so defaults will be applied. Int value for each supported message - Report
              // rates for RTCM Base. Default to Quectel recommended rates.
#endif // COMPILE_LG290P

    bool debugSettings = false;

    // Add new settings to appropriate group above or create new group
    // Then also add to the same group in rtkSettingsEntries below
} settings;

const uint8_t LOCALIZED_DISTRIBUTION_TILE_LEVELS = 6;
const char *localizedDistributionTileLevelNames[LOCALIZED_DISTRIBUTION_TILE_LEVELS] = {
    "1000 x 1000km sparse",
    "500 x 500km sparse",
    "250 x 250km sparse",
    "1000 x 1000km high density",
    "500 x 500km high density",
    "250 x 250km high density",
};

typedef enum {
    _bool = 0,
    _int,
    _float,
    _double,
    _uint8_t,
    _uint16_t,
    _uint32_t,
    _uint64_t,
    _int8_t,
    _int16_t,
    tMuxConn,
    tSysState,
    tPulseEdg,
    tBtRadio,
    tPerDisp,
    tCoordInp,
    tCharArry,
    _IPString,
    tUbxMsgRt,
    tUbxConst,
    tEspNowPr,
    tUbMsgRtb,
    tWiFiNet,
    tNSCHost,
    tNSCPort,
    tNSCUser,
    tNSCUsrPw,
    tNSMtPt,
    tNSMtPtPw,
    tUmMRNmea,
    tUmMRRvRT,
    tUmMRBaRT,
    tUmConst,
    tCorrSPri,
    tRegCorTp,
    tMosaicConst,
    tMosaicMSNmea,
    tMosaicSINmea,
    tMosaicMIRvRT,
    tMosaicMIBaRT,
    tMosaicMERvRT,
    tMosaicMEBaRT,
    // Add new settings types above <---------------->
    // (Maintain the enum of existing settings types!)
} RTK_Settings_Types;

typedef struct
{
    bool updateGNSSOnChange;
    bool inWebConfig; //This setting is exposed during WiFi/Eth config
    bool inCommands; //This setting is exposer over CLI
    bool useSuffix; // Split command at underscore, use suffix in alternate command table
    bool platEvk;
    bool platFacetV2;
    bool platFacetMosaic;
    bool platTorch;
    bool platFacetV2LBand;
    bool platPostcard;
    RTK_Settings_Types type;
    int qualifier;
    void *var;
    const char *name;
} RTK_Settings_Entry;

#define COMMAND_PROFILE_0_INDEX     -1
#define COMMAND_PROFILE_NUMBER      (COMMAND_PROFILE_0_INDEX - MAX_PROFILE_COUNT)
#define COMMAND_DEVICE_ID           (COMMAND_PROFILE_NUMBER - 1)
#define COMMAND_UNKNOWN             (COMMAND_DEVICE_ID - 1)
#define COMMAND_COUNT               (-(COMMAND_UNKNOWN))

const RTK_Settings_Entry rtkSettingsEntries[] =
{
// updateGNSS =
// inWebConfig = Should this setting be sent to the WiFi/Eth Config page
// inCommands = Should this setting be exposed over the CLI
// useSuffix = Setting has an additional array to search
// EVK/Facet V2/Facet mosaic/Torch/Facet V2 L-Band = Is this setting supported on X platform

//                            F
//                            a
//                      F     c
//       i              a     e
//    u  n  i           c     t
//    p  W  n  u        e
//    d  e  C  s     F  t     V  P
//    a  b  o  e     a        2  o
//    t  C  m  S     c  M        s
//    e  o  m  u     e  o  T  L  t
//    G  n  a  f     t  s  o  B  c
//    N  f  n  f  E     a  r  a  a
//    S  i  d  i  v  V  i  c  n  r
//    S  g  s  x  k  2  c  h  d  d  Type    Qual  Variable                  Name

    // Antenna
    { 0, 1, 1, 0, 1, 1, 1, 1, 1, 1, _int16_t,  0, & settings.antennaHeight_mm, "antennaHeight_mm",  },
    { 0, 1, 1, 0, 1, 1, 1, 1, 1, 1, _float,    2, & settings.antennaPhaseCenter_mm, "antennaPhaseCenter_mm" },
    { 0, 1, 1, 0, 1, 1, 1, 0, 1, 1, _uint16_t, 0, & settings.ARPLoggingInterval_s, "ARPLoggingInterval",  },
    { 0, 1, 1, 0, 1, 1, 1, 0, 1, 1, _bool,     0, & settings.enableARPLogging, "enableARPLogging",  },

    // Base operation
    { 0, 1, 1, 0, 1, 1, 1, 1, 1, 1, tCoordInp, 0, & settings.coordinateInputType, "coordinateInputType",  },
    { 1, 1, 1, 0, 1, 1, 1, 1, 1, 1, _double,   4, & settings.fixedAltitude, "fixedAltitude",  },
    { 1, 0, 1, 0, 1, 1, 1, 1, 1, 1, _bool,     0, & settings.fixedBase, "fixedBase",  },
    { 1, 0, 1, 0, 1, 1, 1, 1, 1, 1, _bool,     0, & settings.fixedBaseCoordinateType, "fixedBaseCoordinateType",  },
    { 1, 1, 1, 0, 1, 1, 1, 1, 1, 1, _double,   3, & settings.fixedEcefX, "fixedEcefX",  },
    { 1, 1, 1, 0, 1, 1, 1, 1, 1, 1, _double,   3, & settings.fixedEcefY, "fixedEcefY",  },
    { 1, 1, 1, 0, 1, 1, 1, 1, 1, 1, _double,   3, & settings.fixedEcefZ, "fixedEcefZ",  },
    { 1, 1, 1, 0, 1, 1, 1, 1, 1, 1, _double,   9, & settings.fixedLat, "fixedLat",  },
    { 1, 1, 1, 0, 1, 1, 1, 1, 1, 1, _double,   9, & settings.fixedLong, "fixedLong",  },
    { 1, 1, 1, 0, 1, 1, 1, 1, 1, 1, _int,      0, & settings.observationSeconds, "observationSeconds",  },
    { 1, 1, 1, 0, 1, 1, 1, 1, 1, 1, _float,    2, & settings.observationPositionAccuracy, "observationPositionAccuracy",  },
    { 1, 1, 1, 0, 1, 1, 0, 1, 1, 1, _float,    1, & settings.surveyInStartingAccuracy, "surveyInStartingAccuracy",  },

    // Battery
    { 0, 0, 0, 0, 0, 1, 1, 1, 1, 1, _bool,     0, & settings.enablePrintBatteryMessages, "enablePrintBatteryMessages",  },
    { 0, 1, 1, 0, 0, 1, 1, 1, 1, 1, _uint32_t, 0, & settings.shutdownNoChargeTimeout_s, "shutdownNoChargeTimeout",  },

//                            F
//                            a
//                      F     c
//       i              a     e
//    u  n  i           c     t
//    p  W  n  u        e
//    d  e  C  s     F  t     V  P
//    a  b  o  e     a        2  o
//    t  C  m  S     c  M        s
//    e  o  m  u     e  o  T  L  t
//    G  n  a  f     t  s  o  B  c
//    N  f  n  f  E     a  r  a  a
//    S  i  d  i  v  V  i  c  n  r
//    S  g  s  x  k  2  c  h  d  d  Type    Qual  Variable                  Name

    // Beeper
    { 0, 1, 1, 0, 0, 0, 0, 1, 0, 0, _bool,     0, & settings.enableBeeper, "enableBeeper",  },

    // Bluetooth
    { 0, 1, 1, 0, 1, 1, 1, 1, 1, 1, tBtRadio,  0, & settings.bluetoothRadioType, "bluetoothRadioType",  },
    { 0, 0, 0, 0, 1, 1, 1, 1, 1, 1, _uint16_t, 0, & settings.sppRxQueueSize, "sppRxQueueSize",  },
    { 0, 0, 0, 0, 1, 1, 1, 1, 1, 1, _uint16_t, 0, & settings.sppTxQueueSize, "sppTxQueueSize",  },

    // Corrections
<<<<<<< HEAD
    { 0, 1, 1, 0, 1, 1, 1, 1, 1, _int,      0, & settings.correctionsSourcesLifetime_s, "correctionsSourcesLifetime",  },
    { 0, 1, 1, 1, 1, 1, 1, 1, 1, tCorrSPri, correctionsSource::CORR_NUM, & settings.correctionsSourcesPriority, "correctionsPriority_",  },
    { 0, 0, 0, 0, 1, 1, 1, 1, 1, _bool,     0, & settings.debugCorrections, "debugCorrections",  },
    { 1, 1, 1, 0, 1, 1, 1, 0, 1, _bool,     0, & settings.enableExtCorrRadio, "enableExtCorrRadio",  },
    { 1, 1, 1, 0, 1, 1, 0, 0, 1, _uint8_t,  0, & settings.extCorrRadioSPARTNSource, "extCorrRadioSPARTNSource",  },
=======
    { 0, 1, 1, 0, 1, 1, 1, 1, 1, 1, _int,      0, & settings.correctionsSourcesLifetime_s, "correctionsSourcesLifetime",  },
    { 0, 1, 1, 1, 1, 1, 1, 1, 1, 1, tCorrSPri, correctionsSource::CORR_NUM, & settings.correctionsSourcesPriority, "correctionsPriority_",  },
    { 0, 0, 0, 0, 1, 1, 1, 1, 1, 1, _bool,     0, & settings.debugCorrections, "debugCorrections",  },
    { 0, 0, 0, 0, 1, 1, 1, 0, 1, 1, _bool,     0, & settings.enableExtCorrRadio, "ExtCorrRadio",  },
>>>>>>> ffe13abe

//                            F
//                            a
//                      F     c
//       i              a     e
//    u  n  i           c     t
//    p  W  n  u        e
//    d  e  C  s     F  t     V  P
//    a  b  o  e     a        2  o
//    t  C  m  S     c  M        s
//    e  o  m  u     e  o  T  L  t
//    G  n  a  f     t  s  o  B  c
//    N  f  n  f  E     a  r  a  a
//    S  i  d  i  v  V  i  c  n  r
//    S  g  s  x  k  2  c  h  d  d  Type    Qual  Variable                  Name

    // Data Port Multiplexer
    { 0, 1, 1, 0, 0, 1, 1, 0, 1, 0, tMuxConn,  0, & settings.dataPortChannel, "dataPortChannel",  },

    // Display
    { 0, 0, 0, 0, 1, 1, 1, 0, 1, 1, _bool,     0, & settings.enableResetDisplay, "enableResetDisplay",  },

    // ESP Now
    { 0, 0, 0, 0, 1, 1, 1, 1, 1, 1, _bool,     0, & settings.debugEspNow, "debugEspNow",  },
    { 0, 1, 1, 0, 1, 1, 1, 1, 1, 1, _bool,     0, & settings.enableEspNow, "enableEspNow",  },
    { 0, 1, 1, 0, 1, 1, 1, 1, 1, 1, _uint8_t,  0, & settings.espnowPeerCount, "espnowPeerCount",  },
    { 0, 1, 1, 1, 1, 1, 1, 1, 1, 1, tEspNowPr, ESPNOW_MAX_PEERS, & settings.espnowPeers[0][0], "espnowPeer_",  },

//                            F
//                            a
//                      F     c
//       i              a     e
//    u  n  i           c     t
//    p  W  n  u        e
//    d  e  C  s     F  t     V  P
//    a  b  o  e     a        2  o
//    t  C  m  S     c  M        s
//    e  o  m  u     e  o  T  L  t
//    G  n  a  f     t  s  o  B  c
//    N  f  n  f  E     a  r  a  a
//    S  i  d  i  v  V  i  c  n  r
//    S  g  s  x  k  2  c  h  d  d  Type    Qual  Variable                  Name

    // Ethernet
    { 0, 0, 0, 0, 1, 0, 0, 0, 0, 0, _bool,     0, & settings.enablePrintEthernetDiag, "enablePrintEthernetDiag",  },
    { 0, 1, 1, 0, 1, 0, 0, 0, 0, 0, _bool,     0, & settings.ethernetDHCP, "ethernetDHCP",  },
    { 0, 1, 1, 0, 1, 0, 0, 0, 0, 0, _IPString, 0, & settings.ethernetDNS, "ethernetDNS",  },
    { 0, 1, 1, 0, 1, 0, 0, 0, 0, 0, _IPString, 0, & settings.ethernetGateway, "ethernetGateway",  },
    { 0, 1, 1, 0, 1, 0, 0, 0, 0, 0, _IPString, 0, & settings.ethernetIP, "ethernetIP",  },
    { 0, 1, 1, 0, 1, 0, 0, 0, 0, 0, _IPString, 0, & settings.ethernetSubnet, "ethernetSubnet",  },

    // Firmware
    { 0, 1, 1, 0, 1, 1, 1, 1, 1, 1, _uint32_t, 0, & settings.autoFirmwareCheckMinutes, "autoFirmwareCheckMinutes",  },
    { 0, 0, 0, 0, 1, 1, 1, 1, 1, 1, _bool,     0, & settings.debugFirmwareUpdate, "debugFirmwareUpdate",  },
    { 0, 1, 1, 0, 1, 1, 1, 1, 1, 1, _bool,     0, & settings.enableAutoFirmwareUpdate, "enableAutoFirmwareUpdate",  },

    // GNSS UART
    { 0, 0, 0, 0, 1, 1, 1, 1, 1, 1, _uint16_t, 0, & settings.serialGNSSRxFullThreshold, "serialGNSSRxFullThreshold",  },
    { 0, 0, 0, 0, 1, 1, 1, 1, 1, 1, _int,      0, & settings.uartReceiveBufferSize, "uartReceiveBufferSize",  },

    // GNSS Receiver
    { 0, 0, 0, 0, 1, 1, 1, 1, 1, 1, _bool,     0, & settings.debugGnss, "debugGnss",  },
    { 0, 0, 0, 0, 1, 1, 1, 1, 1, 1, _bool,     0, & settings.enablePrintPosition, "enablePrintPosition",  },
    { 1, 0, 1, 0, 1, 1, 1, 1, 1, 1, _uint16_t, 0, & settings.measurementRateMs, "measurementRateMs",  },
    { 1, 0, 1, 0, 1, 1, 1, 1, 1, 1, _uint16_t, 0, & settings.navigationRate, "navigationRate",  },
    { 0, 0, 0, 0, 1, 1, 1, 1, 1, 1, _bool,     0, & settings.updateGNSSSettings, "updateGNSSSettings",  },

    // Hardware
    { 1, 1, 1, 0, 1, 1, 1, 0, 1, 0, _bool,     0, & settings.enableExternalHardwareEventLogging, "enableExternalHardwareEventLogging",  },
    { 0, 0, 0, 0, 1, 1, 1, 0, 1, 1, _uint16_t, 0, & settings.spiFrequency, "spiFrequency",  },

    // HTTP
    { 0, 0, 0, 0, 1, 1, 1, 1, 1, 1, _bool,     0, & settings.debugHttpClientData, "debugHttpClientData",  },
    { 0, 0, 0, 0, 1, 1, 1, 1, 1, 1, _bool,     0, & settings.debugHttpClientState, "debugHttpClientState",  },

//                            F
//                            a
//                      F     c
//       i              a     e
//    u  n  i           c     t
//    p  W  n  u        e
//    d  e  C  s     F  t     V  P
//    a  b  o  e     a        2  o
//    t  C  m  S     c  M        s
//    e  o  m  u     e  o  T  L  t
//    G  n  a  f     t  s  o  B  c
//    N  f  n  f  E     a  r  a  a
//    S  i  d  i  v  V  i  c  n  r
//    S  g  s  x  k  2  c  h  d  d  Type    Qual  Variable                  Name

    // Log file
    { 0, 1, 1, 0, 1, 1, 1, 0, 1, 1, _bool,     0, & settings.enableLogging, "enableLogging",  },
    { 0, 0, 0, 0, 1, 1, 1, 0, 1, 1, _bool,     0, & settings.enablePrintLogFileMessages, "enablePrintLogFileMessages",  },
    { 0, 0, 0, 0, 1, 1, 1, 0, 1, 1, _bool,     0, & settings.enablePrintLogFileStatus, "enablePrintLogFileStatus",  },
    { 0, 1, 1, 0, 1, 1, 1, 0, 1, 1, _int,      0, & settings.maxLogLength_minutes, "maxLogLength",  },
    { 0, 1, 1, 0, 1, 1, 1, 0, 1, 1, _int,      0, & settings.maxLogTime_minutes, "maxLogTime"},
    { 0, 0, 0, 0, 1, 1, 0, 0, 1, 1, _bool,     0, & settings.runLogTest, "runLogTest",  }, // Not stored in NVM

    // Mosaic

#ifdef  COMPILE_MOSAICX5
    { 1, 1, 1, 1, 0, 0, 1, 0, 0, 0, tMosaicConst,  MAX_MOSAIC_CONSTELLATIONS, & settings.mosaicConstellations, "constellation_",  },
    { 1, 0, 1, 1, 0, 0, 1, 0, 0, 0, tMosaicMSNmea, MAX_MOSAIC_NMEA_MSG, & settings.mosaicMessageStreamNMEA, "messageStreamNMEA_",  },
    { 1, 0, 1, 1, 0, 0, 1, 0, 0, 0, tMosaicSINmea, MOSAIC_NUM_NMEA_STREAMS, & settings.mosaicStreamIntervalsNMEA, "streamIntervalNMEA_",  },
    { 1, 0, 1, 1, 0, 0, 1, 0, 0, 0, tMosaicMIRvRT, MAX_MOSAIC_RTCM_V3_INTERVAL_GROUPS, & settings.mosaicMessageIntervalsRTCMv3Rover, "messageIntervalRTCMRover_",  },
    { 1, 0, 1, 1, 0, 0, 1, 0, 0, 0, tMosaicMIBaRT, MAX_MOSAIC_RTCM_V3_INTERVAL_GROUPS, & settings.mosaicMessageIntervalsRTCMv3Base, "messageIntervalRTCMBase_",  },
    { 1, 0, 1, 1, 0, 0, 1, 0, 0, 0, tMosaicMERvRT, MAX_MOSAIC_RTCM_V3_MSG, & settings.mosaicMessageEnabledRTCMv3Rover, "messageEnabledRTCMRover_",  },
    { 1, 0, 1, 1, 0, 0, 1, 0, 0, 0, tMosaicMEBaRT, MAX_MOSAIC_RTCM_V3_MSG, & settings.mosaicMessageEnabledRTCMv3Base, "messageEnabledRTCMBase_",  },
    { 1, 1, 1, 0, 0, 0, 1, 0, 0, 0, _bool,     0, & settings.enableLoggingRINEX, "enableLoggingRINEX",  },
    { 1, 1, 1, 0, 0, 0, 1, 0, 0, 0, _uint8_t,  0, & settings.RINEXFileDuration, "RINEXFileDuration",  },
    { 1, 1, 1, 0, 0, 0, 1, 0, 0, 0, _uint8_t,  0, & settings.RINEXObsInterval, "RINEXObsInterval",  },
    { 1, 1, 1, 0, 0, 0, 1, 0, 0, 0, _bool,     0, & settings.externalEventPolarity, "externalEventPolarity",  },
#endif  // COMPILE_MOSAICX5

    // MQTT
    { 0, 0, 0, 0, 1, 1, 1, 1, 1, 1, _bool,     0, & settings.debugMqttClientData, "debugMqttClientData",  },
    { 0, 0, 0, 0, 1, 1, 1, 1, 1, 1, _bool,     0, & settings.debugMqttClientState, "debugMqttClientState",  },

    // Multicast DNS
    { 0, 0, 0, 0, 1, 1, 1, 1, 1, 1, _bool,     0, & settings.mdnsEnable, "mdnsEnable",  },
    { 0, 1, 1, 0, 1, 1, 1, 1, 1, 1, tCharArry, sizeof(settings.mdnsHostName), & settings.mdnsHostName, "mdnsHostName",  },

    // Network layer
    { 0, 0, 0, 0, 1, 1, 1, 1, 1, 1, _bool,     0, & settings.debugNetworkLayer, "debugNetworkLayer",  },
    { 0, 0, 0, 0, 1, 1, 1, 1, 1, 1, _bool,     0, & settings.printNetworkStatus, "printNetworkStatus",  },

//                            F
//                            a
//                      F     c
//       i              a     e
//    u  n  i           c     t
//    p  W  n  u        e
//    d  e  C  s     F  t     V  P
//    a  b  o  e     a        2  o
//    t  C  m  S     c  M        s
//    e  o  m  u     e  o  T  L  t
//    G  n  a  f     t  s  o  B  c
//    N  f  n  f  E     a  r  a  a
//    S  i  d  i  v  V  i  c  n  r
//    S  g  s  x  k  2  c  h  d  d  Type    Qual  Variable                  Name

    // NTP (Ethernet Only)
    { 0, 0, 0, 0, 1, 0, 0, 0, 0, 0, _bool,     0, & settings.debugNtp, "debugNtp",  },
    { 0, 1, 1, 0, 1, 0, 0, 0, 0, 0, _bool,     0, & settings.enableNTPFile, "enableNTPFile",  },
    { 0, 1, 1, 0, 1, 0, 0, 0, 0, 0, _uint16_t, 0, & settings.ethernetNtpPort, "ethernetNtpPort",  },
    { 0, 1, 1, 0, 1, 0, 0, 0, 0, 0, _uint8_t,  0, & settings.ntpPollExponent, "ntpPollExponent",  },
    { 0, 1, 1, 0, 1, 0, 0, 0, 0, 0, _int8_t,   0, & settings.ntpPrecision, "ntpPrecision",  },
    { 0, 1, 1, 0, 1, 0, 0, 0, 0, 0, tCharArry, sizeof(settings.ntpReferenceId), & settings.ntpReferenceId, "ntpReferenceId",  },
    { 0, 1, 1, 0, 1, 0, 0, 0, 0, 0, _uint32_t, 0, & settings.ntpRootDelay, "ntpRootDelay",  },
    { 0, 1, 1, 0, 1, 0, 0, 0, 0, 0, _uint32_t, 0, & settings.ntpRootDispersion, "ntpRootDispersion",  },

    // NTRIP Client
    { 0, 0, 0, 0, 1, 1, 1, 1, 1, 1, _bool,     0, & settings.debugNtripClientRtcm, "debugNtripClientRtcm",  },
    { 0, 0, 0, 0, 1, 1, 1, 1, 1, 1, _bool,     0, & settings.debugNtripClientState, "debugNtripClientState",  },
    { 0, 1, 1, 0, 1, 1, 1, 1, 1, 1, _bool,     0, & settings.enableNtripClient, "enableNtripClient",  },
    { 0, 1, 1, 0, 1, 1, 1, 1, 1, 1, tCharArry, sizeof(settings.ntripClient_CasterHost), & settings.ntripClient_CasterHost, "ntripClientCasterHost",  },
    { 0, 1, 1, 0, 1, 1, 1, 1, 1, 1, _uint16_t, 0, & settings.ntripClient_CasterPort, "ntripClientCasterPort",  },
    { 0, 1, 1, 0, 1, 1, 1, 1, 1, 1, tCharArry, sizeof(settings.ntripClient_CasterUser), & settings.ntripClient_CasterUser, "ntripClientCasterUser",  },
    { 0, 1, 1, 0, 1, 1, 1, 1, 1, 1, tCharArry, sizeof(settings.ntripClient_CasterUserPW), & settings.ntripClient_CasterUserPW, "ntripClientCasterUserPW",  },
    { 0, 1, 1, 0, 1, 1, 1, 1, 1, 1, tCharArry, sizeof(settings.ntripClient_MountPoint), & settings.ntripClient_MountPoint, "ntripClientMountPoint",  },
    { 0, 1, 1, 0, 1, 1, 1, 1, 1, 1, tCharArry, sizeof(settings.ntripClient_MountPointPW), & settings.ntripClient_MountPointPW, "ntripClientMountPointPW",  },
    { 0, 1, 1, 0, 1, 1, 1, 1, 1, 1, _bool,     0, & settings.ntripClient_TransmitGGA, "ntripClientTransmitGGA",  },

    // NTRIP Server
    { 0, 0, 0, 0, 1, 1, 1, 1, 1, 1, _bool,     0, & settings.debugNtripServerRtcm, "debugNtripServerRtcm",  },
    { 0, 0, 0, 0, 1, 1, 1, 1, 1, 1, _bool,     0, & settings.debugNtripServerState, "debugNtripServerState",  },
    { 0, 1, 1, 0, 1, 1, 1, 1, 1, 1, _bool,     0, & settings.enableNtripServer, "enableNtripServer",  },
    { 0, 0, 0, 0, 1, 1, 1, 1, 1, 1, _bool,     0, & settings.enableRtcmMessageChecking, "enableRtcmMessageChecking",  },
    { 0, 1, 1, 1, 1, 1, 1, 1, 1, 1, tNSCHost,  NTRIP_SERVER_MAX, & settings.ntripServer_CasterHost[0], "ntripServerCasterHost_",  },
    { 0, 1, 1, 1, 1, 1, 1, 1, 1, 1, tNSCPort,  NTRIP_SERVER_MAX, & settings.ntripServer_CasterPort[0], "ntripServerCasterPort_",  },
    { 0, 1, 1, 1, 1, 1, 1, 1, 1, 1, tNSCUser,  NTRIP_SERVER_MAX, & settings.ntripServer_CasterUser[0], "ntripServerCasterUser_",  },
    { 0, 1, 1, 1, 1, 1, 1, 1, 1, 1, tNSCUsrPw, NTRIP_SERVER_MAX, & settings.ntripServer_CasterUserPW[0], "ntripServerCasterUserPW_",  },
    { 0, 1, 1, 1, 1, 1, 1, 1, 1, 1, tNSMtPt,   NTRIP_SERVER_MAX, & settings.ntripServer_MountPoint[0], "ntripServerMountPoint_",  },
    { 0, 1, 1, 1, 1, 1, 1, 1, 1, 1, tNSMtPtPw, NTRIP_SERVER_MAX, & settings.ntripServer_MountPointPW[0], "ntripServerMountPointPW_",  },

    // OS
    { 0, 0, 0, 0, 1, 1, 1, 1, 1, 1, _uint8_t,  0, & settings.bluetoothInterruptsCore, "bluetoothInterruptsCore",  },
    { 0, 0, 0, 0, 1, 1, 1, 1, 1, 1, _uint8_t,  0, & settings.btReadTaskCore, "btReadTaskCore",  },
    { 0, 0, 0, 0, 1, 1, 1, 1, 1, 1, _uint8_t,  0, & settings.btReadTaskPriority, "btReadTaskPriority",  },
    { 0, 0, 0, 0, 1, 1, 1, 1, 1, 1, _bool,     0, & settings.enableHeapReport, "enableHeapReport",  },
    { 0, 0, 0, 0, 1, 1, 1, 1, 1, 1, _bool,     0, & settings.enablePrintIdleTime, "enablePrintIdleTime",  },
    { 0, 0, 0, 0, 1, 1, 1, 1, 1, 1, _bool,     0, & settings.enablePsram, "enablePsram",  },
    { 0, 0, 0, 0, 1, 1, 1, 1, 1, 1, _bool,     0, & settings.enableTaskReports, "enableTaskReports",  },
    { 0, 0, 0, 0, 1, 1, 1, 1, 1, 1, _uint8_t,  0, & settings.gnssReadTaskCore, "gnssReadTaskCore",  },
    { 0, 0, 0, 0, 1, 1, 1, 1, 1, 1, _uint8_t,  0, & settings.gnssReadTaskPriority, "gnssReadTaskPriority",  },
    { 0, 0, 0, 0, 1, 1, 1, 1, 1, 1, _uint8_t,  0, & settings.gnssUartInterruptsCore, "gnssUartInterruptsCore",  },
    { 0, 0, 0, 0, 1, 1, 1, 1, 1, 1, _uint8_t,  0, & settings.handleGnssDataTaskCore, "handleGnssDataTaskCore",  },
    { 0, 0, 0, 0, 1, 1, 1, 1, 1, 1, _uint8_t,  0, & settings.handleGnssDataTaskPriority, "handleGnssDataTaskPriority",  },
    { 0, 0, 0, 0, 1, 1, 1, 1, 1, 1, _uint8_t,  0, & settings.i2cInterruptsCore, "i2cInterruptsCore",  },
    { 0, 0, 1, 0, 1, 1, 1, 1, 1, 1, _uint8_t,  0, & settings.measurementScale, "measurementScale",  }, //Don't show on Config
    { 0, 0, 0, 0, 1, 1, 1, 1, 1, 1, _bool,     0, & settings.printBootTimes, "printBootTimes",  },
    { 0, 0, 0, 0, 1, 1, 1, 1, 1, 1, _bool,     0, & settings.printPartitionTable, "printPartitionTable",  },
    { 0, 0, 0, 0, 1, 1, 1, 1, 1, 1, _bool,     0, & settings.printTaskStartStop, "printTaskStartStop",  },
    { 0, 0, 0, 0, 1, 1, 1, 1, 1, 1, _uint16_t, 0, & settings.psramMallocLevel, "psramMallocLevel",  },
    { 0, 1, 1, 0, 1, 1, 1, 1, 1, 1, _uint32_t, 0, & settings.rebootMinutes, "rebootMinutes",  },
    { 0, 0, 0, 0, 1, 1, 1, 1, 1, 1, _int,      0, & settings.resetCount, "resetCount",  },

    // Periodic Display
    { 0, 0, 0, 0, 1, 1, 1, 1, 1, 1, tPerDisp,  0, & settings.periodicDisplay, "periodicDisplay",  },
    { 0, 0, 0, 0, 1, 1, 1, 1, 1, 1, _uint32_t, 0, & settings.periodicDisplayInterval, "periodicDisplayInterval",  },

    // Point Perfect
    { 0, 1, 1, 0, 1, 1, 1, 1, 1, 1, _bool,     0, & settings.autoKeyRenewal, "autoKeyRenewal",  },
    { 0, 0, 0, 0, 1, 1, 1, 1, 1, 1, _bool,     0, & settings.debugPpCertificate, "debugPpCertificate",  },
    { 0, 1, 1, 0, 1, 1, 1, 1, 1, 1, _bool,     0, & settings.enablePointPerfectCorrections, "enablePointPerfectCorrections",  },
    { 0, 1, 1, 0, 1, 1, 1, 1, 1, 1, _int,      0, & settings.geographicRegion, "geographicRegion",  },
    { 0, 0, 0, 0, 1, 1, 1, 1, 1, 1, _uint64_t, 0, & settings.lastKeyAttempt, "lastKeyAttempt",  },
    { 0, 0, 1, 0, 1, 1, 1, 1, 1, 1, _uint16_t, 0, & settings.lbandFixTimeout_seconds, "lbandFixTimeout",  },
    { 0, 0, 0, 0, 1, 1, 1, 1, 1, 1, tCharArry, sizeof(settings.pointPerfectBrokerHost), & settings.pointPerfectBrokerHost, "pointPerfectBrokerHost",  },
    { 0, 0, 0, 0, 1, 1, 1, 1, 1, 1, tCharArry, sizeof(settings.pointPerfectClientID), & settings.pointPerfectClientID, "pointPerfectClientID",  },
    { 0, 0, 0, 0, 1, 1, 1, 1, 1, 1, tCharArry, sizeof(settings.pointPerfectCurrentKey), & settings.pointPerfectCurrentKey, "pointPerfectCurrentKey",  },
    { 0, 0, 0, 0, 1, 1, 1, 1, 1, 1, _uint64_t, 0, & settings.pointPerfectCurrentKeyDuration, "pointPerfectCurrentKeyDuration",  },
    { 0, 0, 0, 0, 1, 1, 1, 1, 1, 1, _uint64_t, 0, & settings.pointPerfectCurrentKeyStart, "pointPerfectCurrentKeyStart",  },
    { 0, 1, 1, 0, 1, 1, 1, 1, 1, 1, tCharArry, sizeof(settings.pointPerfectDeviceProfileToken), & settings.pointPerfectDeviceProfileToken, "pointPerfectDeviceProfileToken",  },
    { 0, 0, 0, 0, 1, 1, 1, 1, 1, 1, tCharArry, sizeof(settings.pointPerfectKeyDistributionTopic), & settings.pointPerfectKeyDistributionTopic, "pointPerfectKeyDistributionTopic",  },
    { 0, 0, 0, 0, 1, 1, 1, 1, 1, 1, tCharArry, sizeof(settings.pointPerfectNextKey), & settings.pointPerfectNextKey, "pointPerfectNextKey",  },
    { 0, 0, 0, 0, 1, 1, 1, 1, 1, 1, _uint64_t, 0, & settings.pointPerfectNextKeyDuration, "pointPerfectNextKeyDuration",  },
    { 0, 0, 0, 0, 1, 1, 1, 1, 1, 1, _uint64_t, 0, & settings.pointPerfectNextKeyStart, "pointPerfectNextKeyStart",  },
    { 0, 0, 1, 0, 1, 1, 1, 1, 1, 1, _uint16_t, 0, & settings.pplFixTimeoutS, "pplFixTimeoutS",  },
    { 0, 0, 0, 1, 1, 1, 1, 1, 1, 1, tRegCorTp, numRegionalAreas, & settings.regionalCorrectionTopics, "regionalCorrectionTopics_",  },

    // Profiles
    { 0, 1, 1, 0, 1, 1, 1, 1, 1, 1, tCharArry, sizeof(settings.profileName), & settings.profileName, "profileName",  },

//                            F
//                            a
//                      F     c
//       i              a     e
//    u  n  i           c     t
//    p  W  n  u        e
//    d  e  C  s     F  t     V  P
//    a  b  o  e     a        2  o
//    t  C  m  S     c  M        s
//    e  o  m  u     e  o  T  L  t
//    G  n  a  f     t  s  o  B  c
//    N  f  n  f  E     a  r  a  a
//    S  i  d  i  v  V  i  c  n  r
//    S  g  s  x  k  2  c  h  d  d  Type    Qual  Variable                  Name

    // Pulse Per Second
    { 1, 1, 1, 0, 1, 1, 1, 0, 1, 0, _bool,     0, & settings.enableExternalPulse, "enableExternalPulse",  },
    { 1, 1, 1, 0, 1, 1, 1, 0, 1, 0, _uint64_t, 0, & settings.externalPulseLength_us, "externalPulseLength",  },
    { 1, 1, 1, 0, 1, 1, 1, 0, 1, 0, tPulseEdg, 0, & settings.externalPulsePolarity, "externalPulsePolarity",  },
    { 1, 1, 1, 0, 1, 1, 1, 0, 1, 0, _uint64_t, 0, & settings.externalPulseTimeBetweenPulse_us, "externalPulseTimeBetweenPulse",  },

    // Ring Buffer
    { 0, 0, 0, 0, 1, 1, 1, 1, 1, 1, _bool,     0, & settings.enablePrintRingBufferOffsets, "enablePrintRingBufferOffsets",  },
    { 0, 0, 0, 0, 1, 1, 1, 1, 1, 1, _int,      0, & settings.gnssHandlerBufferSize, "gnssHandlerBufferSize",  },

    // Rover operation
    { 1, 1, 1, 0, 1, 1, 1, 1, 1, 1, _uint8_t,  0, & settings.dynamicModel, "dynamicModel",  },
    { 0, 0, 0, 0, 1, 1, 1, 1, 1, 1, _bool,     0, & settings.enablePrintRoverAccuracy, "enablePrintRoverAccuracy",  },
    { 1, 1, 1, 0, 1, 1, 1, 1, 1, 1, _int16_t,  0, & settings.minCNO, "minCNO",  },
    { 1, 1, 1, 0, 1, 1, 1, 1, 1, 1, _uint8_t,  0, & settings.minElev, "minElev",  },

    // RTC (Real Time Clock)
    { 0, 0, 0, 0, 1, 1, 1, 1, 1, 1, _bool,     0, & settings.enablePrintRtcSync, "enablePrintRtcSync",  },

//                            F
//                            a
//                      F     c
//       i              a     e
//    u  n  i           c     t
//    p  W  n  u        e
//    d  e  C  s     F  t     V  P
//    a  b  o  e     a        2  o
//    t  C  m  S     c  M        s
//    e  o  m  u     e  o  T  L  t
//    G  n  a  f     t  s  o  B  c
//    N  f  n  f  E     a  r  a  a
//    S  i  d  i  v  V  i  c  n  r
//    S  g  s  x  k  2  c  h  d  d  Type    Qual  Variable                  Name

    // SD Card
    { 0, 0, 0, 0, 1, 1, 1, 0, 1, 1, _bool,     0, & settings.enablePrintBufferOverrun, "enablePrintBufferOverrun",  },
    { 0, 0, 0, 0, 1, 1, 1, 0, 1, 1, _bool,     0, & settings.enablePrintSDBuffers, "enablePrintSDBuffers",  },
    { 0, 0, 0, 0, 1, 1, 1, 0, 1, 1, _bool,     0, & settings.enableSD, "enableSD"},
    { 0, 0, 0, 0, 1, 1, 1, 0, 1, 1, _bool,     0, & settings.forceResetOnSDFail, "forceResetOnSDFail",  },

    // Serial
    { 1, 1, 1, 0, 1, 1, 1, 1, 1, 1, _uint32_t, 0, & settings.dataPortBaud, "dataPortBaud",  },
    { 0, 0, 0, 0, 1, 1, 1, 1, 1, 1, _bool,     0, & settings.echoUserInput, "echoUserInput",  },
    { 0, 1, 1, 0, 1, 1, 1, 1, 1, 1, _bool,     0, & settings.enableGnssToUsbSerial, "enableGnssToUsbSerial",  },
    { 1, 1, 1, 0, 1, 1, 1, 1, 1, 1, _uint32_t, 0, & settings.radioPortBaud, "radioPortBaud",  },
    { 0, 0, 0, 0, 1, 1, 1, 1, 1, 1, _int16_t,  0, & settings.serialTimeoutGNSS, "serialTimeoutGNSS",  },

//                            F
//                            a
//                      F     c
//       i              a     e
//    u  n  i           c     t
//    p  W  n  u        e
//    d  e  C  s     F  t     V  P
//    a  b  o  e     a        2  o
//    t  C  m  S     c  M        s
//    e  o  m  u     e  o  T  L  t
//    G  n  a  f     t  s  o  B  c
//    N  f  n  f  E     a  r  a  a
//    S  i  d  i  v  V  i  c  n  r
//    S  g  s  x  k  2  c  h  d  d  Type    Qual  Variable                  Name

    // Setup Button
    { 0, 1, 1, 0, 1, 1, 1, 1, 1, 1, _bool,     0, & settings.disableSetupButton, "disableSetupButton",  },

    // State
    { 0, 0, 0, 0, 1, 1, 1, 1, 1, 1, _bool,     0, & settings.enablePrintDuplicateStates, "enablePrintDuplicateStates",  },
    { 0, 0, 0, 0, 1, 1, 1, 1, 1, 1, _bool,     0, & settings.enablePrintStates, "enablePrintStates",  },
    { 1, 1, 1, 0, 1, 1, 1, 1, 1, 1, tSysState, 0, & settings.lastState, "lastState",  },

    // TCP Client
    { 0, 0, 0, 0, 1, 1, 1, 1, 1, 1, _bool,     0, & settings.debugTcpClient, "debugTcpClient",  },
    { 0, 1, 1, 0, 1, 1, 1, 1, 1, 1, _bool,     0, & settings.enableTcpClient, "enableTcpClient",  },
    { 0, 1, 1, 0, 1, 1, 1, 1, 1, 1, tCharArry, sizeof(settings.tcpClientHost), & settings.tcpClientHost, "tcpClientHost",  },
    { 0, 1, 1, 0, 1, 1, 1, 1, 1, 1, _uint16_t, 0, & settings.tcpClientPort, "tcpClientPort",  },

    // TCP Server
    { 0, 0, 0, 0, 1, 1, 1, 1, 1, 1, _bool,     0, & settings.debugTcpServer, "debugTcpServer",  },
    { 0, 1, 1, 0, 1, 1, 1, 1, 1, 1, _bool,     0, & settings.enableTcpServer, "enableTcpServer",  },
    { 0, 1, 1, 0, 1, 1, 1, 1, 1, 1, _uint16_t, 0, & settings.tcpServerPort, "tcpServerPort",  },

    // Time Zone
    { 0, 1, 1, 0, 1, 1, 1, 1, 1, 1, _int8_t,   0, & settings.timeZoneHours, "timeZoneHours",  },
    { 0, 1, 1, 0, 1, 1, 1, 1, 1, 1, _int8_t,   0, & settings.timeZoneMinutes, "timeZoneMinutes",  },
    { 0, 1, 1, 0, 1, 1, 1, 1, 1, 1, _int8_t,   0, & settings.timeZoneSeconds, "timeZoneSeconds",  },

//                            F
//                            a
//                      F     c
//       i              a     e
//    u  n  i           c     t
//    p  W  n  u        e
//    d  e  C  s     F  t     V  P
//    a  b  o  e     a        2  o
//    t  C  m  S     c  M        s
//    e  o  m  u     e  o  T  L  t
//    G  n  a  f     t  s  o  B  c
//    N  f  n  f  E     a  r  a  a
//    S  i  d  i  v  V  i  c  n  r
//    S  g  s  x  k  2  c  h  d  d  Type    Qual  Variable                  Name

    // ublox GNSS Receiver
<<<<<<< HEAD
    { 1, 1, 1, 1, 1, 1, 0, 0, 1, tUbxConst, MAX_UBX_CONSTELLATIONS, & settings.ubxConstellations[0], "constellation_",  },
    { 1, 0, 1, 1, 1, 1, 0, 0, 1, tUbxMsgRt, MAX_UBX_MSG, & settings.ubxMessageRates[0], "ubxMessageRate_",  },
    { 1, 0, 1, 1, 1, 1, 0, 0, 1, tUbMsgRtb, MAX_UBX_MSG_RTCM, & settings.ubxMessageRatesBase[0], "ubxMessageRateBase_",  },
=======
    { 0, 1, 1, 0, 1, 1, 0, 0, 1, 0, _bool,     0, & settings.enableUART2UBXIn, "enableUART2UBXIn",  },
#ifdef COMPILE_ZED
    { 1, 1, 1, 1, 1, 1, 0, 0, 1, 0, tUbxConst, MAX_UBX_CONSTELLATIONS, & settings.ubxConstellations[0], "constellation_",  },
    { 1, 0, 1, 1, 1, 1, 0, 0, 1, 0, tUbxMsgRt, MAX_UBX_MSG, & settings.ubxMessageRates[0], "ubxMessageRate_",  },
    { 1, 0, 1, 1, 1, 1, 0, 0, 1, 0, tUbMsgRtb, MAX_UBX_MSG_RTCM, & settings.ubxMessageRatesBase[0], "ubxMessageRateBase_",  },
#endif // COMPILE_ZED
>>>>>>> ffe13abe

    // UDP Server
    { 0, 0, 0, 0, 1, 1, 1, 1, 1, 1, _bool,     0, & settings.debugUdpServer, "debugUdpServer",  },
    { 0, 1, 1, 0, 1, 1, 1, 1, 1, 1, _bool,     0, & settings.enableUdpServer, "enableUdpServer",  },
    { 0, 1, 1, 0, 1, 1, 1, 1, 1, 1, _uint16_t, 0, & settings.udpServerPort, "udpServerPort",  },

//                            F
//                            a
//                      F     c
//       i              a     e
//    u  n  i           c     t
//    p  W  n  u        e
//    d  e  C  s     F  t     V  P
//    a  b  o  e     a        2  o
//    t  C  m  S     c  M        s
//    e  o  m  u     e  o  T  L  t
//    G  n  a  f     t  s  o  B  c
//    N  f  n  f  E     a  r  a  a
//    S  i  d  i  v  V  i  c  n  r
//    S  g  s  x  k  2  c  h  d  d  Type    Qual  Variable                  Name

    // UM980 GNSS Receiver
    { 0, 1, 1, 0, 0, 0, 0, 1, 0, 0, _bool,     0, & settings.enableGalileoHas, "enableGalileoHas",  },
    { 0, 0, 0, 0, 0, 0, 0, 1, 0, 0, _bool,     0, & settings.enableImuCompensationDebug, "enableImuCompensationDebug",  },
    { 0, 0, 0, 0, 0, 0, 0, 1, 0, 0, _bool,     0, & settings.enableImuDebug, "enableImuDebug",  },
    { 0, 1, 1, 0, 0, 0, 0, 1, 0, 0, _bool,     0, & settings.enableTiltCompensation, "enableTiltCompensation",  },
#ifdef  COMPILE_UM980
    { 0, 1, 1, 1, 0, 0, 0, 1, 0, 0, tUmConst,  MAX_UM980_CONSTELLATIONS, & settings.um980Constellations, "constellation_",  },
    { 0, 0, 1, 1, 0, 0, 0, 1, 0, 0, tUmMRNmea, MAX_UM980_NMEA_MSG, & settings.um980MessageRatesNMEA, "messageRateNMEA_",  },
    { 0, 0, 1, 1, 0, 0, 0, 1, 0, 0, tUmMRBaRT, MAX_UM980_RTCM_MSG, & settings.um980MessageRatesRTCMBase, "messageRateRTCMBase_",  },
    { 0, 0, 1, 1, 0, 0, 0, 1, 0, 0, tUmMRRvRT, MAX_UM980_RTCM_MSG, & settings.um980MessageRatesRTCMRover, "messageRateRTCMRover_",  },
#endif  // COMPILE_UM980

    // Web Server
    { 0, 0, 0, 0, 1, 1, 1, 1, 1, 1, _uint16_t, 0, & settings.httpPort, "httpPort",  },

    // WiFi
    { 0, 0, 0, 0, 1, 1, 1, 1, 1, 1, _bool,     0, & settings.debugWebConfig, "debugWebConfig",  },
    { 0, 0, 0, 0, 1, 1, 1, 1, 1, 1, _bool,     0, & settings.debugWifiState, "debugWifiState",  },
    { 0, 0, 0, 0, 1, 1, 1, 1, 1, 1, _bool,     0, & settings.enableCaptivePortal, "enableCaptivePortal",  },
    { 0, 0, 0, 0, 1, 1, 1, 1, 1, 1, _uint8_t,  0, & settings.wifiChannel, "wifiChannel",  },
    { 0, 1, 0, 0, 1, 1, 1, 1, 1, 1, _bool,     0, & settings.wifiConfigOverAP, "wifiConfigOverAP",  },
    { 0, 1, 1, 1, 1, 1, 1, 1, 1, 1, tWiFiNet,  MAX_WIFI_NETWORKS, & settings.wifiNetworks, "wifiNetwork_",  },
    { 0, 0, 1, 0, 1, 1, 1, 1, 1, 1, _uint32_t, 0, & settings.wifiConnectTimeoutMs, "wifiConnectTimeoutMs",  },

    { 0, 0, 1, 0, 1, 1, 1, 1, 1, 1, _uint32_t, 0, & settings.outputTipAltitude, "outputTipAltitude",  },

    // Localized distribution
    { 0, 1, 1, 0, 1, 1, 0, 1, 1, 1, _bool,     0, & settings.useLocalizedDistribution, "useLocalizedDistribution",  },
    { 0, 1, 1, 0, 1, 1, 0, 1, 1, 1, _uint8_t,  0, & settings.localizedDistributionTileLevel, "localizedDistributionTileLevel",  },
    { 0, 1, 1, 0, 1, 1, 0, 1, 1, 1, _bool,     0, & settings.useAssistNow, "useAssistNow",  },

    { 0, 1, 1, 0, 1, 1, 1, 1, 1, 1, _bool,     0, & settings.requestKeyUpdate, "requestKeyUpdate",  },

    { 0, 1, 1, 0, 0, 0, 0, 1, 0, 0, _bool,     0, & settings.enableLora, "enableLora",  },
    { 0, 1, 1, 0, 0, 0, 0, 1, 0, 0, _float,    3, & settings.loraCoordinationFrequency, "loraCoordinationFrequency",  },
    { 0, 0, 0, 0, 0, 0, 0, 1, 0, 0, _bool,     3, & settings.debugLora, "debugLora",  },
    { 0, 1, 1, 0, 0, 0, 0, 1, 0, 0, _int,      3, & settings.loraSerialInteractionTimeout_s, "loraSerialInteractionTimeout_s",  },
    { 1, 1, 1, 0, 0, 0, 0, 1, 0, 0, _bool,     3, & settings.enableMultipathMitigation, "enableMultipathMitigation",  },

    // Add new settings to appropriate group above or create new group
    // Then also add to the same group in settings above
//                            F
//                            a
//                      F     c
//       i              a     e
//    u  n  i           c     t
//    p  W  n  u        e
//    d  e  C  s     F  t     V  P
//    a  b  o  e     a        2  o
//    t  C  m  S     c  M        s
//    e  o  m  u     e  o  T  L  t
//    G  n  a  f     t  s  o  B  c
//    N  f  n  f  E     a  r  a  a
//    S  i  d  i  v  V  i  c  n  r
//    S  g  s  x  k  2  c  h  d  d  Type    Qual  Variable                  Name

    /*
    { 0, 1, 1, 0, 1, 1, 1, 1, 1,    ,       0, & settings., ""},
    */
};

const int numRtkSettingsEntries = sizeof(rtkSettingsEntries) / sizeof(rtkSettingsEntries)[0];

// Branding support
typedef enum {
    BRAND_SPARKFUN = 0,
    BRAND_SPARKPNT,
    // Add new brands above this line
    BRAND_NUM
} RTKBrands_e;

const RTKBrands_e DEFAULT_BRAND = BRAND_SPARKFUN;

typedef struct
{
    const RTKBrands_e brand;
    const char name[9];
    const uint8_t logoWidth;
    const uint8_t logoHeight;
    const uint8_t * const logoPointer;
} RTKBrandAttribute;

extern const uint8_t logoSparkFun_Height;
extern const uint8_t logoSparkFun_Width;
extern const uint8_t logoSparkFun[];
extern const uint8_t logoSparkPNT_Height;
extern const uint8_t logoSparkPNT_Width;
extern const uint8_t logoSparkPNT[];

RTKBrandAttribute RTKBrandAttributes[RTKBrands_e::BRAND_NUM] = {
    { BRAND_SPARKFUN, "SparkFun", logoSparkFun_Width, logoSparkFun_Height, logoSparkFun },
    { BRAND_SPARKPNT, "SparkPNT", logoSparkPNT_Width, logoSparkPNT_Height, logoSparkPNT },
};

RTKBrandAttribute * getBrandAttributeFromBrand(RTKBrands_e brand) {
    for (int i = 0; i < (int)RTKBrands_e::BRAND_NUM; i++) {
        if (RTKBrandAttributes[i].brand == brand)
            return &RTKBrandAttributes[i];
    }
    return getBrandAttributeFromBrand(DEFAULT_BRAND);
}

// Indicate which peripherals are present on a given platform
struct struct_present
{
    RTKBrands_e brand = DEFAULT_BRAND;

    bool psram_2mb = false;
    bool psram_4mb = false;

    bool lband_neo = false;
    bool cellular_lara = false;
    bool ethernet_ws5500 = false;
    bool radio_lora = false;
    bool gnss_to_uart = false;
    bool gnss_to_uart2 = false;

    bool gnss_um980 = false;
    bool gnss_zedf9p = false;
    bool gnss_mosaicX5 = false; // L-Band is implicit
    bool gnss_lg290p = false;

    // A GNSS TP interrupt - for accurate clock setting
    // The GNSS UBX PVT message is sent ahead of the top-of-second
    // The rising edge of the TP signal indicates the true top-of-second
    bool timePulseInterrupt = false;

    bool imu_im19 = false;
    bool imu_zedf9r = false;

    bool microSd = false;
    bool microSdCardDetectLow = false; // Card detect low = SD in place
    bool microSdCardDetectHigh = false; // Card detect high = SD in place
    bool microSdCardDetectGpioExpanderHigh = false; // Card detect on GPIO5, high = SD in place

    bool i2c0BusSpeed_400 = false;
    bool i2c1BusSpeed_400 = false;
    bool i2c1 = false;
    bool display_i2c0 = false;
    bool display_i2c1 = false;
    DisplayType display_type = DISPLAY_MAX_NONE;

    bool fuelgauge_max17048 = false;
    bool fuelgauge_bq40z50 = false;
    bool charger_mp2762a = false;
    bool charger_mcp73833 = false;

    bool beeper = false;
    bool encryption_atecc608a = false;
    bool portDataMux = false;
    bool peripheralPowerControl = false;
    bool laraPowerControl = false;
    bool antennaShortOpen = false;

    bool button_mode = false;
    bool button_powerHigh = false; // Button is pressed when high
    bool button_powerLow = false; // Button is pressed when low
    bool gpioExpander = false; // Available on Portability shield
    bool fastPowerOff = false;
    bool invertedFastPowerOff = false; // Needed for Facet mosaic v11

    bool needsExternalPpl = false;

    float antennaPhaseCenter_mm = 0.0; // Used to setup tilt compensation
    bool galileoHasCapable = false; // UM980 has HAS capabilities
    bool multipathMitigation = false; // UM980 has MPM, other platforms do not
    bool minCno = false; // ZED, mosaic, UM980 have minCN0. LG290P does not.
    bool minElevation = false; // ZED, mosaic, UM980 have minElevation. LG290P does not.
    bool dynamicModel = false; // ZED, mosaic, UM980 have dynamic models. LG290P does not.
} present;

// Monitor which devices on the device are on or offline.
struct struct_online
{
    bool microSD = false;
    bool display = false;
    bool gnss = false;
    bool logging = false;
    bool serialOutput = false;
    bool fs = false;
    bool rtc = false;
    bool batteryFuelGauge = false;
    bool ntripClient = false;
    bool ntripServer[NTRIP_SERVER_MAX] = {false, false, false, false};
    bool lband_neo = false;
    bool lband_gnss = false;
    bool lbandCorrections = false;
    bool i2c = false;
    bool tcpClient = false;
    bool tcpServer = false;
    bool udpServer = false;
    bool ethernetNTPServer = false; // EthernetUDP
    bool otaFirmwareUpdate = false;
    bool bluetooth = false;
    bool mqttClient = false;
    bool psram = false;
    bool ppl = false;
    bool batteryCharger_mp2762a = false;
    bool httpClient = false;
    bool loraRadio = false;
    bool button = false;
    bool gpioExpander = false;
} online;

typedef uint8_t NetIndex_t;     // Index into the networkInterfaceTable
typedef uint32_t NetMask_t;      // One bit for each network interface
typedef int8_t NetPriority_t;  // Index into networkPriorityTable
                                // Value 0 (highest) - 255 (lowest) priority

// Types of networks, must be in same order as networkInterfaceTable
enum NetworkTypes
{
    NETWORK_NONE = -1,  // The values below must start at zero and be sequential
    #ifdef COMPILE_ETHERNET
        NETWORK_ETHERNET,
    #endif  // COMPILE_ETHERNET
    #ifdef COMPILE_WIFI
        NETWORK_WIFI = 1,
    #endif  // COMPILE_WIFI
    #ifdef COMPILE_CELLULAR
        NETWORK_CELLULAR,
    #endif  // COMPILE_CELLULAR
    // Add new networks here
    NETWORK_MAX
};

#ifdef  COMPILE_NETWORK

// Routine to poll a network interface
// Inputs:
//     index: Index into the networkInterfaceTable
//     parameter: Arbitrary parameter to the poll routine
typedef void (* NETWORK_POLL_ROUTINE)(NetIndex_t index, uintptr_t parameter, bool debug);

// Sequence entry specifying a poll routine call for a network interface
typedef struct _NETWORK_POLL_SEQUENCE
{
    NETWORK_POLL_ROUTINE routine; // Address of poll routine, nullptr at end of table
    uintptr_t parameter;          // Parameter passed to poll routine
    const char * description;     // Description of operation
} NETWORK_POLL_SEQUENCE;

// networkInterfaceTable entry
typedef struct _NETWORK_TABLE_ENTRY
{
    NetworkInterface * netif;       // Network interface object address
    const char * name;              // Name of the network interface
    bool * present;                 // Address of present bool or nullptr if always available
    uint8_t pdState;                // Periodic display state value
    NETWORK_POLL_SEQUENCE * boot;   // Boot sequence, may be nullptr
    NETWORK_POLL_SEQUENCE * start;  // Start sequence (Off --> On), may be nullptr
    NETWORK_POLL_SEQUENCE * stop;   // Stop routine (On --> Off), may be nullptr
} NETWORK_TABLE_ENTRY;

// Sequence table declarations
extern NETWORK_POLL_SEQUENCE wifiStartSequence[];
extern NETWORK_POLL_SEQUENCE laraBootSequence[];
extern NETWORK_POLL_SEQUENCE laraOffSequence[];
extern NETWORK_POLL_SEQUENCE laraOnSequence[];

// List of networks
// Multiple networks may running in parallel with highest priority being
// set to the default network.  The start routine is called as the priority
// drops to that level.  The stop routine is called as the priority rises
// above that level.  The priority will continue to fall or rise until a
// network is found that is online.
const NETWORK_TABLE_ENTRY networkInterfaceTable[] =
{ //     Interface  Name            Present                     Periodic State      Boot Sequence           Start Sequence      Stop Sequence
    #ifdef COMPILE_ETHERNET
        {&ETH,      "Ethernet",     &present.ethernet_ws5500,   PD_ETHERNET_STATE,  nullptr,                nullptr,            nullptr},
    #endif  // COMPILE_ETHERNET
    #ifdef COMPILE_WIFI
        {&WiFi.STA, "WiFi",         nullptr,                    PD_WIFI_STATE,      nullptr,                wifiStartSequence,  nullptr},
    #endif  // COMPILE_WIFI
    #ifdef  COMPILE_CELLULAR
        {&PPP,      "Cellular",     &present.cellular_lara,     PD_CELLULAR_STATE,  laraBootSequence,       laraOnSequence,     laraOffSequence},
    #endif  // COMPILE_CELLULAR
};
const int networkInterfaceTableEntries = sizeof(networkInterfaceTable) / sizeof(networkInterfaceTable[0]);

#define NETWORK_OFFLINE     networkInterfaceTableEntries

const NetMask_t mDNSUse = 0x3; // One bit per network interface

#endif //  COMPILE_NETWORK

// Monitor which tasks are running.
struct struct_tasks
{
    volatile bool gnssUartPinnedTaskRunning = false;
    volatile bool i2cPinnedTaskRunning = false;
    volatile bool btReadTaskRunning = false;
    volatile bool buttonCheckTaskRunning = false;
    volatile bool gnssReadTaskRunning = false;
    volatile bool handleGnssDataTaskRunning = false;
    volatile bool idleTask0Running = false;
    volatile bool idleTask1Running = false;
    volatile bool sdSizeCheckTaskRunning = false;
    volatile bool updatePplTaskRunning = false;
    volatile bool updateWebServerTaskRunning = false;

    bool btReadTaskStopRequest = false;
    bool buttonCheckTaskStopRequest = false;
    bool gnssReadTaskStopRequest = false;
    bool handleGnssDataTaskStopRequest = false;
    bool sdSizeCheckTaskStopRequest = false;
    bool updatePplTaskStopRequest = false;
    bool updateWebServerTaskStopRequest = false;
} task;

#ifdef COMPILE_NETWORK
// AWS certificate for PointPerfect API
static const char *AWS_PUBLIC_CERT = R"=====(
-----BEGIN CERTIFICATE-----
MIIDQTCCAimgAwIBAgITBmyfz5m/jAo54vB4ikPmljZbyjANBgkqhkiG9w0BAQsF
ADA5MQswCQYDVQQGEwJVUzEPMA0GA1UEChMGQW1hem9uMRkwFwYDVQQDExBBbWF6
b24gUm9vdCBDQSAxMB4XDTE1MDUyNjAwMDAwMFoXDTM4MDExNzAwMDAwMFowOTEL
MAkGA1UEBhMCVVMxDzANBgNVBAoTBkFtYXpvbjEZMBcGA1UEAxMQQW1hem9uIFJv
b3QgQ0EgMTCCASIwDQYJKoZIhvcNAQEBBQADggEPADCCAQoCggEBALJ4gHHKeNXj
ca9HgFB0fW7Y14h29Jlo91ghYPl0hAEvrAIthtOgQ3pOsqTQNroBvo3bSMgHFzZM
9O6II8c+6zf1tRn4SWiw3te5djgdYZ6k/oI2peVKVuRF4fn9tBb6dNqcmzU5L/qw
IFAGbHrQgLKm+a/sRxmPUDgH3KKHOVj4utWp+UhnMJbulHheb4mjUcAwhmahRWa6
VOujw5H5SNz/0egwLX0tdHA114gk957EWW67c4cX8jJGKLhD+rcdqsq08p8kDi1L
93FcXmn/6pUCyziKrlA4b9v7LWIbxcceVOF34GfID5yHI9Y/QCB/IIDEgEw+OyQm
jgSubJrIqg0CAwEAAaNCMEAwDwYDVR0TAQH/BAUwAwEB/zAOBgNVHQ8BAf8EBAMC
AYYwHQYDVR0OBBYEFIQYzIU07LwMlJQuCFmcx7IQTgoIMA0GCSqGSIb3DQEBCwUA
A4IBAQCY8jdaQZChGsV2USggNiMOruYou6r4lK5IpDB/G/wkjUu0yKGX9rbxenDI
U5PMCCjjmCXPI6T53iHTfIUJrU6adTrCC2qJeHZERxhlbI1Bjjt/msv0tadQ1wUs
N+gDS63pYaACbvXy8MWy7Vu33PqUXHeeE6V/Uq2V8viTO96LXFvKWlJbYK8U90vv
o/ufQJVtMVT8QtPHRh8jrdkPSHCa2XV4cdFyQzR1bldZwgJcJmApzyMZFo6IQ6XU
5MsI+yMRQ+hDKXJioaldXgjUkK642M4UwtBV8ob2xJNDd2ZhwLnoQdeXeGADbkpy
rqXRfboQnoZsG4q5WTP468SQvvG5
-----END CERTIFICATE-----
)=====";
#endif // COMPILE_NETWORK
#endif // __SETTINGS_H__<|MERGE_RESOLUTION|>--- conflicted
+++ resolved
@@ -1242,12 +1242,7 @@
     int8_t timeZoneSeconds = 0;
 
     // UBX (SX1276)
-<<<<<<< HEAD
-=======
-    bool enableUART2UBXIn = false;                                 // UBX Protocol In on UART2
-
 #ifdef COMPILE_ZED
->>>>>>> ffe13abe
     ubxConstellation ubxConstellations[MAX_UBX_CONSTELLATIONS] = { // Constellations monitored/used for fix
         {UBLOX_CFG_SIGNAL_BDS_ENA, SFE_UBLOX_GNSS_ID_BEIDOU, true, "BeiDou"},
         {UBLOX_CFG_SIGNAL_GAL_ENA, SFE_UBLOX_GNSS_ID_GALILEO, true, "Galileo"},
@@ -1519,18 +1514,11 @@
     { 0, 0, 0, 0, 1, 1, 1, 1, 1, 1, _uint16_t, 0, & settings.sppTxQueueSize, "sppTxQueueSize",  },
 
     // Corrections
-<<<<<<< HEAD
-    { 0, 1, 1, 0, 1, 1, 1, 1, 1, _int,      0, & settings.correctionsSourcesLifetime_s, "correctionsSourcesLifetime",  },
-    { 0, 1, 1, 1, 1, 1, 1, 1, 1, tCorrSPri, correctionsSource::CORR_NUM, & settings.correctionsSourcesPriority, "correctionsPriority_",  },
-    { 0, 0, 0, 0, 1, 1, 1, 1, 1, _bool,     0, & settings.debugCorrections, "debugCorrections",  },
-    { 1, 1, 1, 0, 1, 1, 1, 0, 1, _bool,     0, & settings.enableExtCorrRadio, "enableExtCorrRadio",  },
-    { 1, 1, 1, 0, 1, 1, 0, 0, 1, _uint8_t,  0, & settings.extCorrRadioSPARTNSource, "extCorrRadioSPARTNSource",  },
-=======
     { 0, 1, 1, 0, 1, 1, 1, 1, 1, 1, _int,      0, & settings.correctionsSourcesLifetime_s, "correctionsSourcesLifetime",  },
     { 0, 1, 1, 1, 1, 1, 1, 1, 1, 1, tCorrSPri, correctionsSource::CORR_NUM, & settings.correctionsSourcesPriority, "correctionsPriority_",  },
     { 0, 0, 0, 0, 1, 1, 1, 1, 1, 1, _bool,     0, & settings.debugCorrections, "debugCorrections",  },
-    { 0, 0, 0, 0, 1, 1, 1, 0, 1, 1, _bool,     0, & settings.enableExtCorrRadio, "ExtCorrRadio",  },
->>>>>>> ffe13abe
+    { 1, 1, 1, 0, 1, 1, 1, 0, 1, 1, _bool,     0, & settings.enableExtCorrRadio, "enableExtCorrRadio",  },
+    { 1, 1, 1, 0, 1, 1, 0, 0, 1, 1, _uint8_t,  0, & settings.extCorrRadioSPARTNSource, "extCorrRadioSPARTNSource",  },
 
 //                            F
 //                            a
@@ -1872,18 +1860,11 @@
 //    S  g  s  x  k  2  c  h  d  d  Type    Qual  Variable                  Name
 
     // ublox GNSS Receiver
-<<<<<<< HEAD
-    { 1, 1, 1, 1, 1, 1, 0, 0, 1, tUbxConst, MAX_UBX_CONSTELLATIONS, & settings.ubxConstellations[0], "constellation_",  },
-    { 1, 0, 1, 1, 1, 1, 0, 0, 1, tUbxMsgRt, MAX_UBX_MSG, & settings.ubxMessageRates[0], "ubxMessageRate_",  },
-    { 1, 0, 1, 1, 1, 1, 0, 0, 1, tUbMsgRtb, MAX_UBX_MSG_RTCM, & settings.ubxMessageRatesBase[0], "ubxMessageRateBase_",  },
-=======
-    { 0, 1, 1, 0, 1, 1, 0, 0, 1, 0, _bool,     0, & settings.enableUART2UBXIn, "enableUART2UBXIn",  },
 #ifdef COMPILE_ZED
     { 1, 1, 1, 1, 1, 1, 0, 0, 1, 0, tUbxConst, MAX_UBX_CONSTELLATIONS, & settings.ubxConstellations[0], "constellation_",  },
     { 1, 0, 1, 1, 1, 1, 0, 0, 1, 0, tUbxMsgRt, MAX_UBX_MSG, & settings.ubxMessageRates[0], "ubxMessageRate_",  },
     { 1, 0, 1, 1, 1, 1, 0, 0, 1, 0, tUbMsgRtb, MAX_UBX_MSG_RTCM, & settings.ubxMessageRatesBase[0], "ubxMessageRateBase_",  },
 #endif // COMPILE_ZED
->>>>>>> ffe13abe
 
     // UDP Server
     { 0, 0, 0, 0, 1, 1, 1, 1, 1, 1, _bool,     0, & settings.debugUdpServer, "debugUdpServer",  },
