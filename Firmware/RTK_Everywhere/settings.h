--- conflicted
+++ resolved
@@ -1330,7 +1330,6 @@
     { 1, 1, 0, 1, 1, 1, 0, 1, 1, ALL, 1, _bool,     0, & settings.enableARPLogging, "enableARPLogging", nullptr, },
 
     // Base operation
-<<<<<<< HEAD
     { 1, 1, 0, 1, 1, 1, 1, 1, 1, ALL, 1, tCoordInp, 0, & settings.coordinateInputType, "coordinateInputType", nullptr, },
     { 1, 1, 0, 1, 1, 1, 1, 1, 1, ALL, 1, _double,   4, & settings.fixedAltitude, "fixedAltitude", nullptr, },
     { 0, 1, 0, 1, 1, 1, 1, 1, 1, ALL, 1, _bool,     0, & settings.fixedBase, "fixedBase", nullptr, },
@@ -1343,21 +1342,7 @@
     { 1, 1, 0, 1, 1, 1, 1, 1, 1, ALL, 1, _int,      0, & settings.observationSeconds, "observationSeconds", nullptr, },
     { 1, 1, 0, 1, 1, 1, 1, 1, 1, ALL, 1, _float,    2, & settings.observationPositionAccuracy, "observationPositionAccuracy", nullptr, },
     { 0, 1, 0, 1, 1, 0, 1, 1, 1, ALL, 1, _float,    1, & settings.surveyInStartingAccuracy, "surveyInStartingAccuracy", nullptr, },
-=======
-    { 1, 1, 0, 1, 1, 1, 1, 1, 1, ALL, 1, tCoordInp, 0, & settings.coordinateInputType, "coordinateInputType",  },
-    { 1, 1, 0, 1, 1, 1, 1, 1, 1, ALL, 1, _double,   4, & settings.fixedAltitude, "fixedAltitude",  },
-    { 0, 1, 0, 1, 1, 1, 1, 1, 1, ALL, 1, _bool,     0, & settings.fixedBase, "fixedBase",  },
-    { 0, 1, 0, 1, 1, 1, 1, 1, 1, ALL, 1, _bool,     0, & settings.fixedBaseCoordinateType, "fixedBaseCoordinateType",  },
-    { 1, 1, 0, 1, 1, 1, 1, 1, 1, ALL, 1, _double,   3, & settings.fixedEcefX, "fixedEcefX",  },
-    { 1, 1, 0, 1, 1, 1, 1, 1, 1, ALL, 1, _double,   3, & settings.fixedEcefY, "fixedEcefY",  },
-    { 1, 1, 0, 1, 1, 1, 1, 1, 1, ALL, 1, _double,   3, & settings.fixedEcefZ, "fixedEcefZ",  },
-    { 1, 1, 0, 1, 1, 1, 1, 1, 1, ALL, 1, _double,   9, & settings.fixedLat, "fixedLat",  },
-    { 1, 1, 0, 1, 1, 1, 1, 1, 1, ALL, 1, _double,   9, & settings.fixedLong, "fixedLong",  },
-    { 1, 1, 0, 1, 1, 1, 1, 1, 1, ALL, 1, _int,      0, & settings.observationSeconds, "observationSeconds",  },
-    { 1, 1, 0, 1, 1, 1, 1, 1, 1, ALL, 1, _float,    2, & settings.observationPositionAccuracy, "observationPositionAccuracy",  },
-    { 0, 1, 0, 1, 1, 0, 1, 1, 1, ALL, 1, _float,    1, & settings.surveyInStartingAccuracy, "surveyInStartingAccuracy",  },
-    { 0, 1, 0, 0, 0, 0, 0, 0, 1, MSM, 1, _bool,     0, & settings.useMSM7, "useMSM7",  },
->>>>>>> c3c9f50e
+    { 0, 1, 0, 0, 0, 0, 0, 0, 1, MSM, 1, _bool,     0, & settings.useMSM7, "useMSM7",  nullptr, },
 
     // Battery
     { 0, 0, 0, 0, 1, 1, 1, 1, 1, ALL, 1, _bool,     0, & settings.enablePrintBatteryMessages, "enablePrintBatteryMessages", nullptr, },
