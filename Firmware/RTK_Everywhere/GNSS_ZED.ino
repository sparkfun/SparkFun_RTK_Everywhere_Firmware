--- conflicted
+++ resolved
@@ -2714,12 +2714,8 @@
     }
     else
         systemPrintf("updateZEDCorrectionsSource(%d) failed!\r\n", source);
-<<<<<<< HEAD
 
     //_zed->softwareResetGNSSOnly(); // Restart the GNSS? Not sure if this helps...
 }
-=======
-}
 
 #endif // COMPILE_ZED
->>>>>>> ffe13abe
