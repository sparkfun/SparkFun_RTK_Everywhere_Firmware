--- conflicted
+++ resolved
@@ -122,13 +122,9 @@
 
 static volatile uint32_t mqttClientLastDataReceived; // Last time data was received via MQTT
 
-<<<<<<< HEAD
-static NetworkSecureWiFiClient *mqttSecureClient;
-=======
 static char *mqttClientPrivateKeyBuffer; // Buffer for client private key
 
 static RTKNetworkSecureClient *mqttSecureClient;
->>>>>>> fba06ffd
 
 static volatile uint8_t mqttClientState = MQTT_CLIENT_OFF;
 
