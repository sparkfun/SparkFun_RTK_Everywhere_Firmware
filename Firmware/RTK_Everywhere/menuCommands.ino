--- conflicted
+++ resolved
@@ -287,11 +287,7 @@
 
 // Given a command, send response sentence with OK and checksum and <CR><LR>
 // Ex: observationPositionAccuracy,float,0.5 =
-<<<<<<< HEAD
 void commandSendExecuteListResponse(const char *settingName, const char *settingType, const char *settingValue)
-=======
-void commandSendExecuteListResponse(const char *settingName, const char *settingType, char *settingValue)
->>>>>>> b07fea79
 {
     // Create string between $ and * for checksum calculation
     char innerBuffer[200];
@@ -935,17 +931,7 @@
         knownSetting = true;
     }
 
-<<<<<<< HEAD
-            // This is one of the first settings to be received. If seen, remove the station files.
-            removeFile(stationCoordinateECEFFileName);
-            removeFile(stationCoordinateGeodeticFileName);
-            if (settings.debugWebConfig == true)
-                systemPrintln("Station coordinate files removed");
-            knownSetting = true;
-        }
-=======
     // navigationRate is calculated using measurementRateHz
->>>>>>> b07fea79
 
     else if (strstr(settingName, "stationECEF") != nullptr)
     {
@@ -987,47 +973,6 @@
         knownSetting = true;
     }
 
-<<<<<<< HEAD
-        else if (strstr(settingName, "stationECEF") != nullptr)
-        {
-            replaceCharacter((char *)settingValueStr, ' ', ','); // Replace all ' ' with ',' before recording to file
-            recordLineToSD(stationCoordinateECEFFileName, settingValueStr);
-            recordLineToLFS(stationCoordinateECEFFileName, settingValueStr);
-            if (settings.debugWebConfig == true)
-                systemPrintf("%s recorded\r\n", settingValueStr);
-            knownSetting = true;
-        }
-        else if (strstr(settingName, "stationGeodetic") != nullptr)
-        {
-            replaceCharacter((char *)settingValueStr, ' ', ','); // Replace all ' ' with ',' before recording to file
-            recordLineToSD(stationCoordinateGeodeticFileName, settingValueStr);
-            recordLineToLFS(stationCoordinateGeodeticFileName, settingValueStr);
-            if (settings.debugWebConfig == true)
-                systemPrintf("%s recorded\r\n", settingValueStr);
-            knownSetting = true;
-        }
-        else if (strcmp(settingName, "minCNO") == 0)
-        {
-            // Note: this sends the Min CNO to the GNSS, as well as saving it in settings... Is this what we want? TODO
-            gnssSetMinCno(settingValue);
-            knownSetting = true;
-        }
-        else if (strcmp(settingName, "fixedHAEAPC") == 0)
-        {
-            // TODO: check this!!
-            knownSetting = true;
-        }
-        else if (strcmp(settingName, "baseTypeFixed") == 0)
-        {
-            settings.fixedBase = ((settingValue == 1) ? true : false);
-            knownSetting = true;
-        }
-        else if (strcmp(settingName, "fixedBaseCoordinateTypeECEF") == 0)
-        {
-            settings.fixedBaseCoordinateType = ((settingValue == 1) ? COORD_TYPE_ECEF : COORD_TYPE_GEODETIC);
-            knownSetting = true;
-        }
-=======
     // Special actions
     else if (strcmp(settingName, "enableRCFirmware") == 0)
     {
@@ -1037,7 +982,6 @@
     else if (strcmp(settingName, "firmwareFileName") == 0)
     {
         mountSDThenUpdate(settingValueStr);
->>>>>>> b07fea79
 
         // If update is successful, it will force system reset and not get here.
 
@@ -1058,27 +1002,6 @@
         if (settings.debugWiFiConfig == true)
             systemPrintln("Sending reset confirmation");
 
-<<<<<<< HEAD
-            if (productVariant == RTK_EVK)
-                requestChangeState(STATE_BASE_NOT_STARTED); // If update failed, return to Base mode.
-            else
-                requestChangeState(STATE_ROVER_NOT_STARTED); // If update failed, return to Rover mode.
-            knownSetting = true;
-        }
-        else if (strcmp(settingName, "factoryDefaultReset") == 0)
-        {
-            factoryReset(false); // We do not have the sdSemaphore
-            knownSetting = true;
-        }
-        else if (strcmp(settingName, "exitAndReset") == 0)
-        {
-            // Confirm receipt
-            if (settings.debugWebConfig == true)
-                systemPrintln("Sending reset confirmation");
-
-            sendStringToWebsocket("confirmReset,1,");
-            delay(500); // Allow for delivery
-=======
         sendStringToWebsocket((char *)"confirmReset,1,");
         delay(500); // Allow for delivery
 
@@ -1086,7 +1009,6 @@
             systemPrintln("Reset after Configure-Via-Ethernet");
         else
             systemPrintln("Reset after AP Config");
->>>>>>> b07fea79
 
         if (configureViaEthernet)
         {
@@ -1103,15 +1025,6 @@
                 recordSystemSettings();
             }
         }
-<<<<<<< HEAD
-        else if (strcmp(settingName, "setProfile") == 0)
-        {
-            // Change to new profile
-            if (settings.debugWebConfig == true)
-                systemPrintf("Changing to profile number %d\r\n", settingValue);
-            changeProfileNumber(settingValue);
-=======
->>>>>>> b07fea79
 
         ESP.restart();
     }
@@ -1128,15 +1041,7 @@
         // Send new settings to browser. Re-use settingsCSV to avoid stack.
         memset(settingsCSV, 0, AP_CONFIG_SETTING_SIZE); // Clear any garbage from settings array
 
-<<<<<<< HEAD
-            if (settings.debugWebConfig == true)
-            {
-                systemPrintf("Sending profile %d\r\n", settingValue);
-                systemPrintf("Profile contents: %s\r\n", settingsCSV);
-            }
-=======
         createSettingsString(settingsCSV);
->>>>>>> b07fea79
 
         if (settings.debugWiFiConfig == true)
         {
@@ -1159,15 +1064,7 @@
         // Send new settings to browser. Re-use settingsCSV to avoid stack.
         memset(settingsCSV, 0, AP_CONFIG_SETTING_SIZE); // Clear any garbage from settings array
 
-<<<<<<< HEAD
-            if (settings.debugWebConfig == true)
-            {
-                systemPrintf("Sending reset profile %d\r\n", settingValue);
-                systemPrintf("Profile contents: %s\r\n", settingsCSV);
-            }
-=======
         createSettingsString(settingsCSV);
->>>>>>> b07fea79
 
         if (settings.debugWiFiConfig == true)
         {
@@ -1199,14 +1096,6 @@
 
             sendStringToWebsocket(newFileNameCSV); // Tell the config page the name of the file we just created
         }
-<<<<<<< HEAD
-        else if (strcmp(settingName, "checkNewFirmware") == 0)
-        {
-            if (settings.debugWebConfig == true)
-                systemPrintln("Checking for new OTA Pull firmware");
-
-            sendStringToWebsocket("checkingNewFirmware,1,"); // Tell the config page we received their request
-=======
         knownSetting = true;
     }
     else if (strcmp(settingName, "checkNewFirmware") == 0)
@@ -1215,7 +1104,6 @@
             systemPrintln("Checking for new OTA Pull firmware");
 
         sendStringToWebsocket((char *)"checkingNewFirmware,1,"); // Tell the config page we received their request
->>>>>>> b07fea79
 
         char reportedVersion[20];
         char newVersionCSV[100];
@@ -1229,30 +1117,6 @@
             getFirmwareVersion(currentVersion, sizeof(currentVersion), enableRCFirmware);
             if (isReportedVersionNewer(reportedVersion, currentVersion) == true)
             {
-<<<<<<< HEAD
-                // We got a version number, now determine if it's newer or not
-                char currentVersion[21];
-                getFirmwareVersion(currentVersion, sizeof(currentVersion), enableRCFirmware);
-                if (isReportedVersionNewer(reportedVersion, currentVersion) == true)
-                {
-                    if (settings.debugWebConfig == true)
-                        systemPrintln("New version detected");
-                    snprintf(newVersionCSV, sizeof(newVersionCSV), "newFirmwareVersion,%s,", reportedVersion);
-                }
-                else
-                {
-                    if (settings.debugWebConfig == true)
-                        systemPrintln("No new firmware available");
-                    snprintf(newVersionCSV, sizeof(newVersionCSV), "newFirmwareVersion,CURRENT,");
-                }
-            }
-            else
-            {
-                // Failed to get version number
-                if (settings.debugWebConfig == true)
-                    systemPrintln("Sending error to AP config page");
-                snprintf(newVersionCSV, sizeof(newVersionCSV), "newFirmwareVersion,ERROR,");
-=======
                 if (settings.debugWiFiConfig == true)
                     systemPrintln("New version detected");
                 snprintf(newVersionCSV, sizeof(newVersionCSV), "newFirmwareVersion,%s,", reportedVersion);
@@ -1262,17 +1126,10 @@
                 if (settings.debugWiFiConfig == true)
                     systemPrintln("No new firmware available");
                 snprintf(newVersionCSV, sizeof(newVersionCSV), "newFirmwareVersion,CURRENT,");
->>>>>>> b07fea79
             }
         }
         else
         {
-<<<<<<< HEAD
-            if (settings.debugWebConfig == true)
-                systemPrintln("Getting new OTA Pull firmware");
-
-            sendStringToWebsocket("gettingNewFirmware,1,");
-=======
             // Failed to get version number
             if (settings.debugWiFiConfig == true)
                 systemPrintln("Sending error to AP config page");
@@ -1286,19 +1143,11 @@
     {
         if (settings.debugWiFiConfig == true)
             systemPrintln("Getting new OTA Pull firmware");
->>>>>>> b07fea79
 
         sendStringToWebsocket((char *)"gettingNewFirmware,1,");
 
-<<<<<<< HEAD
-            // We get here if WiFi failed to connect
-            sendStringToWebsocket("gettingNewFirmware,ERROR,");
-            knownSetting = true;
-        }
-=======
         apConfigFirmwareUpdateInProcess = true;
         otaUpdate(); // otaUpdate will call wifiConnect if needed. Also does previouslyConnected check
->>>>>>> b07fea79
 
         // We get here if WiFi failed to connect
         sendStringToWebsocket((char *)"gettingNewFirmware,ERROR,");
@@ -2449,7 +2298,7 @@
 
     if (knownSetting == false)
     {
-        if (settings.debugWiFiConfig)
+        if (settings.debugWebConfig)
             systemPrintf("getSettingValue() Unknown setting: %s\r\n", settingName);
     }
 
@@ -2765,15 +2614,7 @@
             commandSendExecuteListResponse(settingName, settingType, settingValue);
         }
     }
-<<<<<<< HEAD
-
-    if (knownSetting == false)
-    {
-        if (settings.debugWebConfig)
-            systemPrintf("getSettingValue() Unknown setting: %s\r\n", settingName);
-=======
-    break;
->>>>>>> b07fea79
+    break;
     }
 }
 
