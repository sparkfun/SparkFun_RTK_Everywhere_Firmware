/*------------------------------------------------------------------------------
GNSS_UM980.ino

  Implementation of the GNSS_UM980 class

  IM19 reads in binary+NMEA from the UM980 and passes out binary with tilt-corrected lat/long/alt
  to the ESP32.

  The ESP32 reads in binary from the IM19.

  The ESP32 reads in binary and NMEA from the UM980 and passes that data over Bluetooth.
  If tilt compensation is activated, the ESP32 intercepts the NMEA from the UM980 and
  injects the new tilt-compensated data, previously read from the IM19.
------------------------------------------------------------------------------*/

#ifdef COMPILE_UM980

bool um980MessagesEnabled_NMEA = false;       // Goes true when we enable NMEA messages
bool um980MessagesEnabled_RTCM_Rover = false; // Goes true when we enable RTCM Rover messages
bool um980MessagesEnabled_RTCM_Base = false;  // Goes true when we enable RTCM Base messages

//----------------------------------------
// If we have decryption keys, configure module
// Note: don't check online.lband_neo here. We could be using ip corrections
//----------------------------------------
void GNSS_UM980::applyPointPerfectKeys()
{
    // Taken care of in beginPPL()
}

//----------------------------------------
// Set RTCM for base mode to defaults (1005/1074/1084/1094/1124 1Hz & 1033 0.1Hz)
//----------------------------------------
void GNSS_UM980::baseRtcmDefault()
{
    // Reset RTCM rates to defaults
    for (int x = 0; x < MAX_UM980_RTCM_MSG; x++)
        settings.um980MessageRatesRTCMBase[x] = umMessagesRTCM[x].msgDefaultRate;
}

//----------------------------------------
// Reset to Low Bandwidth Link (1074/1084/1094/1124 0.5Hz & 1005/1033 0.1Hz)
//----------------------------------------
void GNSS_UM980::baseRtcmLowDataRate()
{
    // Zero out everything
    for (int x = 0; x < MAX_UM980_RTCM_MSG; x++)
        settings.um980MessageRatesRTCMBase[x] = 0;

    settings.um980MessageRatesRTCMBase[getRtcmMessageNumberByName("RTCM1005")] =
        10; // 1005 0.1Hz - Exclude antenna height
    settings.um980MessageRatesRTCMBase[getRtcmMessageNumberByName("RTCM1074")] = 2;  // 1074 0.5Hz
    settings.um980MessageRatesRTCMBase[getRtcmMessageNumberByName("RTCM1084")] = 2;  // 1084 0.5Hz
    settings.um980MessageRatesRTCMBase[getRtcmMessageNumberByName("RTCM1094")] = 2;  // 1094 0.5Hz
    settings.um980MessageRatesRTCMBase[getRtcmMessageNumberByName("RTCM1124")] = 2;  // 1124 0.5Hz
    settings.um980MessageRatesRTCMBase[getRtcmMessageNumberByName("RTCM1033")] = 10; // 1033 0.1Hz
}

//----------------------------------------
// Connect to GNSS and identify particulars
//----------------------------------------
void GNSS_UM980::begin()
{
    // During identifyBoard(), the GNSS UART and DR pins are set

    // The GNSS UART is already started. We can now pass it to the library.
    if (serialGNSS == nullptr)
    {
        systemPrintln("GNSS UART not started");
        return;
    }

    // Instantiate the library
    _um980 = new UM980();

    // In order to reduce UM980 configuration time, the UM980 library blocks the start of BESTNAV and RECTIME until 3D
    // fix is achieved. However, if all NMEA messages are disabled, the UM980 will never detect a 3D fix.
    if (isGgaActive())
        // If NMEA GPGGA is turned on, suppress BESTNAV messages until GPGGA reports a 3D fix
        _um980->disableBinaryBeforeFix();
    else
        // If NMEA GPGGA is turned off, enable BESTNAV messages at power on which may lead to longer UM980 configuration
        // times
        _um980->enableBinaryBeforeFix();

    if (_um980->begin(*serialGNSS) == false) // Give the serial port over to the library
    {
        if (settings.debugGnssConfig)
            systemPrintln("GNSS UM980 failed to begin. Trying again.");

        // Try again with power on delay
        delay(1000);
        if (_um980->begin(*serialGNSS) == false)
        {
            systemPrintln("GNSS UM980 offline");
            displayGNSSFail(1000);
            return;
        }
    }

    online.gnss = true;

    systemPrintln("GNSS UM980 online");

<<<<<<< HEAD
    // Turn on/off debug messages
    if (settings.debugGnss)
        debuggingEnable();
=======
    if (settings.debugGnss)
        debuggingEnable(); // Print all debug to Serial

    // Check firmware version and print info
    printModuleInfo();
>>>>>>> 01f1bf31

    // Shortly after reset, the UM980 responds to the VERSIONB command with OK but doesn't report version information
    snprintf(gnssFirmwareVersion, sizeof(gnssFirmwareVersion), "%s", _um980->getVersion());

    if (strcmp(gnssFirmwareVersion, "Error") == 0)
    {
        // Shortly after reset, the UM980 responds to the VERSIONB command with OK but doesn't report version
        // information
        delay(2000); // 1s fails, 2s ok
    }

    // Ask for the version again after a short delay
    // Check firmware version and print info
    printModuleInfo();

    if (sscanf(gnssFirmwareVersion, "%d", &gnssFirmwareVersionInt) != 1)
        gnssFirmwareVersionInt = 99;

    snprintf(gnssUniqueId, sizeof(gnssUniqueId), "%s", _um980->getID());
}

//----------------------------------------
//----------------------------------------
bool GNSS_UM980::beginExternalEvent()
{
    // UM980 Event signal not exposed
    return (false);
}

// Configure the Pulse-per-second pin based on user settings
bool GNSS_UM980::setPPS()
{
    // The PPS signal is not exposed on the Torch so we don't configure the PPS based on internal settings, but we do
    // configure the PPS so that the GNSS LED blinks

    // Read, modify, write
    // The UM980 does have the ability to read the current PPS settings from CONFIG output, but this function
    // gets called very rarely. Just do a write for now.

    // Enable PPS signal with a width of 200ms, and a period of 1 second
    return (_um980->enablePPS(settings.externalPulseLength_us, settings.externalPulseTimeBetweenPulse_us /
                                                                   1000)); // widthMicroseconds, periodMilliseconds
}

//----------------------------------------
bool GNSS_UM980::checkNMEARates()
{
    return false;
}

//----------------------------------------
bool GNSS_UM980::checkPPPRates()
{
    return false;
}

//----------------------------------------
// Configure specific aspects of the receiver for base mode
//----------------------------------------
bool GNSS_UM980::configureBase()
{
    // If we are already in the appropriate base mode, no changes needed
    if (settings.fixedBase == false && gnssInBaseSurveyInMode())
        return (true);
    if (settings.fixedBase == true && gnssInBaseFixedMode())
        return (true);

    // Assume we are changing from Rover to Base, request any additional config changes

    // Set the dynamic mode. This will cancel any base averaging mode and is needed
    // to allow a freshly started device to settle in regular GNSS reception mode before issuing
    // a surveyInStart().
    gnssConfigure(GNSS_CONFIG_MODEL);

    // Request a change to Base RTCM
    gnssConfigure(GNSS_CONFIG_MESSAGE_RATE_RTCM_BASE);

    return (true);
}

//----------------------------------------
bool GNSS_UM980::configureOnce()
{
    bool response = true;

    if (settings.debugGnssConfig)
        systemPrintln("Configuring UM980");

    // Read, modify, write

    // Output must be disabled before sending SIGNALGROUP command in order to get the OK response
    disableAllOutput(); // Disable COM1/2/3

    if (_um980->sendCommand("CONFIG SIGNALGROUP 2") == false)
    {
        systemPrintln("Signal group 2 command failed");
        response = false;
    }
    else
    {
        systemPrintln("Enabling additional reception on UM980. This can take a few seconds.");

        while (1)
        {
            delay(1000); // Wait for device to reboot
            if (_um980->isConnected())
                break;
            else
                systemPrintln("UM980 rebooting");
        }

        systemPrintln("UM980 has completed reboot.");
    }

    if (response)
    {
        online.gnss = true; // If we failed before, mark as online now

        systemPrintln("UM980 configuration updated");
    }
    else
        online.gnss = false; // Take it offline

    return (response);
}

//----------------------------------------
// Configure specific aspects of the receiver for NTP mode
//----------------------------------------
bool GNSS_UM980::configureNtpMode()
{
    return false;
}

//----------------------------------------
// Setup the GNSS module for any setup (base or rover)
// In general we check if the setting is different than setting stored in NVM before writing it.
//----------------------------------------
bool GNSS_UM980::configure()
{
    for (int x = 0; x < 3; x++)
    {
        if (configureOnce())
            return (true);

        // If we fail, reset UM980
        systemPrintln("Resetting UM980 to complete configuration");

        reset(); // Hardware reset the UM980
    }

    systemPrintln("UM980 failed to configure");
    return (false);
}

//----------------------------------------
// Configure specific aspects of the receiver for rover mode
//----------------------------------------
bool GNSS_UM980::configureRover()
{
    // Determine current mode. If we are already in Rover, no changes needed
    //  0 - Unknown, 1 - Rover Survey, 2 - Rover UAV, 3 - Rover Auto, 4 - Base Survey-in, 5 - Base fixed
    int currentMode = getMode();
    if (settings.dynamicModel == UM980_DYN_MODEL_SURVEY && currentMode == 1)
        return (true);
    if (settings.dynamicModel == UM980_DYN_MODEL_UAV && currentMode == 2)
        return (true);
    if (settings.dynamicModel == UM980_DYN_MODEL_AUTOMOTIVE && currentMode == 3)
        return (true);

    // Assume we are changing from Base to Rover, request any additional config changes

    // Sets the dynamic model (Survey/UAV/Automotive) and puts the device into Rover mode
    gnssConfigure(GNSS_CONFIG_MODEL);

    // Request a change to Rover RTCM
    gnssConfigure(GNSS_CONFIG_MESSAGE_RATE_RTCM_ROVER);

    return (true);
}

//----------------------------------------
// Responds with the messages supported on this platform
// Inputs:
//   returnText: String to receive message names
// Returns message names in the returnText string
//----------------------------------------
void GNSS_UM980::createMessageList(String &returnText)
{
    for (int messageNumber = 0; messageNumber < MAX_UM980_NMEA_MSG; messageNumber++)
    {
        returnText += "messageRateNMEA_" + String(umMessagesNMEA[messageNumber].msgTextName) + "," +
                      String(settings.um980MessageRatesNMEA[messageNumber]) + ",";
    }
    for (int messageNumber = 0; messageNumber < MAX_UM980_RTCM_MSG; messageNumber++)
    {
        returnText += "messageRateRTCMRover_" + String(umMessagesRTCM[messageNumber].msgTextName) + "," +
                      String(settings.um980MessageRatesRTCMRover[messageNumber]) + ",";
    }
}

//----------------------------------------
// Responds with the RTCM/Base messages supported on this platform
// Inputs:
//   returnText: String to receive message names
// Returns message names in the returnText string
//----------------------------------------
void GNSS_UM980::createMessageListBase(String &returnText)
{
    for (int messageNumber = 0; messageNumber < MAX_UM980_RTCM_MSG; messageNumber++)
    {
        returnText += "messageRateRTCMBase_" + String(umMessagesRTCM[messageNumber].msgTextName) + "," +
                      String(settings.um980MessageRatesRTCMBase[messageNumber]) + ",";
    }
}

// GNSS debugging has to be outside of gnssUpdate() because we often need to immediately turn on/off debugging
// ie, entering the system menu
//----------------------------------------
void GNSS_UM980::debuggingDisable()
{
    if (online.gnss)
        _um980->disableDebugging();
}

//----------------------------------------
void GNSS_UM980::debuggingEnable()
{
    if (online.gnss)
    {
        _um980->enableDebugging();       // Print all debug to Serial
        _um980->enablePrintRxMessages(); // Print incoming processed messages from SEMP
    }
}

//----------------------------------------
// Turn off all NMEA and RTCM
void GNSS_UM980::disableAllOutput()
{
    if (settings.debugGnssConfig)
        systemPrintln("UM980 disable output");

    // Turn off local noise before moving to other ports
    _um980->disableOutput();

    // Re-attempt as necessary
    for (int x = 0; x < 3; x++)
    {
        bool response = true;
        response &= _um980->disableOutputPort("COM1");
        response &= _um980->disableOutputPort("COM2");
        response &= _um980->disableOutputPort("COM3");
        if (response)
            return;
    }

    systemPrintln("UM980 failed to disable output");
}

//----------------------------------------
// Restore the GNSS to the factory settings
//----------------------------------------
void GNSS_UM980::factoryReset()
{
    if (online.gnss)
    {
        _um980->factoryReset();

        //   systemPrintln("Waiting for UM980 to reboot");
        //   while (1)
        //   {
        //     delay(1000); //Wait for device to reboot
        //     if (_um980->isConnected()) break;
        //     else systemPrintln("Device still rebooting");
        //   }
        //   systemPrintln("UM980 has been factory reset");
    }
}

//----------------------------------------
uint16_t GNSS_UM980::fileBufferAvailable()
{
    // TODO return(um980FileBufferAvailable());
    return (0);
}

//----------------------------------------
uint16_t GNSS_UM980::fileBufferExtractData(uint8_t *fileBuffer, int fileBytesToRead)
{
    // TODO return(um980FileBufferAvailable());
    return (0);
}

//----------------------------------------
// Start the base using fixed coordinates
//----------------------------------------
bool GNSS_UM980::fixedBaseStart()
{
    if (online.gnss == false)
        return (false);

    // If we are already in the appropriate base mode, no changes needed
    if (gnssInBaseFixedMode())
        return (true);

    bool response = true;

    if (settings.fixedBaseCoordinateType == COORD_TYPE_ECEF)
    {
        _um980->setModeBaseECEF(settings.fixedEcefX, settings.fixedEcefY, settings.fixedEcefZ);
    }
    else if (settings.fixedBaseCoordinateType == COORD_TYPE_GEODETIC)
    {
        // Add height of instrument (HI) to fixed altitude
        // https://www.e-education.psu.edu/geog862/node/1853
        // For example, if HAE is at 100.0m, + 2m stick + 73mm APC = 102.073
        float totalFixedAltitude =
            settings.fixedAltitude + ((settings.antennaHeight_mm + settings.antennaPhaseCenter_mm) / 1000.0);

        _um980->setModeBaseGeodetic(settings.fixedLat, settings.fixedLong, totalFixedAltitude);
    }

    return (response);
}

//----------------------------------------
// Check if given GNSS fix rate is allowed
// Rates are expressed in ms between fixes.
//----------------------------------------
const float um980MinRateHz = 0.02; // 1 / 65 = 0.015384 Hz = Found experimentally
const float um980MaxRateHz = 20.0; // 20Hz

bool GNSS_UM980::fixRateIsAllowed(uint32_t fixRateMs)
{
    if (fixRateMs > (1000.0 / um980MinRateHz) && fixRateMs < (1000.0 / um980MaxRateHz))
        return (true);
    return (false);
}

// Return minimum in milliseconds
uint32_t GNSS_UM980::fixRateGetMinimumMs()
{
    return (1000.0 / um980MinRateHz);
}

// Return maximum in milliseconds
uint32_t GNSS_UM980::fixRateGetMaximumMs()
{
    return (1000.0 / um980MaxRateHz);
}

//----------------------------------------
// Return the number of active/enabled messages
//----------------------------------------
uint8_t GNSS_UM980::getActiveMessageCount()
{
    uint8_t count = 0;

    count += getActiveNmeaMessageCount();
    count += getActiveRtcmMessageCount();
    return (count);
}

//----------------------------------------
uint8_t GNSS_UM980::getActiveNmeaMessageCount()
{
    uint8_t count = 0;

    for (int x = 0; x < MAX_UM980_NMEA_MSG; x++)
        if (settings.um980MessageRatesNMEA[x] > 0)
            count++;

    return (count);
}

//----------------------------------------
uint8_t GNSS_UM980::getActiveRtcmMessageCount()
{
    uint8_t count = 0;

    // Determine which state we are in
    if (inRoverMode())
    {
        for (int x = 0; x < MAX_UM980_RTCM_MSG; x++)
            if (settings.um980MessageRatesRTCMRover[x] > 0)
                count++;
    }
    else
    {
        for (int x = 0; x < MAX_UM980_RTCM_MSG; x++)
            if (settings.um980MessageRatesRTCMBase[x] > 0)
                count++;
    }

    return (count);
}

//----------------------------------------
//   Returns the altitude in meters or zero if the GNSS is offline
//----------------------------------------
double GNSS_UM980::getAltitude()
{
    if (online.gnss)
        return (_um980->getAltitude());
    return (0);
}

//----------------------------------------
// Returns the carrier solution or zero if not online
// 0 = No RTK, 1 = RTK Float, 2 = RTK Fix
//----------------------------------------
uint8_t GNSS_UM980::getCarrierSolution()
{
    if (online.gnss)
    {
        // 0 = Solution computed
        // 1 = Insufficient observation
        // 3 = No convergence,
        // 4 = Covariance trace

        uint8_t solutionStatus = _um980->getSolutionStatus();

        if (solutionStatus == 0)
            return 2; // RTK Fix
        if (solutionStatus == 4)
            return 1; // RTK Float
    }
    return 0;
}

//----------------------------------------
uint32_t GNSS_UM980::getDataBaudRate()
{
    return (0); // UM980 has no multiplexer
}

//----------------------------------------
// Returns the day number or zero if not online
//----------------------------------------
uint8_t GNSS_UM980::getDay()
{
    if (online.gnss)
        return (_um980->getDay());
    return 0;
}

//----------------------------------------
// Return the number of milliseconds since GNSS data was last updated
//----------------------------------------
uint16_t GNSS_UM980::getFixAgeMilliseconds()
{
    if (online.gnss)
        return (_um980->getFixAgeMilliseconds());
    return 0;
}

//----------------------------------------
// Returns the fix type or zero if not online
//----------------------------------------
uint8_t GNSS_UM980::getFixType()
{
    if (online.gnss)
        // 0 = None
        // 1 = FixedPos
        // 8 = DopplerVelocity,
        // 16 = 3D Fix (Single)
        // 17 = Pseudorange differential solution
        // 18 = SBAS, 32 = L1 float
        // 33 = Ionosphere-free float solution
        // 34 = Narrow-land float solution
        // 48 = L1 fixed solution
        // 49 = RTK Float (Presumed) (Wide-lane fixed solution)
        // 50 = RTK Fixed (Narrow-lane fixed solution)
        // 68 = Precise Point Positioning solution converging
        // 69 = Precise Point Positioning
        return (_um980->getPositionType());
    return 0;
}

//----------------------------------------
// Get the horizontal position accuracy
// Returns the horizontal position accuracy or zero if offline
//----------------------------------------
float GNSS_UM980::getHorizontalAccuracy()
{
    if (online.gnss)
    {
        float latitudeDeviation = _um980->getLatitudeDeviation();
        float longitudeDeviation = _um980->getLongitudeDeviation();

        // The binary message may contain all 0xFFs leading to a very large negative number.
        if (longitudeDeviation < -0.01)
            longitudeDeviation = 50.0;
        if (latitudeDeviation < -0.01)
            latitudeDeviation = 50.0;

        // Return the lower of the two Lat/Long deviations
        if (longitudeDeviation < latitudeDeviation)
            return (longitudeDeviation);
        return (latitudeDeviation);
    }
    return 0;
}

//----------------------------------------
// Returns the hours of 24 hour clock or zero if not online
//----------------------------------------
uint8_t GNSS_UM980::getHour()
{
    if (online.gnss)
        return (_um980->getHour());
    return 0;
}

//----------------------------------------
const char *GNSS_UM980::getId()
{
    if (online.gnss)
        return (_um980->getID());
    return ((char *)"\0");
}

//----------------------------------------
// Get the latitude value
// Returns the latitude value or zero if not online
//----------------------------------------
double GNSS_UM980::getLatitude()
{
    if (online.gnss)
        return (_um980->getLatitude());
    return 0;
}

//----------------------------------------
// Query GNSS for current leap seconds
//----------------------------------------
uint8_t GNSS_UM980::getLeapSeconds()
{
    // TODO Need to find leap seconds in UM980
    return _leapSeconds; // Returning the default value
}

//----------------------------------------
// Return the type of logging that matches the enabled messages - drives the logging icon
//----------------------------------------
uint8_t GNSS_UM980::getLoggingType()
{
    return ((uint8_t)LOGGING_UNKNOWN);
}

//----------------------------------------
// Get the longitude value
// Outputs:
// Returns the longitude value or zero if not online
//----------------------------------------
double GNSS_UM980::getLongitude()
{
    if (online.gnss)
        return (_um980->getLongitude());
    return 0;
}

//----------------------------------------
// Returns two digits of milliseconds or zero if not online
//----------------------------------------
uint8_t GNSS_UM980::getMillisecond()
{
    if (online.gnss)
        return (_um980->getMillisecond());
    return 0;
}

//----------------------------------------
// Returns minutes or zero if not online
//----------------------------------------
uint8_t GNSS_UM980::getMinute()
{
    if (online.gnss)
        return (_um980->getMinute());
    return 0;
}

//----------------------------------------
// Returns the current mode
// 0 - Unknown, 1 - Rover Survey, 2 - Rover UAV, 3 - Rover Auto, 4 - Base Survey-in, 5 - Base fixed
//----------------------------------------
uint8_t GNSS_UM980::getMode()
{
    if (online.gnss)
    {
        int mode = _um980->getMode();
        if (settings.debugGnssConfig)
            systemPrintf("getMode(): %d\r\n", mode);

        return (mode);
    }
    return (0);
}

//----------------------------------------
// Returns month number or zero if not online
//----------------------------------------
uint8_t GNSS_UM980::getMonth()
{
    if (online.gnss)
        return (_um980->getMonth());
    return 0;
}

//----------------------------------------
// Returns nanoseconds or zero if not online
//----------------------------------------
uint32_t GNSS_UM980::getNanosecond()
{
    if (online.gnss)
        // UM980 does not have nanosecond, but it does have millisecond
        return (getMillisecond() * 1000L); // Convert to ns
    return 0;
}

//----------------------------------------
// Given the name of an NMEA message, return the array number
//----------------------------------------
uint8_t GNSS_UM980::getNmeaMessageNumberByName(const char *msgName)
{
    for (int x = 0; x < MAX_UM980_NMEA_MSG; x++)
    {
        if (strcmp(umMessagesNMEA[x].msgTextName, msgName) == 0)
            return (x);
    }

    systemPrintf("getNmeaMessageNumberByName: %s not found\r\n", msgName);
    return (0);
}

//----------------------------------------
uint32_t GNSS_UM980::getRadioBaudRate()
{
    return (0); // UM980 has no multiplexer
}

//----------------------------------------
// Returns the seconds between measurements
//----------------------------------------
double GNSS_UM980::getRateS()
{
    return (((double)settings.measurementRateMs) / 1000.0);
}

//----------------------------------------
const char *GNSS_UM980::getRtcmDefaultString()
{
    return "1005/1074/1084/1094/1124 1Hz & 1033 0.1Hz";
}

//----------------------------------------
const char *GNSS_UM980::getRtcmLowDataRateString()
{
    return "1074/1084/1094/1124 0.5Hz & 1005/1033 0.1Hz";
}

//----------------------------------------
// Given the name of an RTCM message, return the array number
//----------------------------------------
uint8_t GNSS_UM980::getRtcmMessageNumberByName(const char *msgName)
{
    for (int x = 0; x < MAX_UM980_RTCM_MSG; x++)
    {
        if (strcmp(umMessagesRTCM[x].msgTextName, msgName) == 0)
            return (x);
    }

    systemPrintf("getRtcmMessageNumberByName: %s not found\r\n", msgName);
    return (0);
}

//----------------------------------------
// Returns the number of satellites in view or zero if offline
//----------------------------------------
uint8_t GNSS_UM980::getSatellitesInView()
{
    if (online.gnss)
        return (_um980->getSIV());
    return 0;
}

//----------------------------------------
// Returns seconds or zero if not online
//----------------------------------------
uint8_t GNSS_UM980::getSecond()
{
    if (online.gnss)
        return (_um980->getSecond());
    return 0;
}

//----------------------------------------
// Get the survey-in mean accuracy
//----------------------------------------
float GNSS_UM980::getSurveyInMeanAccuracy()
{
    // Not supported on the UM980
    // Return the current HPA instead
    return getHorizontalAccuracy();
}

//----------------------------------------
// Return the number of seconds the survey-in process has been running
//----------------------------------------
int GNSS_UM980::getSurveyInObservationTime()
{
    int elapsedSeconds = (millis() - _autoBaseStartTimer) / 1000;
    return (elapsedSeconds);
}

//----------------------------------------
// Returns timing accuracy or zero if not online
//----------------------------------------
uint32_t GNSS_UM980::getTimeAccuracy()
{
    if (online.gnss)
    {
        // Standard deviation of the receiver clock offset, s.
        // UM980 returns seconds, ZED returns nanoseconds. We convert here to ns.
        // Return just ns in uint32_t form
        double timeDeviation_s = _um980->getTimeOffsetDeviation();
        if (timeDeviation_s > 1.0)
            return (999999999);

        uint32_t timeDeviation_ns = timeDeviation_s * 1000000000L; // Convert to nanoseconds
        return (timeDeviation_ns);
    }
    return 0;
}

//----------------------------------------
// Returns full year, ie 2023, not 23.
//----------------------------------------
uint16_t GNSS_UM980::getYear()
{
    if (online.gnss)
        return (_um980->getYear());
    return 0;
}

//----------------------------------------
// Returns true if the device is in Base Fixed mode
//----------------------------------------
bool GNSS_UM980::gnssInBaseFixedMode()
{
    //  0 - Unknown, 1 - Rover Survey, 2 - Rover UAV, 3 - Rover Auto, 4 - Base Survey-in, 5 - Base fixed
    if (getMode() == 5)
        return (true);
    return (false);
}

//----------------------------------------
// Returns true if the device is in Base Survey-in mode
//----------------------------------------
bool GNSS_UM980::gnssInBaseSurveyInMode()
{
    //  0 - Unknown, 1 - Rover Survey, 2 - Rover UAV, 3 - Rover Auto, 4 - Base Survey-in, 5 - Base fixed
    if (getMode() == 4)
        return (true);

    return (false);
}

//----------------------------------------
// Returns true if the device is in Rover mode
//----------------------------------------
bool GNSS_UM980::gnssInRoverMode()
{
    //  0 - Unknown, 1 - Rover Survey, 2 - Rover UAV, 3 - Rover Auto, 4 - Base Survey-in, 5 - Base fixed
    int currentMode = getMode();
    if (currentMode >= 1 && currentMode <= 3)
        return (true);

    return (false);
}

// If we issue a library command that must wait for a response, we don't want
// the gnssReadTask() gobbling up the data before the library can use it
// Check to see if the library is expecting a response
//----------------------------------------
bool GNSS_UM980::isBlocking()
{
    if (online.gnss)
        return _um980->isBlocking();
    return false;
}

//----------------------------------------
// Date is confirmed once we have GNSS fix
//----------------------------------------
bool GNSS_UM980::isConfirmedDate()
{
    // UM980 doesn't have this feature. Check for valid date.
    return isValidDate();
}

//----------------------------------------
// Time is confirmed once we have GNSS fix
//----------------------------------------
bool GNSS_UM980::isConfirmedTime()
{
    // UM980 doesn't have this feature. Check for valid time.
    return isValidTime();
}

//----------------------------------------
// Return true if GNSS receiver has a higher quality DGPS fix than 3D
//----------------------------------------
bool GNSS_UM980::isDgpsFixed()
{
    if (online.gnss)
        // 17 = Pseudorange differential solution
        return (_um980->getPositionType() == 17);
    return false;
}

//----------------------------------------
// Some functions (L-Band area frequency determination) merely need to know if we have a valid fix, not what type of fix
// This function checks to see if the given platform has reached sufficient fix type to be considered valid
//----------------------------------------
bool GNSS_UM980::isFixed()
{
    if (online.gnss)
        // 16 = 3D Fix (Single)
        return (_um980->getPositionType() >= 16);
    return false;
}

//----------------------------------------
// Used in tpISR() for time pulse synchronization
//----------------------------------------
bool GNSS_UM980::isFullyResolved()
{
    if (online.gnss)
        // UM980 does not have this feature directly.
        // getSolutionStatus:
        // 0 = Solution computed
        // 1 = Insufficient observation
        // 3 = No convergence
        // 4 = Covariance trace
        return (_um980->getSolutionStatus() == 0);
    return false;
}

//----------------------------------------
// Return true if the GPGGA message is active
//----------------------------------------
bool GNSS_UM980::isGgaActive()
{
    if (settings.um980MessageRatesNMEA[getNmeaMessageNumberByName("GPGGA")] > 0)
        return (true);
    return (false);
}

//----------------------------------------
bool GNSS_UM980::isPppConverged()
{
    if (online.gnss)
        // 69 = Precision Point Positioning
        return (_um980->getPositionType() == 69);
    return (false);
}

//----------------------------------------
bool GNSS_UM980::isPppConverging()
{
    if (online.gnss)
        // 68 = PPP solution converging
        return (_um980->getPositionType() == 68);
    return (false);
}

//----------------------------------------
// Some functions (L-Band area frequency determination) merely need to
// know if we have an RTK Fix.  This function checks to see if the given
// platform has reached sufficient fix type to be considered valid
//----------------------------------------
bool GNSS_UM980::isRTKFix()
{
    if (online.gnss)
        // 50 = RTK Fixed (Narrow-lane fixed solution)
        return (_um980->getPositionType() == 50);
    return (false);
}

//----------------------------------------
// Some functions (L-Band area frequency determination) merely need to
// know if we have an RTK Float.  This function checks to see if the
// given platform has reached sufficient fix type to be considered valid
//----------------------------------------
bool GNSS_UM980::isRTKFloat()
{
    if (online.gnss)
        // 34 = Narrow-land float solution
        // 49 = Wide-lane fixed solution
        return ((_um980->getPositionType() == 49) || (_um980->getPositionType() == 34));
    return (false);
}

//----------------------------------------
// Determine if the survey-in operation is complete
//----------------------------------------
bool GNSS_UM980::isSurveyInComplete()
{
    if (getSurveyInObservationTime() > settings.observationSeconds)
        return (true);
    return (false);
}

//----------------------------------------
// Date will be valid if the RTC is reporting (regardless of GNSS fix)
//----------------------------------------
bool GNSS_UM980::isValidDate()
{
    if (online.gnss)
        // 0 = Invalid
        // 1 = valid
        // 2 = leap second warning
        return (_um980->getDateStatus() == 1);
    return (false);
}

//----------------------------------------
// Time will be valid if the RTC is reporting (regardless of GNSS fix)
//----------------------------------------
bool GNSS_UM980::isValidTime()
{
    if (online.gnss)
        // 0 = valid
        // 3 = invalid
        return (_um980->getTimeStatus() == 0);
    return (false);
}

//----------------------------------------
// Controls the constellations that are used to generate a fix and logged
//----------------------------------------
void GNSS_UM980::menuConstellations()
{
    while (1)
    {
        systemPrintln();
        systemPrintln("Menu: Constellations");

        for (int x = 0; x < MAX_UM980_CONSTELLATIONS; x++)
        {
            systemPrintf("%d) Constellation %s: ", x + 1, um980ConstellationCommands[x].textName);
            if (settings.um980Constellations[x] > 0)
                systemPrint("Enabled");
            else
                systemPrint("Disabled");
            systemPrintln();
        }

        if (present.galileoHasCapable)
        {
            systemPrintf("%d) Galileo E6 Corrections: %s\r\n", MAX_UM980_CONSTELLATIONS + 1,
                         settings.enableGalileoHas ? "Enabled" : "Disabled");
        }

        systemPrintln("x) Exit");

        int incoming = getUserInputNumber(); // Returns EXIT, TIMEOUT, or long

        if (incoming >= 1 && incoming <= MAX_UM980_CONSTELLATIONS)
        {
            incoming--; // Align choice to constellation array of 0 to 5

            settings.um980Constellations[incoming] ^= 1;
            gnssConfigure(GNSS_CONFIG_CONSTELLATION); // Request receiver to use new settings
        }
        else if ((incoming == MAX_UM980_CONSTELLATIONS + 1) && present.galileoHasCapable)
        {
            settings.enableGalileoHas ^= 1;
            gnssConfigure(GNSS_CONFIG_HAS_E6); // Request receiver to use new settings
        }
        else if (incoming == INPUT_RESPONSE_GETNUMBER_EXIT)
            break;
        else if (incoming == INPUT_RESPONSE_GETNUMBER_TIMEOUT)
            break;
        else
            printUnknown(incoming);
    }

    clearBuffer(); // Empty buffer of any newline chars
}

//----------------------------------------
void GNSS_UM980::menuMessageBaseRtcm()
{
    menuMessagesSubtype(settings.um980MessageRatesRTCMBase, "RTCMBase");
}

//----------------------------------------
// Control the messages that get broadcast over Bluetooth and logged (if enabled)
//----------------------------------------
void GNSS_UM980::menuMessages()
{
    while (1)
    {
        systemPrintln();
        systemPrintln("Menu: GNSS Messages");

        systemPrintf("Active messages: %d\r\n", gnss->getActiveMessageCount());

        systemPrintln("1) Set NMEA Messages");
        systemPrintln("2) Set Rover RTCM Messages");
        systemPrintln("3) Set Base RTCM Messages");

        systemPrintln("10) Reset to Defaults");
        systemPrintln("11) Reset to PPP Logging (NMEAx5 / RTCMx4 - 30 second decimation)");
        systemPrintln("12) Reset to High-rate PPP Logging (NMEAx5 / RTCMx4 - 1Hz)");

        systemPrintln("x) Exit");

        int incoming = getUserInputNumber(); // Returns EXIT, TIMEOUT, or long

        if (incoming == 1)
            menuMessagesSubtype(settings.um980MessageRatesNMEA, "NMEA");
        else if (incoming == 2)
            menuMessagesSubtype(settings.um980MessageRatesRTCMRover, "RTCMRover");
        else if (incoming == 3)
            menuMessagesSubtype(settings.um980MessageRatesRTCMBase, "RTCMBase");
        else if (incoming == 10)
        {
            // Reset rates to defaults
            for (int x = 0; x < MAX_UM980_NMEA_MSG; x++)
                settings.um980MessageRatesNMEA[x] = umMessagesNMEA[x].msgDefaultRate;

            // For rovers, RTCM should be zero by default.
            for (int x = 0; x < MAX_UM980_RTCM_MSG; x++)
                settings.um980MessageRatesRTCMRover[x] = 0;

            // Reset RTCM rates to defaults
            for (int x = 0; x < MAX_UM980_RTCM_MSG; x++)
                settings.um980MessageRatesRTCMBase[x] = umMessagesRTCM[x].msgDefaultRate;

            systemPrintln("Reset to Defaults");

            gnssConfigure(GNSS_CONFIG_MESSAGE_RATE_NMEA);          // Request receiver to use new settings
            if (inBaseMode())                                      // If the current system state is Base
                gnssConfigure(GNSS_CONFIG_MESSAGE_RATE_RTCM_BASE); // Request receiver to use new settings
            else
                gnssConfigure(GNSS_CONFIG_MESSAGE_RATE_RTCM_ROVER); // Request receiver to use new settings
        }
        else if (incoming == 11 || incoming == 12)
        {
            // setMessageRate() on the UM980 sets the seconds between reported messages
            // 1, 0.5, 0.2, 0.1 corresponds to 1Hz, 2Hz, 5Hz, 10Hz respectively.
            // Ex: RTCM1005 0.5 <- 2 times per second

            int reportRate = 30; // Default to 30 seconds between reports
            if (incoming == 12)
                reportRate = 1;

            // Reset NMEA rates to defaults
            for (int x = 0; x < MAX_UM980_NMEA_MSG; x++)
                settings.um980MessageRatesNMEA[x] = umMessagesNMEA[x].msgDefaultRate;
            setNmeaMessageRateByName("GPGSV", 5); // Limit GSV updates to 1 every 5 seconds

            setRtcmRoverMessageRates(0); // Turn off all RTCM messages
            setRtcmRoverMessageRateByName("RTCM1019", reportRate);
            // setRtcmRoverMessageRateByName("RTCM1020", reportRate); //Not needed when MSM7 is used
            // setRtcmRoverMessageRateByName("RTCM1042", reportRate); //BeiDou not used by CSRS-PPP
            // setRtcmRoverMessageRateByName("RTCM1046", reportRate); //Not needed when MSM7 is used
            setRtcmRoverMessageRateByName("RTCM1077", reportRate);
            setRtcmRoverMessageRateByName("RTCM1087", reportRate);
            setRtcmRoverMessageRateByName("RTCM1097", reportRate);
            // setRtcmRoverMessageRateByName("RTCM1124", reportRate); //BeiDou not used by CSRS-PPP

            if (incoming == 12)
                systemPrintln("Reset to High-rate PPP Logging (NMEAx5 / RTCMx4 - 1Hz)");
            else
                systemPrintln("Reset to PPP Logging (NMEAx5 / RTCMx4 - 30 second decimation)");

            gnssConfigure(GNSS_CONFIG_MESSAGE_RATE_NMEA);          // Request receiver to use new settings
            if (inBaseMode())                                      // If the current system state is Base
                gnssConfigure(GNSS_CONFIG_MESSAGE_RATE_RTCM_BASE); // Request receiver to use new settings
            else
                gnssConfigure(GNSS_CONFIG_MESSAGE_RATE_RTCM_ROVER); // Request receiver to use new settings
        }

        else if (incoming == INPUT_RESPONSE_GETNUMBER_EXIT)
            break;
        else if (incoming == INPUT_RESPONSE_GETNUMBER_TIMEOUT)
            break;
        else
            printUnknown(incoming);
    }

    clearBuffer(); // Empty buffer of any newline chars
}

//----------------------------------------
// Given a sub type (ie "RTCM", "NMEA") present menu showing messages with this subtype
// Controls the messages that get broadcast over Bluetooth and logged (if enabled)
//----------------------------------------
void GNSS_UM980::menuMessagesSubtype(float *localMessageRate, const char *messageType)
{
    while (1)
    {
        systemPrintln();
        systemPrintf("Menu: Message %s\r\n", messageType);

        int endOfBlock = 0;

        if (strcmp(messageType, "NMEA") == 0)
        {
            endOfBlock = MAX_UM980_NMEA_MSG;

            for (int x = 0; x < MAX_UM980_NMEA_MSG; x++)
                systemPrintf("%d) Message %s: %g\r\n", x + 1, umMessagesNMEA[x].msgTextName,
                             settings.um980MessageRatesNMEA[x]);
        }
        else if (strcmp(messageType, "RTCMRover") == 0)
        {
            endOfBlock = MAX_UM980_RTCM_MSG;

            for (int x = 0; x < MAX_UM980_RTCM_MSG; x++)
                systemPrintf("%d) Message %s: %g\r\n", x + 1, umMessagesRTCM[x].msgTextName,
                             settings.um980MessageRatesRTCMRover[x]);
        }
        else if (strcmp(messageType, "RTCMBase") == 0)
        {
            endOfBlock = MAX_UM980_RTCM_MSG;

            for (int x = 0; x < MAX_UM980_RTCM_MSG; x++)
                systemPrintf("%d) Message %s: %g\r\n", x + 1, umMessagesRTCM[x].msgTextName,
                             settings.um980MessageRatesRTCMBase[x]);
        }

        systemPrintln("x) Exit");

        int incoming = getUserInputNumber(); // Returns EXIT, TIMEOUT, or long

        if (incoming >= 1 && incoming <= endOfBlock)
        {
            // Adjust incoming to match array start of 0
            incoming--;

            // Create user prompt
            char messageString[100] = "";
            if (strcmp(messageType, "NMEA") == 0)
            {
                sprintf(messageString, "Enter number of seconds between %s messages (0 to disable)",
                        umMessagesNMEA[incoming].msgTextName);
            }
            else if ((strcmp(messageType, "RTCMRover") == 0) || (strcmp(messageType, "RTCMBase") == 0))
            {
                sprintf(messageString, "Enter number of seconds between %s messages (0 to disable)",
                        umMessagesRTCM[incoming].msgTextName);
            }

            double newSetting = 0.0;

            // Message rates are 0.05s to 65s
            if (getNewSetting(messageString, 0, 65.0, &newSetting) == INPUT_RESPONSE_VALID)
            {
                // Allowed values:
                // 1, 0.5, 0.2, 0.1, 0.05 corresponds to 1Hz, 2Hz, 5Hz, 10Hz, 20Hz respectively.
                // 1, 2, 5 corresponds to 1Hz, 0.5Hz, 0.2Hz respectively.
                if (newSetting == 0.0)
                {
                    // Allow it
                }
                else if (newSetting < 1.0)
                {
                    // Deal with 0.0001 to 1.0
                    if (newSetting <= 0.05)
                        newSetting = 0.05; // 20Hz
                    else if (newSetting <= 0.1)
                        newSetting = 0.1; // 10Hz
                    else if (newSetting <= 0.2)
                        newSetting = 0.2; // 5Hz
                    else if (newSetting <= 0.5)
                        newSetting = 0.5; // 2Hz
                    else
                        newSetting = 1.0; // 1Hz
                }
                // 2.7 is not allowed. Change to 2.0.
                else if (newSetting >= 1.0)
                    newSetting = floor(newSetting);

                if (strcmp(messageType, "NMEA") == 0)
                {
                    settings.um980MessageRatesNMEA[incoming] = (float)newSetting;
                    gnssConfigure(GNSS_CONFIG_MESSAGE_RATE_NMEA); // Request receiver to use new settings
                }
                if (strcmp(messageType, "RTCMRover") == 0)
                {
                    settings.um980MessageRatesRTCMRover[incoming] = (float)newSetting;
                    gnssConfigure(GNSS_CONFIG_MESSAGE_RATE_RTCM_ROVER); // Request receiver to use new settings
                }
                if (strcmp(messageType, "RTCMBase") == 0)
                {
                    settings.um980MessageRatesRTCMBase[incoming] = (float)newSetting;
                    gnssConfigure(GNSS_CONFIG_MESSAGE_RATE_RTCM_BASE); // Request receiver to use new settings
                }
            }
        }
        else if (incoming == INPUT_RESPONSE_GETNUMBER_EXIT)
            break;
        else if (incoming == INPUT_RESPONSE_GETNUMBER_TIMEOUT)
            break;
        else
            printUnknown(incoming);
    }

    clearBuffer(); // Empty buffer of any newline chars
}

//----------------------------------------
// Print the module type and firmware version
//----------------------------------------
void GNSS_UM980::printModuleInfo()
{
    if (online.gnss)
    {
        uint8_t modelType = _um980->getModelType();

        if (modelType == 18)
            systemPrint("UM980");
        else
            systemPrintf("Unicore Model Unknown %d", modelType);

        systemPrintf(" firmware: %s\r\n", _um980->getVersion());
    }
}

//----------------------------------------
// Send data directly from ESP GNSS UART1 to UM980 UART3
// Returns the number of correction data bytes written
//----------------------------------------
int GNSS_UM980::pushRawData(uint8_t *dataToSend, int dataLength)
{
    if (online.gnss)
        return (serialGNSS->write(dataToSend, dataLength));
    return (0);
}

//----------------------------------------
uint16_t GNSS_UM980::rtcmBufferAvailable()
{
    // TODO return(um980RtcmBufferAvailable());
    return (0);
}

//----------------------------------------
// If LBand is being used, ignore any RTCM that may come in from the GNSS
//----------------------------------------
void GNSS_UM980::rtcmOnGnssDisable()
{
    // UM980 does not have a separate interface for RTCM
}

//----------------------------------------
// If L-Band is available, but encrypted, allow RTCM through other sources (radio, ESP-NOW) to GNSS receiver
//----------------------------------------
void GNSS_UM980::rtcmOnGnssEnable()
{
    // UM980 does not have a separate interface for RTCM
}

//----------------------------------------
uint16_t GNSS_UM980::rtcmRead(uint8_t *rtcmBuffer, int rtcmBytesToRead)
{
    // TODO return(um980RtcmRead(rtcmBuffer, rtcmBytesToRead));
    return (0);
}

//----------------------------------------
// Save the current configuration
// Returns true when the configuration was saved and false upon failure
//----------------------------------------
bool GNSS_UM980::saveConfiguration()
{
    if (online.gnss)
        return (_um980->saveConfiguration());
    return false;
}

//----------------------------------------
// Set the baud rate on the designated port - from the super class
//----------------------------------------
bool GNSS_UM980::setBaudRate(uint8_t uartNumber, uint32_t baudRate)
{
    if (uartNumber < 1 || uartNumber > 3)
    {
        systemPrintln("setBaudRate error: out of range");
        return (false);
    }

    // The UART on the UM980 is passed as a string, ie "COM2"
    char comName[5]; // COM3
    snprintf(comName, sizeof(comName), "COM%d", uartNumber);

    // Read, modify, write
    uint32_t currentBaudRate = _um980->getPortBaudrate(comName);
    if (currentBaudRate == baudRate)
        return (true); // No change needed

    return _um980->setPortBaudrate(comName, baudRate); //("COM3", 115200)
}

// UM980 COM1 - (DATA) Connected to the USB CH342
// UM980 COM2 - Connected To IMU
// UM980 COM3 - (COMM) Connected to ESP32 for BT, configuration, and LoRa Radio.
// No RADIO connection.
//----------------------------------------
// Set the baud rate on the GNSS port that interfaces between the ESP32 and the GNSS
// This just sets the GNSS side
//----------------------------------------
bool GNSS_UM980::setBaudRateComm(uint32_t baudRate)
{
    return (setBaudRate(3, baudRate));
}

bool GNSS_UM980::setBaudRateData(uint32_t baudRate)
{
    return (setBaudRate(1, baudRate)); // The DATA port on the Torch is the USB C connector
}

bool GNSS_UM980::setBaudRateRadio(uint32_t baudRate)
{
    return true; // UM980 has no RADIO port
}

//----------------------------------------
// Enable all the valid constellations and bands for this platform
//----------------------------------------
bool GNSS_UM980::setConstellations()
{
    bool response = true;

    // Read, modify, write
    // The UM980 does not have a way to read the currently enabled constellations so we do only a write

    for (int constellationNumber = 0; constellationNumber < MAX_UM980_CONSTELLATIONS; constellationNumber++)
    {
        if (settings.um980Constellations[constellationNumber] > 0)
        {
            response &= _um980->enableConstellation(um980ConstellationCommands[constellationNumber].textCommand);
            if (response == false)
            {
                if (settings.debugGnssConfig)
                    systemPrintf("setConstellations failed to enable constellation %s [%d].\r\n",
                                 um980ConstellationCommands[constellationNumber].textName, constellationNumber);
                return (false); // Don't attempt other messages, assume communication is down
            }
        }
        else
        {
            response &= _um980->disableConstellation(um980ConstellationCommands[constellationNumber].textCommand);

            if (response == false)
            {
                if (settings.debugGnssConfig)
                    systemPrintf("setConstellations failed to disable constellation %s [%d].\r\n",
                                 um980ConstellationCommands[constellationNumber].textName, constellationNumber);
                return (false); // Don't attempt other messages, assume communication is down
            }
        }
    }

    return (response);
}

//----------------------------------------
// Set the elevation in degrees
//----------------------------------------
bool GNSS_UM980::setElevation(uint8_t elevationDegrees)
{
    if (online.gnss)
    {
        // Read, modify, write
        float currentElevation = _um980->getElevationAngle();
        if (currentElevation == elevationDegrees)
            return (true); // Nothing to change

        return _um980->setElevationAngle(elevationDegrees);
    }
    return false;
}

//----------------------------------------
// Control whether HAS E6 is used in location fixes or not
//----------------------------------------
bool GNSS_UM980::setHighAccuracyService(bool enableGalileoHas)
{
    bool result = true;

    // Enable E6 and PPP if enabled and possible
    if (settings.enableGalileoHas)
    {
        // E6 reception requires version 11833 or greater
        int um980Version = String(_um980->getVersion()).toInt(); // Convert the string response to a value
        if (um980Version >= 11833)
        {
            // Read, modify, write
            if (_um980->isConfigurationPresent("CONFIG PPP ENABLE E6-HAS") == false)
            {
                if (_um980->sendCommand("CONFIG PPP ENABLE E6-HAS"))
                {
                    systemPrintln("Galileo E6 HAS service enabled");
                }
                else
                {
                    systemPrintln("Galileo E6 HAS service failed to enable");
                    result = false;
                }

                if (_um980->sendCommand("CONFIG PPP DATUM WGS84"))
                {
                    systemPrintln("WGS84 Datum applied");
                }
                else
                {
                    systemPrintln("WGS84 Datum failed to apply");
                    result = false;
                }
            }
        }
        else
        {
            systemPrintf(
                "Current UM980 firmware: v%d. Galileo E6 reception requires v11833 or newer. Please update the "
                "firmware on your UM980 to allow for HAS operation. Please see "
                "https://bit.ly/sfe-rtk-um980-update\r\n",
                um980Version);
            // Don't fail the result. Module is still configured, just without HAS.
        }
    }
    else
    {
        // Turn off HAS/E6
        if (_um980->isConfigurationPresent("CONFIG PPP ENABLE E6-HAS"))
        {
            if (_um980->sendCommand("CONFIG PPP DISABLE"))
            {
                systemPrintln("Galileo E6 HAS service disabled");
            }
            else
            {
                systemPrintln("Galileo E6 HAS service failed to disable");
                result = false;
            }
        }
    }
    return (result);
}

//----------------------------------------
// Configure device-direct logging. Currently mosaic-X5 specific.
//----------------------------------------
bool GNSS_UM980::setLogging()
{
    // Not supported on this platform
    return (true); // Return true to clear gnssConfigure test
}

//----------------------------------------
// Set the minimum satellite signal level (carrier to noise ratio) for navigation.
//----------------------------------------
bool GNSS_UM980::setMinCN0(uint8_t cn0Value)
{
    if (online.gnss)
    {
        // Read, modify, write
        // The UM980 does not currently have a way to read the CN0, so we must write only
        _um980->setMinCNO(cn0Value);
        return true;
    }
    return false;
}

//----------------------------------------
// Turn on all the enabled NMEA messages on COM3
//----------------------------------------
bool GNSS_UM980::setMessagesNMEA()
{
    bool response = true;
    bool gpggaEnabled = false;
    bool gpzdaEnabled = false;

    // The UM980 is unique in that there is a UNLOG command that turns off all
    // reported NMEA/RTCM messages. Sending message rates of 0 works, until a
    // message rate >0 is sent. Any following sending of message rates of 0 do not
    // get a response. Our approach: UNLOG and set a global, and request
    // RTCM be reconfigured. Send config requests only for >0 messages.
    // At the end of RTCM reconfig, clear global. This approach
    // presumes NMEA then RTCM will be configured in that order. Brittle but moving on.

    if (settings.debugGnssConfig == true)
        systemPrintln("setMessagesNMEA disabling output");

    disableAllOutput();
    um980MessagesEnabled_NMEA = false;

    if (um980MessagesEnabled_RTCM_Rover == true || um980MessagesEnabled_RTCM_Base == true)
    {
        um980MessagesEnabled_RTCM_Rover = false;
        um980MessagesEnabled_RTCM_Base = false;

        // Request reconfigure of RTCM
        if (inBaseMode()) // If the current system state is Base
            gnssConfigure(GNSS_CONFIG_MESSAGE_RATE_RTCM_BASE);
        else
            gnssConfigure(GNSS_CONFIG_MESSAGE_RATE_RTCM_ROVER);
    }

    for (int messageNumber = 0; messageNumber < MAX_UM980_NMEA_MSG; messageNumber++)
    {
        if (settings.um980MessageRatesNMEA[messageNumber] > 0)
        {
            // If any one of the commands fails, report failure overall
            response &= _um980->setNMEAPortMessage(umMessagesNMEA[messageNumber].msgTextName, "COM3",
                                                   settings.um980MessageRatesNMEA[messageNumber]);

            if (response == false)
            {
                if (settings.debugGnssConfig)
                    systemPrintf("setMessagesNMEA failed to set %0.2f for message %s [%d].\r\n",
                                 settings.um980MessageRatesNMEA[messageNumber],
                                 umMessagesNMEA[messageNumber].msgTextName, messageNumber);
                return (false); // Don't attempt other messages, assume communication is down
            }
        }

        // Mark certain required messages as enabled if rate > 0
        if (settings.um980MessageRatesNMEA[messageNumber] > 0)
        {
            if (strcmp(umMessagesNMEA[messageNumber].msgTextName, "GPGGA") == 0)
                gpggaEnabled = true;
            else if (strcmp(umMessagesNMEA[messageNumber].msgTextName, "GPZDA") == 0)
                gpzdaEnabled = true;
        }
    }

    // Enable GGA if needed for other services
    if (gpggaEnabled == false)
    {
        // If we are using MQTT based corrections, we need to send local data to the PPL
        // The PPL requires being fed GPGGA/ZDA, and RTCM1019/1020/1042/1046
        // Enable GGA for NTRIP
        if (pointPerfectServiceUsesKeys() ||
            (settings.enableNtripClient == true && settings.ntripClient_TransmitGGA == true))
        {
            response &= _um980->setNMEAPortMessage("GPGGA", "COM3", 1);
        }
    }

    if (gpzdaEnabled == false)
    {
        if (pointPerfectServiceUsesKeys())
        {
            response &= _um980->setNMEAPortMessage("GPZDA", "COM3", 1);
        }
    }

    if (response == true)
        um980MessagesEnabled_NMEA = true;

    return (response);
}

//----------------------------------------
// Configure RTCM Base messages on COM3 (the connection between ESP32 and UM980)
//----------------------------------------
bool GNSS_UM980::setMessagesRTCMBase()
{
    bool response = true;

    if (um980MessagesEnabled_NMEA == false)
    {
        // If this function was called by itself (without NMEA running previously) then
        // force call NMEA enable here. It will disable all output, then should um980MessagesEnabled_NMEA = true.
        setMessagesNMEA();
    }

    for (int messageNumber = 0; messageNumber < MAX_UM980_RTCM_MSG; messageNumber++)
    {
        if (settings.um980MessageRatesRTCMBase[messageNumber] > 0)
        {

            // If any one of the commands fails, report failure overall
            response &= _um980->setRTCMPortMessage(umMessagesRTCM[messageNumber].msgTextName, "COM3",
                                                   settings.um980MessageRatesRTCMBase[messageNumber]);

            if (response == false)
            {
                if (settings.debugGnssConfig)
                    systemPrintf("setMessagesRTCMBase failed to set %0.2f for message %s [%d].\r\n",
                                 settings.um980MessageRatesRTCMBase[messageNumber],
                                 umMessagesRTCM[messageNumber].msgTextName, messageNumber);
                return (false); // Don't attempt other messages, assume communication is down
            }
        }
    }

    if (response == true)
        um980MessagesEnabled_RTCM_Base = true;

    return (response);
}

//----------------------------------------
// Set the RTCM Rover messages on COM3
//----------------------------------------
bool GNSS_UM980::setMessagesRTCMRover()
{
    bool response = true;
    bool rtcm1019Enabled = false;
    bool rtcm1020Enabled = false;
    bool rtcm1042Enabled = false;
    bool rtcm1046Enabled = false;

    if (um980MessagesEnabled_NMEA == false)
    {
        // If this function was called by itself (without NMEA running previously) then
        // force call NMEA enable here. It will disable all output, then should um980MessagesEnabled_NMEA = true.
        setMessagesNMEA();
    }

    for (int messageNumber = 0; messageNumber < MAX_UM980_RTCM_MSG; messageNumber++)
    {
        if (settings.um980MessageRatesRTCMRover[messageNumber] > 0)
        {
            response &= _um980->setRTCMPortMessage(umMessagesRTCM[messageNumber].msgTextName, "COM3",
                                                   settings.um980MessageRatesRTCMRover[messageNumber]);
            if (response == false)
            {
                if (settings.debugGnssConfig)
                    systemPrintf("setMessagesRTCMRover failed to set %0.2f for message %s [%d].\r\n",
                                 settings.um980MessageRatesRTCMRover[messageNumber],
                                 umMessagesRTCM[messageNumber].msgTextName, messageNumber);
                return (false); // Don't attempt other messages, assume communication is down
            }
        }

        // If we are using IP based corrections, we need to send local data to the PPL
        // The PPL requires being fed GPGGA/ZDA, and RTCM1019/1020/1042/1046
        if (pointPerfectServiceUsesKeys())
        {
            // Mark PPL required messages as enabled if rate > 0
            if (settings.um980MessageRatesRTCMRover[messageNumber] > 0)
            {
                if (strcmp(umMessagesNMEA[messageNumber].msgTextName, "RTCM1019") == 0)
                    rtcm1019Enabled = true;
                else if (strcmp(umMessagesNMEA[messageNumber].msgTextName, "RTCM1020") == 0)
                    rtcm1020Enabled = true;
                else if (strcmp(umMessagesNMEA[messageNumber].msgTextName, "RTCM1042") == 0)
                    rtcm1042Enabled = true;
                else if (strcmp(umMessagesNMEA[messageNumber].msgTextName, "RTCM1046") == 0)
                    rtcm1046Enabled = true;
            }
        }
    }

    if (pointPerfectServiceUsesKeys())
    {
        // Force on any messages that are needed for PPL
        if (rtcm1019Enabled == false)
            response &= _um980->setRTCMPortMessage("RTCM1019", "COM3", 1);
        if (rtcm1020Enabled == false)
            response &= _um980->setRTCMPortMessage("RTCM1020", "COM3", 1);
        if (rtcm1042Enabled == false)
            response &= _um980->setRTCMPortMessage("RTCM1042", "COM3", 1);
        if (rtcm1046Enabled == false)
            response &= _um980->setRTCMPortMessage("RTCM1046", "COM3", 1);
    }

    if (response == true)
        um980MessagesEnabled_RTCM_Rover = true;

    return (response);
}

//----------------------------------------
// Set the dynamic model to use for RTK
//----------------------------------------
bool GNSS_UM980::setModel(uint8_t modelNumber)
{
    if (online.gnss)
    {
        // Read, modify, write
        // #MODE,97,GPS,FINE,2387,501442000,0,0,18,511;MODE ROVER SURVEY,*10
        // There is the ability to check the #MODE response, but for now, just write it

        if (modelNumber == UM980_DYN_MODEL_SURVEY)
            return (_um980->setModeRoverSurvey());
        else if (modelNumber == UM980_DYN_MODEL_UAV)
            return (_um980->setModeRoverUAV());
        else if (modelNumber == UM980_DYN_MODEL_AUTOMOTIVE)
            return (_um980->setModeRoverAutomotive());
        else
        {
            systemPrintf("Uncaught model: %d\r\n", modelNumber);
        }
    }
    return (false);
}

//----------------------------------------
// Configure multipath mitigation
//----------------------------------------
bool GNSS_UM980::setMultipathMitigation(bool enableMultipathMitigation)
{
    bool result = true;

    // Enable MMP as required
    if (enableMultipathMitigation)
    {
        if (_um980->isConfigurationPresent("CONFIG MMP ENABLE") == false)
        {
            if (_um980->sendCommand("CONFIG MMP ENABLE"))
            {
                systemPrintln("Multipath Mitigation enabled");
            }
            else
            {
                systemPrintln("Multipath Mitigation failed to enable");
                result = false;
            }
        }
    }
    else
    {
        // Turn off MMP
        if (_um980->isConfigurationPresent("CONFIG MMP ENABLE"))
        {
            if (_um980->sendCommand("CONFIG MMP DISABLE"))
            {
                systemPrintln("Multipath Mitigation disabled");
            }
            else
            {
                systemPrintln("Multipath Mitigation failed to disable");
                result = false;
            }
        }
    }
    return (result);
}

//----------------------------------------
// Given the number of seconds between desired solution reports, determine measurementRateMs
//----------------------------------------
bool GNSS_UM980::setRate(double secondsBetweenSolutions)
{
    // The UM980 does not have a rate setting. Instead the report rate of
    // the GNSS messages can be set. For example, 0.5 is 2Hz, 0.2 is 5Hz.
    // We assume, if the user wants to set the 'rate' to 5Hz, they want all
    // messages set to that rate.
    // All NMEA/RTCM for a rover will be based on the measurementRateMs setting
    // ie, if a message != 0, then it will be output at the measurementRate.
    // All RTCM for a base will be based on a measurementRateMs of 1000 with messages
    // that can be reported more slowly than that (ie 1 per 10 seconds).

    // Read/Modify/Write
    // Determine if we need to modify the setting at all
    bool changeRequired = false;

    // Determine if the given setting different from our current settings
    for (int messageNumber = 0; messageNumber < MAX_UM980_NMEA_MSG; messageNumber++)
    {
        if (settings.um980MessageRatesNMEA[messageNumber] > 0)
            if (settings.um980MessageRatesNMEA[messageNumber] != secondsBetweenSolutions)
                changeRequired = true;
    }
    for (int messageNumber = 0; messageNumber < MAX_UM980_RTCM_MSG; messageNumber++)
    {
        if (settings.um980MessageRatesRTCMRover[messageNumber] > 0)
            if (settings.um980MessageRatesRTCMRover[messageNumber] != secondsBetweenSolutions)
                changeRequired = true;
    }

    if (changeRequired == false)
    {
        if (settings.debugGnssConfig)
            systemPrintln("setRate: No change required");
        return (true); // Success
    }

    if (settings.debugGnssConfig)
        systemPrintln("setRate: Modifying rates");

    gnssConfigure(GNSS_CONFIG_MESSAGE_RATE_NMEA);
    gnssConfigure(GNSS_CONFIG_MESSAGE_RATE_RTCM_ROVER);

    return (true);
}

//----------------------------------------
// Enable/disable any output needed for tilt compensation
//----------------------------------------
bool GNSS_UM980::setTilt()
{
    if (present.imu_im19 == false)
        return (true); // Report success

    bool response = true;

    // Read, modify, write
    // The UM980 does not have a way to read the currently enabled messages so we do only a write
    if (settings.enableTiltCompensation == true)
    {
        // Configure UM980 to output binary and NMEA reports out COM2, connected to IM19 COM3
        response &= _um980->sendCommand("BESTPOSB COM2 0.2"); // 5Hz
        response &= _um980->sendCommand("PSRVELB COM2 0.2");
        response &= _um980->setNMEAPortMessage("GPGGA", "COM2", 0.2); // 5Hz
        response &= setBaudRate(2, 115200);                           // UM980 UART2 is connected to the IMU
    }
    else
    {
        // We could turn off these messages but because they are only fed into the IMU, it doesn't cause any harm.
    }

    return (response);
}

//----------------------------------------
// Reset the GNSS receiver either through hardware or software
//----------------------------------------
bool GNSS_UM980::reset()
{
    // Hardware reset the Torch in case UM980 is unresponsive
    if (productVariant == RTK_TORCH)
        digitalWrite(pin_GNSS_DR_Reset, LOW); // Tell UM980 and DR to reset

    delay(500);

    if (productVariant == RTK_TORCH)
        digitalWrite(pin_GNSS_DR_Reset, HIGH); // Tell UM980 and DR to boot

    return true;
}

//----------------------------------------
bool GNSS_UM980::standby()
{
    return true;
}

//----------------------------------------
// Restart/reset the Survey-In
// Used if the survey-in fails to complete
//----------------------------------------
bool GNSS_UM980::surveyInReset()
{
    if (online.gnss)
        return (_um980->setModeRoverSurvey());
    return false;
}

//----------------------------------------
// Start the survey-in operation
//----------------------------------------
bool GNSS_UM980::surveyInStart()
{
    if (online.gnss)
    {
        // If we are already in the appropriate base mode, no changes needed
        if (gnssInBaseSurveyInMode())
            return (true);

        bool response = true;

        // Start a Self-optimizing Base Station
        // We do not use the distance parameter (settings.observationPositionAccuracy) because that
        // setting on the UM980 is related to automatically restarting base mode
        // at power on (very different from ZED-F9P).

        // Average for a number of seconds (default is 60)
        response &= _um980->setModeBaseAverage(settings.observationSeconds);

        if (response == false)
        {
            systemPrintln("Survey start failed");
            return (false);
        }

        _autoBaseStartTimer = millis(); // Stamp when averaging began

        return (response);
    }
    return false;
}

//----------------------------------------
// Check if given baud rate is allowed
//----------------------------------------
const uint32_t um980AllowedBaudRates[] = {9600, 19200, 38400, 57600, 115200, 230400, 460800, 921600};
const int um980AllowedBaudRatesCount = sizeof(um980AllowedBaudRates) / sizeof(um980AllowedBaudRates[0]);

bool GNSS_UM980::baudIsAllowed(uint32_t baudRate)
{
    for (int x = 0; x < um980AllowedBaudRatesCount; x++)
        if (um980AllowedBaudRates[x] == baudRate)
            return (true);
    return (false);
}

uint32_t GNSS_UM980::baudGetMinimum()
{
    return (um980AllowedBaudRates[0]);
}

uint32_t GNSS_UM980::baudGetMaximum()
{
    return (um980AllowedBaudRates[um980AllowedBaudRatesCount - 1]);
}

//----------------------------------------
// If we have received serial data from the UM980 outside of the Unicore library (ie, from processUart1Message task)
// we can pass data back into the Unicore library to allow it to update its own variables
//----------------------------------------
void um980UnicoreHandler(uint8_t *buffer, int length)
{
    GNSS_UM980 *um980 = (GNSS_UM980 *)gnss;
    um980->unicoreHandler(buffer, length);
}

//----------------------------------------
// If we have received serial data from the UM980 outside of the Unicore library (ie, from processUart1Message task)
// we can pass data back into the Unicore library to allow it to update its own variables
//----------------------------------------
void GNSS_UM980::unicoreHandler(uint8_t *buffer, int length)
{
    _um980->unicoreHandler(buffer, length);
}

//----------------------------------------
// Poll routine to update the GNSS state
//----------------------------------------
void GNSS_UM980::update()
{
    // We don't check serial data here; the gnssReadTask takes care of serial consumption
}

// Set all RTCM Rover message report rates to one value
void GNSS_UM980::setRtcmRoverMessageRates(uint8_t msgRate)
{
    for (int x = 0; x < MAX_UM980_RTCM_MSG; x++)
        settings.um980MessageRatesRTCMRover[x] = msgRate;
}

// Given the name of a message, find it, and set the rate
bool GNSS_UM980::setNmeaMessageRateByName(const char *msgName, uint8_t msgRate)
{
    for (int x = 0; x < MAX_UM980_NMEA_MSG; x++)
    {
        if (strcmp(umMessagesNMEA[x].msgTextName, msgName) == 0)
        {
            settings.um980MessageRatesNMEA[x] = msgRate;
            return (true);
        }
    }
    systemPrintf("setNmeaMessageRateByName: %s not found\r\n", msgName);
    return (false);
}

// Given the name of a message, find it, and set the rate
bool GNSS_UM980::setRtcmRoverMessageRateByName(const char *msgName, uint8_t msgRate)
{
    for (int x = 0; x < MAX_UM980_RTCM_MSG; x++)
    {
        if (strcmp(umMessagesRTCM[x].msgTextName, msgName) == 0)
        {
            settings.um980MessageRatesRTCMRover[x] = msgRate;
            return (true);
        }
    }
    systemPrintf("setRtcmRoverMessageRateByName: %s not found\r\n", msgName);
    return (false);
}

#endif // COMPILE_UM980

//----------------------------------------

//----------------------------------------
void um980FirmwareBeginUpdate()
{
    // Note: We cannot increase the bootloading speed beyond 115200 because
    //  we would need to alter the UM980 baud, then save to NVM, then allow the UM980 to reset.
    //  This is workable, but the next time the RTK Torch resets, it assumes communication at 115200bps
    //  This fails and communication is broken. We could program in some logic that attempts comm at 460800
    //  then reconfigures the UM980 to 115200bps, then resets, but autobaud detection in the UM980 library is
    //  not yet supported.

    // Note: UM980 needs its own dedicated update function, due to the T@ and bootloader trigger

    // Note: UM980 is currently only available on Torch.
    //  But um980FirmwareBeginUpdate has been reworked so it will work on Facet too.

    // Note: um980FirmwareBeginUpdate is called during setup, after identify board. I2C, gpio expanders, buttons
    //  and display have all been initialized. But, importantly, the UARTs have not yet been started.
    //  This makes our job much easier...

    // Flag that we are in direct connect mode. Button task will um980FirmwareRemoveUpdate and exit
    // inDirectConnectMode = true;

    // Paint GNSS Update
    // paintGnssUpdate();

    // Stop all UART tasks. Redundant
    tasksStopGnssUart();

    systemPrintln();
    systemPrintf("Entering UM980 direct connect for firmware update and configuration. Disconnect this terminal "
                 "connection. Use "
                 "UPrecise to update the firmware. Baudrate: 115200bps. Press the %s button to return "
                 "to normal operation.\r\n",
                 present.button_mode ? "mode" : "power");
    systemFlush();

    // Make sure ESP-UART is connected to UM980
    muxSelectUm980();

    if (serialGNSS == nullptr)
        serialGNSS = new HardwareSerial(2); // Use UART2 on the ESP32 for communication with the GNSS module

    serialGNSS->setRxBufferSize(settings.uartReceiveBufferSize);
    serialGNSS->setTimeout(settings.serialTimeoutGNSS); // Requires serial traffic on the UART pins for detection

    // This is OK for Flex too. We're using the main GNSS pins.
    serialGNSS->begin(115200, SERIAL_8N1, pin_GnssUart_RX, pin_GnssUart_TX);

    // UPrecise needs to query the device before entering bootload mode
    // Wait for UPrecise to send bootloader trigger (character T followed by character @) before resetting UM980
    bool inBootMode = false;

    // Echo everything to/from UM980
    task.endDirectConnectMode = false;
    while (!task.endDirectConnectMode)
    {
        // Data coming from UM980 to external USB
        // if (serialGNSS->available()) // Note: use if, not while
        //    Serial.write(serialGNSS->read());

        // Data coming from external USB to UM980
        if (Serial.available()) // Note: use if, not while
        {
            byte incoming = Serial.read();
            serialGNSS->write(incoming);

            // Detect bootload sequence
            if (inBootMode == false && incoming == 'T')
            {
                byte nextIncoming = Serial.peek();
                if (nextIncoming == '@')
                {
                    // Reset UM980
                    gnssReset();
                    delay(500);
                    gnssBoot();
                    delay(500);
                    inBootMode = true;
                }
            }
        }

        // if (digitalRead(pin_powerButton) == HIGH)
        // {
        //     while (digitalRead(pin_powerButton) == HIGH)
        //         delay(100);

        //     // Remove file and reset to exit pass-through mode
        //     um980FirmwareRemoveUpdate();

        //     // Beep to indicate exit
        //     beepOn();
        //     delay(300);
        //     beepOff();
        //     delay(100);
        //     beepOn();
        //     delay(300);
        //     beepOff();

        //     systemPrintln("Exiting UM980 passthrough mode");
        //     systemFlush(); // Complete prints

        //     ESP.restart();
        // }
        // Button task will set task.endDirectConnectMode true
    }

    // Remove the special file. See #763 . Do the file removal in the loop
    um980FirmwareRemoveUpdate();

    systemFlush(); // Complete prints

    ESP.restart();
}

const char *um980FirmwareFileName = "/updateUm980Firmware.txt";

//----------------------------------------
// Force UART connection to GNSS for firmware update on the next boot by special file in LittleFS
//----------------------------------------
bool um980CreatePassthrough()
{
    return createPassthrough(um980FirmwareFileName);
}

//----------------------------------------
// Check if direct connection file exists
//----------------------------------------
bool um980FirmwareCheckUpdate()
{
    return gnssFirmwareCheckUpdateFile(um980FirmwareFileName);
}

//----------------------------------------
// Remove direct connection file
//----------------------------------------
void um980FirmwareRemoveUpdate()
{
    gnssFirmwareRemoveUpdateFile(um980FirmwareFileName);
}

//----------------------------------------<|MERGE_RESOLUTION|>--- conflicted
+++ resolved
@@ -102,17 +102,9 @@
 
     systemPrintln("GNSS UM980 online");
 
-<<<<<<< HEAD
     // Turn on/off debug messages
     if (settings.debugGnss)
         debuggingEnable();
-=======
-    if (settings.debugGnss)
-        debuggingEnable(); // Print all debug to Serial
-
-    // Check firmware version and print info
-    printModuleInfo();
->>>>>>> 01f1bf31
 
     // Shortly after reset, the UM980 responds to the VERSIONB command with OK but doesn't report version information
     snprintf(gnssFirmwareVersion, sizeof(gnssFirmwareVersion), "%s", _um980->getVersion());
