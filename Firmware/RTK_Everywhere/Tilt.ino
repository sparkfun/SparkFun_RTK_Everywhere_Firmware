/*
  Once RTK Fix is achieved, and the tilt sensor is activated (ie shaken) the tilt sensor
  generates binary-encoded lat/lon/alt values that are tilt-compensated. To get these values to the
  GIS Data Collector software, we need to transmit corrected NMEA sentences over Bluetooth. The
  Data Collector does not know anything is being tilt-compensated. To do this we must intercept
  NMEA from the UM980 and splice in the values from the tilt sensor. See tiltApplyCompensationGGA()
  as an example.

  The tilt sensor reports + and - numbers for Latitude/Longitude. Whereas NMEA expects positive
  numbers with letters N/S and E/W. Since we are splicing into NMEA, the correct N/S and E/W letters
  are already set. We just need to be sure the tilt-compensated values are positive using abs().
  This could lead to problems if the unit is within ~1m of the Equator and Prime Meridian but
  we don't consider those edges cases here.
*/

#ifdef COMPILE_IM19_IMU

// Get the parameters needed for tilt compensation
void menuTilt()
{
    if (present.imu_im19 == false)
    {
        clearBuffer(); // Empty buffer of any newline chars
        return;
    }

    while (1)
    {
        systemPrintln();
        systemPrintln("Menu: Tilt Compensation");
        systemPrintln();

        systemPrint("1) Tilt Compensation: ");
        systemPrintf("%s\r\n", settings.enableTiltCompensation ? "Enabled" : "Disabled");

        if (settings.enableTiltCompensation == true)
        {
            systemPrint("2) Pole Length: ");
            systemPrintf("%0.3fm\r\n", settings.tiltPoleLength);
        }

        systemPrintln("x) Exit");

        byte incoming = getUserInputCharacterNumber();

        if (incoming == 1)
        {
            settings.enableTiltCompensation ^= 1;
        }
        else if ((settings.enableTiltCompensation == true) && (incoming == 2))
        {
            getNewSetting("Enter length of the pole in meters", 0.0, 4.0, &settings.tiltPoleLength);
        }

        else if (incoming == 'x')
            break;
        else if (incoming == INPUT_RESPONSE_GETCHARACTERNUMBER_EMPTY)
            break;
        else if (incoming == INPUT_RESPONSE_GETCHARACTERNUMBER_TIMEOUT)
            break;
        else
            printUnknown(incoming);
    }

    clearBuffer(); // Empty buffer of any newline chars
}

typedef enum
{
    TILT_DISABLED = 0,
    TILT_OFFLINE,
    TILT_STARTED,
    TILT_INITIALIZED,
    TILT_CORRECTING,
    TILT_REQUEST_STOP,
} TiltState;
TiltState tiltState = TILT_DISABLED;

// Tilt compensation sensor state machine
void tiltUpdate()
{
    if (present.imu_im19 == false)
        return;

    if (settings.enableTiltCompensation == false && tiltState != TILT_DISABLED)
    {
        tiltStop(); // If the user has disabled the device, shut it down
        tiltState = TILT_DISABLED;
    }

    switch (tiltState)
    {
    default:
        systemPrintf("Unknown tiltState: %d\r\n", tiltState);
        break;

    case TILT_DISABLED:
        if (settings.enableTiltCompensation == true && tiltFailedBegin == false)
            tiltState = TILT_OFFLINE;
        break;

    case TILT_OFFLINE:
        // Try multiple times to configure IM19
        for (int x = 0; x < 3; x++)
        {
            beginTilt(); // Start IMU
            if (tiltState == TILT_STARTED)
                break;
            log_d("Tilt sensor failed to configure. Trying again.");
        }

        if (tiltState != TILT_STARTED) // If we failed to begin, disable future attempts
            tiltFailedBegin = true;
        break;

    case TILT_STARTED:
        // Waiting for user to shake unit (RTK Fix required for isInitialized)
        tiltSensor->update(); // Check for the most recent incoming binary data

        // Check IMU state at 1Hz
        if (millis() - lastTiltCheck > 1000)
        {
            lastTiltCheck = millis();

            if (settings.tiltPoleLength < 0.5)
                systemPrintf("Warning: Short pole length detected: %0.3f\r\n", settings.tiltPoleLength);

            if (settings.enableImuDebug == true)
                printTiltDebug();

            // Check to see if tilt sensor has been shaken
            if (tiltSensor->isInitialized())
            {
                beepDurationMs(1000); // Audibly indicate the init of tilt

                lastTiltBeepMs = millis();

                tiltState = TILT_INITIALIZED;
            }

            // Check to see if tilt compensation is active
            if (tiltSensor->isCorrecting())
            {
                beepMultiple(2, 500, 500); // Number of beeps, length of beep ms, length of quiet ms

                lastTiltBeepMs = millis();

                tiltState = TILT_CORRECTING;
            }
        }
        break;

    case TILT_INITIALIZED:
        // Waiting for user to rock unit back and forth
        tiltSensor->update(); // Check for the most recent incoming binary data

        // Check IMU state at 1Hz
        if (millis() - lastTiltCheck > 1000)
        {
            lastTiltCheck = millis();

            if (settings.tiltPoleLength < 0.5)
                systemPrintf("Warning: Short pole length detected: %0.3f\r\n", settings.tiltPoleLength);

            if (settings.enableImuDebug == true)
                printTiltDebug();

            // Check to see if tilt compensation is active
            if (tiltSensor->isCorrecting())
            {
                beepDurationMs(2000); // Audibly indicate the start of tilt

                lastTiltBeepMs = millis();

                tiltState = TILT_CORRECTING;
            }
        }
        break;

    case TILT_CORRECTING:
        // Check to see if we've stopped correcting
        tiltSensor->update(); // Check for the most recent incoming binary data

        // Check IMU state at 1Hz
        if (millis() - lastTiltCheck > 1000)
        {
            lastTiltCheck = millis();

            if (settings.enableImuDebug == true)
                printTiltDebug();

            // Check to see if tilt compensation is active
            if (tiltSensor->isCorrecting() == false)
            {
                tiltState = TILT_STARTED;

                // Beep to indicating tilt went offline
                beepDurationMs(1000);
            }
        }

        // If tilt compensation is active, play a short beep every 10 seconds
        if (millis() - lastTiltBeepMs > 10000)
        {
            lastTiltBeepMs = millis();
            beepDurationMs(250);
        }

        break;

    case TILT_REQUEST_STOP:
        tiltStop(); // Changes state to TILT_OFFILINE
        break;
    }
}

/*Datasheet initialization steps:
    Step one: Rotate the receiver in hand, or shake it.

    Step two: If the heading angle becomes 0-180 degrees (or 0-(-180) degrees) it
    means step two has been entered. Wait for RTK to output the fixed solution.

    Step three: Some rocking is required to make accuracy meet the requirements. Rock rod back and
    forth for 5-6 seconds. Maintain the same speed when shaking. 1-2m/s is enough. Rotate the rod 90
    degrees and continue to rock until the init is complete. The status word becomes ready.
*/
void printTiltDebug()
{
    uint32_t naviStatus = tiltSensor->getNaviStatus();
    // systemPrintf("NAVI timestamp: %0.0f lat: %0.4f lon: %0.4f alt: %0.2f\r\n", tiltSensor->getNaviTimestamp(),
    //              tiltSensor->getNaviLatitude(), tiltSensor->getNaviLongitude(), tiltSensor->getNaviAltitude());

    systemPrint("Tilt ");

    if (tiltState == TILT_STARTED)
        systemPrint("STARTED");
    else if (tiltState == TILT_INITIALIZED)
        systemPrint("INITIALIZED");
    else if (tiltState == TILT_CORRECTING)
        systemPrint("CORRECTING");

    systemPrintf(" Status: 0x%04X - ", naviStatus);

    // 0 = No fix, 1 = 3D, 4 = RTK Fix
    int solutionState = tiltSensor->getGnssSolutionState();
    if (solutionState == 4)
        systemPrint("RTK Fix");
    else if (solutionState == 3)
        systemPrint("RTK Float");
    else if (solutionState == 2)
        systemPrint("DGPS Fix");
    else if (solutionState == 1)
        systemPrint("3D Fix");
    else if (solutionState == 0)
        systemPrint("No Fix");
    else
        systemPrintf("solutionState %d", tiltSensor->getGnssSolutionState());

    systemPrintln();

    // if (naviStatus & (1 << 0))
    //     systemPrintln("Status: Filter uninitialized"); // Finit 0x1
    if (naviStatus & (1 << 1))
        systemPrintln("Status: Filter convergence complete"); // Ready 0x2
    if (naviStatus & (1 << 2))
        systemPrintln("Status: In filter convergence"); // Inaccurate 0x4
    if (naviStatus & (1 << 3))
        systemPrintln("Status: Excessive tilt angle"); // TiltReject 0x8

    if (naviStatus & (1 << 4))
        systemPrintln("Status: GNSS Positioning data difference"); // GnssReject 0x10
    if (naviStatus & (1 << 5))
        systemPrintln("Status: Filter Reset"); // FReset 0x20
    if (naviStatus & (1 << 6))
        systemPrintln("Status: Tilt estimation Phase 1"); // FixRlsStage1 0x40
    if (naviStatus & (1 << 7))
        systemPrintln("Status: Tilt estimation Phase 2"); // FixRlsStage2 0x80

    if (naviStatus & (1 << 8))
        systemPrintln("Status: Tilt estimation Phase 3"); // FixRlsStage3 0x100
    if (naviStatus & (1 << 9))
        systemPrintln("Status: Tilt estimation Phase 4"); // FixRlsStage4 0x200
    if (naviStatus & (1 << 10))
        systemPrintln("Status: Tilt estimation Complete"); // FixRlsOK 0x400

    if (naviStatus & (1 << 13))
        systemPrintln("Status: Initialize shaking direction 1"); // Direction1 0x2000
    if (naviStatus & (1 << 14))
        systemPrintln("Status: Initialize shaking direction 2"); // Direction2 0x4000

    if (naviStatus & (1 << 16))
        systemPrintln("Status: Filter determines GNSS data is invalid"); // GnssLost 0x10000
    if (naviStatus & (1 << 17))
        systemPrintln("Status: Initialization complete"); // FInitOk 0x20000
    // if (naviStatus & (1 << 18))
    //     systemPrintln("Status: PPS signal received"); // PPSReady 0x40000
    // if (naviStatus & (1 << 19))
    //     systemPrintln("Status: Module time synchronization successful"); // SyncReady 0x80000
    // if (naviStatus & (1 << 20)) //0x100000
    //     systemPrintln("Status: GNSS Connected"); //Module parses to RTK data "); // GnssConnect
    //     0x100000
    if (naviStatus > 0x1FFFFF)
    {
        // Clear all lower/known bits
        uint32_t bitsToShow = 0 ^ 0x1FFFFF;
        systemPrintf("Status: Unknown status bits set: 0x%04X\r\n", naviStatus & bitsToShow);
    }
}

// Start communication with the IM19 IMU
void beginTilt()
{
    tiltSensor = new IM19();

    SerialForTilt = new HardwareSerial(1); // Use UART1 on the ESP32 to receive IMU corrections

    SerialForTilt->setRxBufferSize(1024 * 1);

    // We must start the serial port before handing it over to the library
    SerialForTilt->begin(115200, SERIAL_8N1, pin_IMU_RX, pin_IMU_TX);

    if (settings.enableImuDebug == true)
        tiltSensor->enableDebugging(); // Print all debug to Serial

    if (tiltSensor->begin(*SerialForTilt) == false) // Give the serial port over to the library
    {
        log_d("Tilt sensor failed to respond.");
        tiltStop(); // Free memory
        return;
    }

    bool result = true;

    // The filter has a set of default parameters, which can be loaded when setting an error.
    result &= tiltSensor->sendCommand("LOAD_DEFAULT");

    // Use serial port 2 as the serial port for communication with GNSS
    result &= tiltSensor->sendCommand("GNSS_PORT=PHYSICAL_UART2");

    // Use serial port 1 as the main output with combined navigation data output
    result &= tiltSensor->sendCommand("NAVI_OUTPUT=UART1,ON");

    // Set the distance of the IMU from the center line - x:6.78mm y:10.73mm z:19.25mm
    if (present.imu_im19 == true)
        result &= tiltSensor->sendCommand("LEVER_ARM=-0.00678,-0.01073,-0.0314"); // From stock firmware

    // Set the overall length of the GNSS setup in meters: rod length 1800mm + internal length 96.45mm + antenna
    // POC 19.25mm = 1915.7mm
    char clubVector[strlen("CLUB_VECTOR=0,0,1.916") + 1];
    float arp_m =
        present.antennaReferencePoint_mm / 1000.0; // Convert mm to m. antennaReferencePoint_mm assigned in begin()

    snprintf(clubVector, sizeof(clubVector), "CLUB_VECTOR=0,0,%0.3f", settings.tiltPoleLength + arp_m);
    result &= tiltSensor->sendCommand(clubVector);

    // Configure interface type. This allows IM19 to receive Unicore-style binary messages
    result &= tiltSensor->sendCommand("GNSS_CARD=UNICORE");

    // Configure as tilt measurement mode
    result &= tiltSensor->sendCommand("WORK_MODE=408"); // From stock firmware

    // AT+HIGH_RATE=[ENABLE | DISABLE] - try to slow down NAVI
    result &= tiltSensor->sendCommand("HIGH_RATE=DISABLE");

    // Turn off MEMS output.
    // result &= tiltSensor->sendCommand("MEMS_OUTPUT=UART1,ON"); //Stock firmware enables MEMS
    result &= tiltSensor->sendCommand("MEMS_OUTPUT=UART1,OFF");

    // Unknown new command for v2
    result &= tiltSensor->sendCommand("CORRECT_HOLDER=ENABLE"); // From stock firmware

    // Trigger IMU on PPS from UM980
    result &= tiltSensor->sendCommand("SET_PPS_EDGE=RISING");

    // Enable magnetic field mode
    // 'it is recommended to use the magnetic field initialization mode to speed up the initialization process'
    result &= tiltSensor->sendCommand("AHRS=ENABLE");

    result &= tiltSensor->sendCommand("MAG_AUTO_SAVE=ENABLE");

    if (result == true)
    {
        if (tiltSensor->saveConfiguration() == true)
        {
            systemPrintln("Tilt sensor configuration complete");
            tiltState = TILT_STARTED;
            return; // Success
        }
    }

    tiltStop(); // Free memory
}

void tiltStop()
{
    // Gracefully stop the UART before freeing resources
    while (SerialForTilt->available())
        SerialForTilt->read();

    SerialForTilt->end();

    // Free the resources
    if (tiltSensor != nullptr)
    {
        delete tiltSensor;
        tiltSensor = nullptr;
    }

    if (SerialForTilt != nullptr)
    {
        delete SerialForTilt;
        SerialForTilt = nullptr;
    }

    if (tiltState == TILT_CORRECTING)
        beepDurationMs(1000); // Indicate we are going offline

    tiltState = TILT_OFFLINE;
}

// Called by other tasks. Prevents stopping serial port while within a library transaction.
void tiltRequestStop()
{
    tiltState = TILT_REQUEST_STOP;
}

bool tiltIsCorrecting()
{
    if (tiltState == TILT_CORRECTING)
        return (true);

    return (false);
}

// Restore the tilt sensor to factory settings
void tiltSensorFactoryReset()
{
    if (tiltState >= TILT_STARTED)
        tiltSensor->factoryReset();
}

// Given a NMEA sentence, modify the sentence to use the latest tilt-compensated lat/lon/alt
// Modifies the sentence directly. Updates sentence CRC.
// Auto-detects sentence type and will only modify sentences that have lat/lon/alt (ie GGA yes, GSV no)
// Which sentences have altitude? Yes: GGA, GNS No: RMC, GLL
// Which sentences have undulation? Yes: GGA, GNS No: RMC, GLL
// See issue: https://github.com/sparkfun/SparkFun_RTK_Everywhere_Firmware/issues/334
void tiltApplyCompensation(char *nmeaSentence, int arraySize)
{
    // Verify the sentence is null-terminated
    if (strnlen(nmeaSentence, arraySize) == arraySize)
    {
        systemPrintln("Sentence is not null terminated!");
        return;
    }

    // Identify sentence type
    char sentenceType[strlen("GGA") + 1] = {0};
    strncpy(sentenceType, &nmeaSentence[3],
            3); // Copy three letters, starting in spot 3. Null terminated from array initializer.

    // GGA and GNS sentences get modified in the same way
    if (strncmp(sentenceType, "GGA", sizeof(sentenceType)) == 0)
    {
        tiltApplyCompensationGGA(nmeaSentence, arraySize);
    }
    else if (strncmp(sentenceType, "GNS", sizeof(sentenceType)) == 0)
    {
        tiltApplyCompensationGNS(nmeaSentence, arraySize);
    }
    else if (strncmp(sentenceType, "RMC", sizeof(sentenceType)) == 0)
    {
        tiltApplyCompensationRMC(nmeaSentence, arraySize);
    }
    else if (strncmp(sentenceType, "GLL", sizeof(sentenceType)) == 0)
    {
        tiltApplyCompensationGLL(nmeaSentence, arraySize);
    }
    else
    {
        // This type of sentence does not have lat/lon/alt that needs modification
        return;
    }
}

// Modify a GNS sentence with tilt compensation
//$GNGNS,024034.00,4004.73854216,N,11614.19720023,E,ANAAA,28,0.8,1574.406,-8.4923,,,S*71 - Original
//$GNGNS,024034.00,4004.73854216,N,11614.19720023,E,ANAAA,28,0.8,1589.4793,-8.4923,,,S*7E - Modified
// 1580.987 is what is provided by the IMU and is the ellisoidal height
// 1580.987 is called 'ellipsoidal height' in SW Maps and includes the MSL + undulation
// To get mean sea level: 1580.987 - -8.4923 = 1589.4793
// 1589.4793 is the orthometric height in meters (MSL reference) that we need to insert into the NMEA sentence
// See issue: https://github.com/sparkfun/SparkFun_RTK_Everywhere_Firmware/issues/334
// https://support.virtual-surveyor.com/support/solutions/articles/1000261349-the-difference-between-ellipsoidal-geoid-and-orthometric-elevations-
void tiltApplyCompensationGNS(char *nmeaSentence, int arraySize)
{
    char coordinateStringDDMM[strlen("10511.12345678") + 1] = {0}; // UM980 outputs 8 decimals in GGA sentence

    const int latitudeComma = 2;
    const int longitudeComma = 4;
    const int altitudeComma = 9;
    const int undulationComma = 10;

    uint8_t latitudeStart = 0;
    uint8_t latitudeStop = 0;
    uint8_t longitudeStart = 0;
    uint8_t longitudeStop = 0;
    uint8_t altitudeStart = 0;
    uint8_t altitudeStop = 0;
    uint8_t undulationStart = 0;
    uint8_t undulationStop = 0;
    uint8_t checksumStart = 0;

    int commaCount = 0;
    for (int x = 0; x < strnlen(nmeaSentence, arraySize); x++) // Assumes sentence is null terminated
    {
        if (nmeaSentence[x] == ',')
        {
            commaCount++;
            if (commaCount == latitudeComma)
                latitudeStart = x + 1;
            if (commaCount == latitudeComma + 1)
                latitudeStop = x;
            if (commaCount == longitudeComma)
                longitudeStart = x + 1;
            if (commaCount == longitudeComma + 1)
                longitudeStop = x;
            if (commaCount == altitudeComma)
                altitudeStart = x + 1;
            if (commaCount == altitudeComma + 1)
                altitudeStop = x;
            if (commaCount == undulationComma)
                undulationStart = x + 1;
            if (commaCount == undulationComma + 1)
                undulationStop = x;
        }
        if (nmeaSentence[x] == '*')
        {
            checksumStart = x;
            break;
        }
    }

    if (latitudeStart == 0 || latitudeStop == 0 || longitudeStart == 0 || longitudeStop == 0 || altitudeStart == 0 ||
        altitudeStop == 0 || undulationStart == 0 || undulationStop == 0 || checksumStart == 0)
    {
        systemPrintln("Delineator not found");
        return;
    }

    // Extract the undulation
    char undulationStr[strlen("-1602.3481") + 1]; // 4 decimals
    strncpy(undulationStr, &nmeaSentence[undulationStart], undulationStop - undulationStart);
    float undulation = (float)atof(undulationStr);

    // Remove the undulation from the IMU's altitude
    float orthometricHeight = tiltSensor->getNaviAltitude() - undulation;

    char newSentence[150] = {0};

    if (sizeof(newSentence) < arraySize)
    {
        systemPrintln("newSentence not big enough!");
        return;
    }

    // strncat terminates
    // Add start of message up to latitude
    strncat(newSentence, nmeaSentence, latitudeStart);

    // Convert tilt-compensated latitude to DDMM
    coordinateConvertInput(abs(tiltSensor->getNaviLatitude()), COORDINATE_INPUT_TYPE_DDMM, coordinateStringDDMM,
                           sizeof(coordinateStringDDMM));

    // Add tilt-compensated Latitude
    strncat(newSentence, coordinateStringDDMM, sizeof(newSentence) - 1);

    // Add interstitial between end of lat and beginning of lon
    strncat(newSentence, nmeaSentence + latitudeStop, longitudeStart - latitudeStop);

    // Convert tilt-compensated longitude to DDMM
    coordinateConvertInput(abs(tiltSensor->getNaviLongitude()), COORDINATE_INPUT_TYPE_DDMM, coordinateStringDDMM,
                           sizeof(coordinateStringDDMM));

    // Add tilt-compensated Longitude
    strncat(newSentence, coordinateStringDDMM, sizeof(newSentence) - 1);

    // Add interstitial between end of lon and beginning of alt
    strncat(newSentence, nmeaSentence + longitudeStop, altitudeStart - longitudeStop);

    // Convert altitude double to string
<<<<<<< HEAD
    snprintf(coordinateStringDDMM, sizeof(coordinateStringDDMM), "%0.3f", tiltSensor->getNaviAltitude() + settings.tiltPoleLength + present.antennaReferencePoint_mm / 1000.0);
=======
    snprintf(coordinateStringDDMM, sizeof(coordinateStringDDMM), "%0.3f", orthometricHeight);
>>>>>>> 285cd324

    // Add tilt-compensated Altitude
    strncat(newSentence, coordinateStringDDMM, sizeof(newSentence) - 1);

    // Add remainder of the sentence up to checksum
    strncat(newSentence, nmeaSentence + altitudeStop, checksumStart - altitudeStop);

    // From: http://engineeringnotes.blogspot.com/2015/02/generate-crc-for-nmea-strings-arduino.html
    byte CRC = 0; // XOR chars between '$' and '*'
    for (byte x = 1; x < strlen(newSentence); x++)
        CRC = CRC ^ newSentence[x];

    // Convert CRC to string, add * and CR LF
    snprintf(coordinateStringDDMM, sizeof(coordinateStringDDMM), "*%02X\r\n", CRC);

    // Add CRC
    strncat(newSentence, coordinateStringDDMM, sizeof(newSentence) - 1);

    // Overwrite the original NMEA
    strncpy(nmeaSentence, newSentence, arraySize);
}

// Modify a GLL sentence with tilt compensation
//$GNGLL,4005.4176871,N,10511.1034563,W,214210.00,A,A*68 - Original
//$GNGLL,4005.41769994,N,10507.40740734,W,214210.00,A,A*6D - Modified
void tiltApplyCompensationGLL(char *nmeaSentence, int arraySize)
{
    char coordinateStringDDMM[strlen("10511.12345678") + 1] = {0}; // UM980 outputs 8 decimals in GGA sentence

    const int latitudeComma = 1;
    const int longitudeComma = 3;

    uint8_t latitudeStart = 0;
    uint8_t latitudeStop = 0;
    uint8_t longitudeStart = 0;
    uint8_t longitudeStop = 0;
    uint8_t checksumStart = 0;

    int commaCount = 0;
    for (int x = 0; x < strnlen(nmeaSentence, arraySize); x++) // Assumes sentence is null terminated
    {
        if (nmeaSentence[x] == ',')
        {
            commaCount++;
            if (commaCount == latitudeComma)
                latitudeStart = x + 1;
            else if (commaCount == latitudeComma + 1)
                latitudeStop = x;
            else if (commaCount == longitudeComma)
                longitudeStart = x + 1;
            else if (commaCount == longitudeComma + 1)
                longitudeStop = x;
        }
        if (nmeaSentence[x] == '*')
        {
            checksumStart = x;
        }
    }

    if (latitudeStart == 0 || latitudeStop == 0 || longitudeStart == 0 || longitudeStop == 0 || checksumStart == 0)
    {
        systemPrintln("Delineator not found");
        return;
    }

    char newSentence[150] = {0};

    if (sizeof(newSentence) < arraySize)
    {
        systemPrintln("newSentence not big enough!");
        return;
    }

    // strncat terminates
    // Add start of message up to latitude
    strncat(newSentence, nmeaSentence, latitudeStart);

    // Convert tilt-compensated latitude to DDMM
    coordinateConvertInput(abs(tiltSensor->getNaviLatitude()), COORDINATE_INPUT_TYPE_DDMM, coordinateStringDDMM,
                           sizeof(coordinateStringDDMM));

    // Add tilt-compensated Latitude
    strncat(newSentence, coordinateStringDDMM, sizeof(newSentence) - 1);

    // Add interstitial between end of lat and beginning of lon
    strncat(newSentence, nmeaSentence + latitudeStop, longitudeStart - latitudeStop);

    // Convert tilt-compensated longitude to DDMM
    coordinateConvertInput(abs(tiltSensor->getNaviLongitude()), COORDINATE_INPUT_TYPE_DDMM, coordinateStringDDMM,
                           sizeof(coordinateStringDDMM));

    // Add tilt-compensated Longitude
    strncat(newSentence, coordinateStringDDMM, sizeof(newSentence) - 1);

    // Add remainder of the sentence up to checksum
    strncat(newSentence, nmeaSentence + longitudeStop, checksumStart - longitudeStop);

    // From: http://engineeringnotes.blogspot.com/2015/02/generate-crc-for-nmea-strings-arduino.html
    byte CRC = 0; // XOR chars between '$' and '*'
    for (byte x = 1; x < strlen(newSentence); x++)
        CRC = CRC ^ newSentence[x];

    // Convert CRC to string, add * and CR LF
    snprintf(coordinateStringDDMM, sizeof(coordinateStringDDMM), "*%02X\r\n", CRC);

    // Add CRC
    strncat(newSentence, coordinateStringDDMM, sizeof(newSentence) - 1);

    // Overwrite the original NMEA
    strncpy(nmeaSentence, newSentence, arraySize);
}

// Modify a RMC sentence with tilt compensation
//$GNRMC,214210.00,A,4005.4176871,N,10511.1034563,W,0.000,,070923,,,A,V*04 - Original
//$GNRMC,214210.00,A,4005.41769994,N,10507.40740734,W,0.000,,070923,,,A,V*01 - Modified
void tiltApplyCompensationRMC(char *nmeaSentence, int arraySize)
{
    char coordinateStringDDMM[strlen("10511.12345678") + 1] = {0}; // UM980 outputs 8 decimals in GGA sentence

    const int latitudeComma = 3;
    const int longitudeComma = 5;

    uint8_t latitudeStart = 0;
    uint8_t latitudeStop = 0;
    uint8_t longitudeStart = 0;
    uint8_t longitudeStop = 0;
    uint8_t checksumStart = 0;

    int commaCount = 0;
    for (int x = 0; x < strnlen(nmeaSentence, arraySize); x++) // Assumes sentence is null terminated
    {
        if (nmeaSentence[x] == ',')
        {
            commaCount++;
            if (commaCount == latitudeComma)
                latitudeStart = x + 1;
            else if (commaCount == latitudeComma + 1)
                latitudeStop = x;
            else if (commaCount == longitudeComma)
                longitudeStart = x + 1;
            else if (commaCount == longitudeComma + 1)
                longitudeStop = x;
        }
        if (nmeaSentence[x] == '*')
        {
            checksumStart = x;
        }
    }

    if (latitudeStart == 0 || latitudeStop == 0 || longitudeStart == 0 || longitudeStop == 0 || checksumStart == 0)
    {
        systemPrintln("Delineator not found");
        return;
    }

    char newSentence[150] = {0};

    if (sizeof(newSentence) < arraySize)
    {
        systemPrintln("newSentence not big enough!");
        return;
    }

    // strncat terminates
    // Add start of message up to latitude
    strncat(newSentence, nmeaSentence, latitudeStart);

    // Convert tilt-compensated latitude to DDMM
    coordinateConvertInput(abs(tiltSensor->getNaviLatitude()), COORDINATE_INPUT_TYPE_DDMM, coordinateStringDDMM,
                           sizeof(coordinateStringDDMM));

    // Add tilt-compensated Latitude
    strncat(newSentence, coordinateStringDDMM, sizeof(newSentence) - 1);

    // Add interstitial between end of lat and beginning of lon
    strncat(newSentence, nmeaSentence + latitudeStop, longitudeStart - latitudeStop);

    // Convert tilt-compensated longitude to DDMM
    coordinateConvertInput(abs(tiltSensor->getNaviLongitude()), COORDINATE_INPUT_TYPE_DDMM, coordinateStringDDMM,
                           sizeof(coordinateStringDDMM));

    // Add tilt-compensated Longitude
    strncat(newSentence, coordinateStringDDMM, sizeof(newSentence) - 1);

    // Add remainder of the sentence up to checksum
    strncat(newSentence, nmeaSentence + longitudeStop, checksumStart - longitudeStop);

    // From: http://engineeringnotes.blogspot.com/2015/02/generate-crc-for-nmea-strings-arduino.html
    byte CRC = 0; // XOR chars between '$' and '*'
    for (byte x = 1; x < strlen(newSentence); x++)
        CRC = CRC ^ newSentence[x];

    // Convert CRC to string, add * and CR LF
    snprintf(coordinateStringDDMM, sizeof(coordinateStringDDMM), "*%02X\r\n", CRC);

    // Add CRC
    strncat(newSentence, coordinateStringDDMM, sizeof(newSentence) - 1);

    // Overwrite the original NMEA
    strncpy(nmeaSentence, newSentence, arraySize);
}

// Modify a GGA sentence with tilt compensation
//$GNGGA,213441.00,4005.4176871,N,10511.1034563,W,1,12,99.99,1581.450,M,-21.3612,M,,*7D - Original
//$GNGGA,213441.00,4005.41769994,N,10507.40740734,W,1,12,99.99,1602.348,M,-21.3612,M,,*4C - Modified
// 1580.987 is what is provided by the IMU and is the ellisoidal height
//'Ellipsoidal height' includes the MSL + undulation
// To get mean sea level: 1580.987 - -21.3612 = 1602.3482
// 1602.3482 is the orthometric height in meters (MSL reference) that we need to insert into the NMEA sentence
// See issue: https://github.com/sparkfun/SparkFun_RTK_Everywhere_Firmware/issues/334
// https://support.virtual-surveyor.com/support/solutions/articles/1000261349-the-difference-between-ellipsoidal-geoid-and-orthometric-elevations-
void tiltApplyCompensationGGA(char *nmeaSentence, int arraySize)
{
    const int latitudeComma = 2;
    const int longitudeComma = 4;
    const int altitudeComma = 9;
    const int undulationComma = 11;

    uint8_t latitudeStart = 0;
    uint8_t latitudeStop = 0;
    uint8_t longitudeStart = 0;
    uint8_t longitudeStop = 0;
    uint8_t altitudeStart = 0;
    uint8_t altitudeStop = 0;
    uint8_t undulationStart = 0;
    uint8_t undulationStop = 0;
    uint8_t checksumStart = 0;

    if (settings.enableImuCompensationDebug == true)
        systemPrintf("Original GNGGA: %s\r\n", nmeaSentence);

    int commaCount = 0;
    for (int x = 0; x < strnlen(nmeaSentence, arraySize); x++) // Assumes sentence is null terminated
    {
        if (nmeaSentence[x] == ',')
        {
            commaCount++;
            if (commaCount == latitudeComma)
                latitudeStart = x + 1;
            if (commaCount == latitudeComma + 1)
                latitudeStop = x;
            if (commaCount == longitudeComma)
                longitudeStart = x + 1;
            if (commaCount == longitudeComma + 1)
                longitudeStop = x;
            if (commaCount == altitudeComma)
                altitudeStart = x + 1;
            if (commaCount == altitudeComma + 1)
                altitudeStop = x;
            if (commaCount == undulationComma)
                undulationStart = x + 1;
            if (commaCount == undulationComma + 1)
                undulationStop = x;
        }
        if (nmeaSentence[x] == '*')
        {
            checksumStart = x;
            break;
        }
    }

    if (latitudeStart == 0 || latitudeStop == 0 || longitudeStart == 0 || longitudeStop == 0 || altitudeStart == 0 ||
        altitudeStop == 0 || undulationStart == 0 || undulationStop == 0 || checksumStart == 0)
    {
        systemPrintln("Delineator not found");
        return;
    }

    // Extract the undulation
    char undulationStr[strlen("-1602.3481") + 1]; // 4 decimals
    strncpy(undulationStr, &nmeaSentence[undulationStart], undulationStop - undulationStart);
    float undulation = (float)atof(undulationStr);

    // Remove the undulation from the IMU's altitude
    float orthometricHeight = tiltSensor->getNaviAltitude() - undulation;

    char newSentence[150] = {0};

    if (sizeof(newSentence) < arraySize)
    {
        systemPrintln("newSentence not big enough!");
        return;
    }

    char coordinateStringDDMM[strlen("10511.12345678") + 1] = {0}; // UM980 outputs 8 decimals in GGA sentence

    // strncat terminates
    // Add start of message up to latitude
    strncat(newSentence, nmeaSentence, latitudeStart);

    // Convert tilt-compensated latitude to DDMM
    coordinateConvertInput(abs(tiltSensor->getNaviLatitude()), COORDINATE_INPUT_TYPE_DDMM, coordinateStringDDMM,
                           sizeof(coordinateStringDDMM));

    // Add tilt-compensated Latitude
    strncat(newSentence, coordinateStringDDMM, sizeof(newSentence) - 1);

    // Add interstitial between end of lat and beginning of lon
    strncat(newSentence, nmeaSentence + latitudeStop, longitudeStart - latitudeStop);

    // Convert tilt-compensated longitude to DDMM
    coordinateConvertInput(abs(tiltSensor->getNaviLongitude()), COORDINATE_INPUT_TYPE_DDMM, coordinateStringDDMM,
                           sizeof(coordinateStringDDMM));

    // Add tilt-compensated Longitude
    strncat(newSentence, coordinateStringDDMM, sizeof(newSentence) - 1);

    // Add interstitial between end of lon and beginning of alt
    strncat(newSentence, nmeaSentence + longitudeStop, altitudeStart - longitudeStop);

    // Convert altitude double to string
<<<<<<< HEAD
    snprintf(coordinateStringDDMM, sizeof(coordinateStringDDMM), "%0.3f", tiltSensor->getNaviAltitude() + settings.tiltPoleLength + present.antennaReferencePoint_mm / 1000.0);
=======
    snprintf(coordinateStringDDMM, sizeof(coordinateStringDDMM), "%0.3f", orthometricHeight);
>>>>>>> 285cd324

    // Add tilt-compensated Altitude
    strncat(newSentence, coordinateStringDDMM, sizeof(newSentence) - 1);

    // Add remainder of the sentence up to checksum
    strncat(newSentence, nmeaSentence + altitudeStop, checksumStart - altitudeStop);

    // From: http://engineeringnotes.blogspot.com/2015/02/generate-crc-for-nmea-strings-arduino.html
    byte CRC = 0; // XOR chars between '$' and '*'
    for (byte x = 1; x < strlen(newSentence); x++)
        CRC = CRC ^ newSentence[x];

    // Convert CRC to string, add * and CR LF
    snprintf(coordinateStringDDMM, sizeof(coordinateStringDDMM), "*%02X\r\n", CRC);

    // Add CRC
    strncat(newSentence, coordinateStringDDMM, sizeof(newSentence) - 1);

    // Overwrite the original NMEA
    strncpy(nmeaSentence, newSentence, arraySize);

    if (settings.enableImuCompensationDebug == true)
        systemPrintf("Compensated GNGGA: %s\r\n", nmeaSentence);
}

#endif // COMPILE_IM19_IMU<|MERGE_RESOLUTION|>--- conflicted
+++ resolved
@@ -589,11 +589,7 @@
     strncat(newSentence, nmeaSentence + longitudeStop, altitudeStart - longitudeStop);
 
     // Convert altitude double to string
-<<<<<<< HEAD
     snprintf(coordinateStringDDMM, sizeof(coordinateStringDDMM), "%0.3f", tiltSensor->getNaviAltitude() + settings.tiltPoleLength + present.antennaReferencePoint_mm / 1000.0);
-=======
-    snprintf(coordinateStringDDMM, sizeof(coordinateStringDDMM), "%0.3f", orthometricHeight);
->>>>>>> 285cd324
 
     // Add tilt-compensated Altitude
     strncat(newSentence, coordinateStringDDMM, sizeof(newSentence) - 1);
@@ -905,11 +901,7 @@
     strncat(newSentence, nmeaSentence + longitudeStop, altitudeStart - longitudeStop);
 
     // Convert altitude double to string
-<<<<<<< HEAD
     snprintf(coordinateStringDDMM, sizeof(coordinateStringDDMM), "%0.3f", tiltSensor->getNaviAltitude() + settings.tiltPoleLength + present.antennaReferencePoint_mm / 1000.0);
-=======
-    snprintf(coordinateStringDDMM, sizeof(coordinateStringDDMM), "%0.3f", orthometricHeight);
->>>>>>> 285cd324
 
     // Add tilt-compensated Altitude
     strncat(newSentence, coordinateStringDDMM, sizeof(newSentence) - 1);
