--- conflicted
+++ resolved
@@ -39,12 +39,8 @@
 
 #define COMPILE_IM19_IMU // Comment out to remove IM19_IMU functionality
 #define COMPILE_POINTPERFECT_LIBRARY // Comment out to remove PPL support
-<<<<<<< HEAD
 #define COMPILE_BQ40Z50              // Comment out to remove BQ40Z50 functionality
 #define COMPILE_MOSAICX5             // Comment out to remove mosaic-X5 functionality
-=======
-#define COMPILE_BQ40Z50 // Comment out to remove BQ40Z50 functionality
->>>>>>> ffe13abe
 
 #if defined(COMPILE_WIFI) || defined(COMPILE_ETHERNET)
 #define COMPILE_NETWORK
