--- conflicted
+++ resolved
@@ -19,11 +19,8 @@
   Settings are loaded from microSD if available otherwise settings are pulled from ESP32's file system LittleFS.
 */
 
-<<<<<<< HEAD
-//#define DISPLAY_BOOT_TIMES // Comment out to display the boot times
-=======
+
 //#define DISPLAY_BOOT_TIMES // Comment out to prevent display of the boot times
->>>>>>> f65eecf0
 #define COMPILE_ETHERNET // Comment out to remove Ethernet (W5500) support
 #define COMPILE_WIFI     // Comment out to remove WiFi functionality
 //#define COMPILE_OTA_CLIENT // Comment out to remove OTA client functionality
