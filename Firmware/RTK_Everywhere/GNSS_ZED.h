--- conflicted
+++ resolved
@@ -26,7 +26,6 @@
 
     SFE_UBLOX_GNSS_SUPER * _zed = nullptr; // Don't instantiate until we know what gnssPlatform we're on
 
-<<<<<<< HEAD
     // Record rxBytes so we can tell if Radio Ext (COM2) is receiving correction data.
     // On the mosaic, we know that InputLink will arrive at 1Hz. But on the ZED, UBX-MON-COMMS
     // is tied to the navigation rate. To keep it simple, record the last time rxBytes
@@ -34,11 +33,10 @@
     // UBX-MON-COMMS callback. isCorrRadioExtPortActive returns true if the bytes-received has
     // increased in the previous settings.correctionsSourcesLifetime_s
     uint32_t _radioExtBytesReceived_millis;
-=======
+    
     // Given a sub type (ie "RTCM", "NMEA") present menu showing messages with this subtype
     // Controls the messages that get broadcast over Bluetooth and logged (if enabled)
     void menuMessagesSubtype(uint8_t *localMessageRate, const char *messageType);
->>>>>>> ffe13abe
 
   public:
 
