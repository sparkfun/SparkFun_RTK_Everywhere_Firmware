--- conflicted
+++ resolved
@@ -21,75 +21,30 @@
   bool success = false;
   int tryNo = -1;
 
-<<<<<<< HEAD
   while((++tryNo < MAX_SET_MESSAGES_RETRIES) && !success)
-=======
-  //In Base mode we force 1Hz
-  response &= theGNSS.newCfgValset();
-  response &= theGNSS.addCfgValset(UBLOX_CFG_RATE_MEAS, 1000);
-  response &= theGNSS.addCfgValset(UBLOX_CFG_RATE_NAV, 1);
-
-  //Since we are at 1Hz, allow GSV NMEA to be reported at whatever the user has chosen
-  response &= theGNSS.addCfgValset(ubxMessages[8].msgConfigKey, settings.ubxMessageRates[8]); //Update rate on module
-
-  response &= theGNSS.addCfgValset(UBLOX_CFG_MSGOUT_NMEA_ID_GGA_I2C, 0); //Disable NMEA message that may have been set during Rover NTRIP Client mode
-
-  //Survey mode is only available on ZED-F9P modules
-  if (commandSupported(UBLOX_CFG_TMODE_MODE) == true)
-    response &= theGNSS.addCfgValset(UBLOX_CFG_TMODE_MODE, 0); //Disable survey-in mode
-
-  response &= theGNSS.addCfgValset(UBLOX_CFG_NAVSPG_DYNMODEL, (dynModel)settings.dynamicModel); //Set dynamic model
-
-  //RTCM is only available on ZED-F9P modules
-  //
-  //For most RTK products, the GNSS is interfaced via both I2C and UART1. Configuration and PVT/HPPOS messages are
-  //configured over I2C. Any messages that need to be logged are output on UART1, and received by this code using
-  //serialGNSS.
-  //In base mode the RTK device should output RTCM over all ports:
-  //(Primary) UART2 in case the Surveyor is connected via radio to rover
-  //(Optional) I2C in case user wants base to connect to WiFi and NTRIP Caster
-  //(Seconday) USB in case the Surveyor is used as an NTRIP caster connected to SBC or other
-  //(Tertiary) UART1 in case Surveyor is sending RTCM to phone that is then NTRIP Caster
-  //
-  //But, on the Reference Station, the GNSS is interfaced via SPI. It has no access to I2C and UART1.
-  //We use the GNSS library's built-in logging buffer to mimic UART1. The code in Tasks.ino reads
-  //data from the logging buffer as if it had come from UART1.
-  //So for that product - in Base mode - we can only output RTCM on SPI, USB and UART2.
-  //If we want to log the RTCM messages, we need to add them to the logging buffer inside the GNSS library.
-  //If we want to pass them along to (e.g.) radio, we do that using processRTCM (defined below).
-
-  //Find first RTCM record in ubxMessage array
-  int firstRTCMRecord = getMessageNumberByName("UBX_RTCM_1005");
-
-  //ubxMessageRatesBase is an array of ~12 uint8_ts
-  //ubxMessage is an array of ~80 messages
-  //We use firstRTCMRecord as an offset for the keys, but use x as the rate
-  
-  if (USE_I2C_GNSS)
->>>>>>> 599a176d
   {
     bool response = true;
-  
+
     //In Base mode we force 1Hz
     response &= theGNSS.newCfgValset();
     response &= theGNSS.addCfgValset(UBLOX_CFG_RATE_MEAS, 1000);
     response &= theGNSS.addCfgValset(UBLOX_CFG_RATE_NAV, 1);
-  
+
     //Since we are at 1Hz, allow GSV NMEA to be reported at whatever the user has chosen
     uint32_t spiOffset = 0; //Set to 3 if using SPI to convert UART1 keys to SPI. This is brittle and non-perfect, but works.
     if (USE_SPI_GNSS)
       spiOffset = 3;
     response &= theGNSS.addCfgValset(ubxMessages[8].msgConfigKey + spiOffset, settings.ubxMessageRates[8]); //Update rate on module
-  
+
     if (USE_I2C_GNSS)
       response &= theGNSS.addCfgValset(UBLOX_CFG_MSGOUT_NMEA_ID_GGA_I2C, 0); //Disable NMEA message that may have been set during Rover NTRIP Client mode
-  
+
     //Survey mode is only available on ZED-F9P modules
-    if (zedModuleType == PLATFORM_F9P)
+    if (commandSupported(UBLOX_CFG_TMODE_MODE) == true)
       response &= theGNSS.addCfgValset(UBLOX_CFG_TMODE_MODE, 0); //Disable survey-in mode
-  
+
     response &= theGNSS.addCfgValset(UBLOX_CFG_NAVSPG_DYNMODEL, (dynModel)settings.dynamicModel); //Set dynamic model
-  
+
     //RTCM is only available on ZED-F9P modules
     //
     //For most RTK products, the GNSS is interfaced via both I2C and UART1. Configuration and PVT/HPPOS messages are
@@ -107,14 +62,14 @@
     //So for that product - in Base mode - we can only output RTCM on SPI, USB and UART2.
     //If we want to log the RTCM messages, we need to add them to the logging buffer inside the GNSS library.
     //If we want to pass them along to (e.g.) radio, we do that using processRTCM (defined below).
-  
+
     //Find first RTCM record in ubxMessage array
     int firstRTCMRecord = getMessageNumberByName("UBX_RTCM_1005");
-  
+
     //ubxMessageRatesBase is an array of ~12 uint8_ts
     //ubxMessage is an array of ~80 messages
     //We use firstRTCMRecord as an offset for the keys, but use x as the rate
-    
+  
     if (USE_I2C_GNSS)
     {
       for (int x = 0; x < MAX_UBX_MSG_RTCM; x++)
