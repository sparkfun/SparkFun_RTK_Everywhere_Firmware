--- conflicted
+++ resolved
@@ -26,14 +26,10 @@
   response &= theGNSS.addCfgValset(UBLOX_CFG_RATE_NAV, 1);
 
   //Since we are at 1Hz, allow GSV NMEA to be reported at whatever the user has chosen
-<<<<<<< HEAD
   uint32_t spiOffset = 0; //Set to 3 if using SPI to convert UART1 keys to SPI. This is brittle and non-perfect, but works.
   if (USE_SPI_GNSS)
     spiOffset = 3;
-  response &= theGNSS.addCfgValset(settings.ubxMessages[8].msgConfigKey + spiOffset, settings.ubxMessages[8].msgRate); //Update rate on module
-=======
-  response &= theGNSS.addCfgValset(ubxMessages[8].msgConfigKey, settings.ubxMessageRates[8]); //Update rate on module
->>>>>>> d63ab784
+  response &= theGNSS.addCfgValset(ubxMessages[8].msgConfigKey + spiOffset, settings.ubxMessageRates[8]); //Update rate on module
 
   if (USE_I2C_GNSS)
     response &= theGNSS.addCfgValset(UBLOX_CFG_MSGOUT_NMEA_ID_GGA_I2C, 0); //Disable NMEA message that may have been set during Rover NTRIP Client mode
