//Once connected to the access point for WiFi Config, the ESP32 sends current setting values in one long string to websocket
//After user clicks 'save', data is validated via main.js and a long string of values is returned.

bool websocketConnected = false;

//Start webserver in AP mode
void startWebServer(bool startWiFi = true, int httpPort = 80); //Header
void startWebServer(bool startWiFi, int httpPort)
{
#ifdef COMPILE_WIFI
#ifdef COMPILE_AP

  ntripClientStop(true); //Do not allocate new wifiClient
  ntripServerStop(true); //Do not allocate new wifiClient

  if (startWiFi)
    if (wifiStartAP() == false) //Exits calling wifiConnect()
      return;

  incomingSettings = (char*)malloc(AP_CONFIG_SETTING_SIZE);
  memset(incomingSettings, 0, AP_CONFIG_SETTING_SIZE);

  //Pre-load settings CSV
  settingsCSV = (char*)malloc(AP_CONFIG_SETTING_SIZE);
  createSettingsString(settingsCSV);

  webserver = new AsyncWebServer(httpPort);
  websocket = new AsyncWebSocket("/ws");

  websocket->onEvent(onWsEvent);
  webserver->addHandler(websocket);

  // * index.html (not gz'd)
  // * favicon.ico

  // * /src/bootstrap.bundle.min.js - Needed for popper
  // * /src/bootstrap.min.css
  // * /src/bootstrap.min.js
  // * /src/jquery-3.6.0.min.js
  // * /src/main.js (not gz'd)
  // * /src/rtk-setup.png
  // * /src/style.css

  // * /src/fonts/icomoon.eot
  // * /src/fonts/icomoon.svg
  // * /src/fonts/icomoon.ttf
  // * /src/fonts/icomoon.woof

  // * /listfiles responds with a CSV of files and sizes in root
  // * /listMessages responds with a CSV of messages supported by this platform
  // * /listMessagesBase responds with a CSV of RTCM Base messages supported by this platform
  // * /file allows the download or deletion of a file

  webserver->onNotFound(notFound);

  webserver->onFileUpload(handleUpload); //Run handleUpload function when any file is uploaded. Must be before server.on() calls.

  webserver->on("/", HTTP_GET, [](AsyncWebServerRequest * request) {
    AsyncWebServerResponse *response = request->beginResponse_P(200, "text/html", index_html, sizeof(index_html));
    response->addHeader("Content-Encoding", "gzip");
    request->send(response);
  });

  webserver->on("/favicon.ico", HTTP_GET, [](AsyncWebServerRequest * request) {
    AsyncWebServerResponse *response = request->beginResponse_P(200, "text/plain", favicon_ico, sizeof(favicon_ico));
    response->addHeader("Content-Encoding", "gzip");
    request->send(response);
  });

  webserver->on("/src/bootstrap.bundle.min.js", HTTP_GET, [](AsyncWebServerRequest * request) {
    AsyncWebServerResponse *response = request->beginResponse_P(200, "text/javascript", bootstrap_bundle_min_js, sizeof(bootstrap_bundle_min_js));
    response->addHeader("Content-Encoding", "gzip");
    request->send(response);
  });

  webserver->on("/src/bootstrap.min.css", HTTP_GET, [](AsyncWebServerRequest * request) {
    AsyncWebServerResponse *response = request->beginResponse_P(200, "text/css", bootstrap_min_css, sizeof(bootstrap_min_css));
    response->addHeader("Content-Encoding", "gzip");
    request->send(response);
  });

  webserver->on("/src/bootstrap.min.js", HTTP_GET, [](AsyncWebServerRequest * request) {
    AsyncWebServerResponse *response = request->beginResponse_P(200, "text/javascript", bootstrap_min_js, sizeof(bootstrap_min_js));
    response->addHeader("Content-Encoding", "gzip");
    request->send(response);
  });

  webserver->on("/src/jquery-3.6.0.min.js", HTTP_GET, [](AsyncWebServerRequest * request) {
    AsyncWebServerResponse *response = request->beginResponse_P(200, "text/javascript", jquery_js, sizeof(jquery_js));
    response->addHeader("Content-Encoding", "gzip");
    request->send(response);
  });

  webserver->on("/src/main.js", HTTP_GET, [](AsyncWebServerRequest * request) {
    AsyncWebServerResponse *response = request->beginResponse_P(200, "text/javascript", main_js, sizeof(main_js));
    response->addHeader("Content-Encoding", "gzip");
    request->send(response);
  });

  webserver->on("/src/rtk-setup.png", HTTP_GET, [](AsyncWebServerRequest * request) {
    AsyncWebServerResponse *response;
    if (productVariant == REFERENCE_STATION)
      response = request->beginResponse_P(200, "image/png", rtkSetup_png, sizeof(rtkSetup_png));
    else
      response = request->beginResponse_P(200, "image/png", rtkSetupWiFi_png, sizeof(rtkSetupWiFi_png));
    response->addHeader("Content-Encoding", "gzip");
    request->send(response);
  });

  //Battery icons
  webserver->on("/src/BatteryBlank.png", HTTP_GET, [](AsyncWebServerRequest * request) {
    AsyncWebServerResponse *response = request->beginResponse_P(200, "image/png", batteryBlank_png, sizeof(batteryBlank_png));
    response->addHeader("Content-Encoding", "gzip");
    request->send(response);
  });
  webserver->on("/src/Battery0.png", HTTP_GET, [](AsyncWebServerRequest * request) {
    AsyncWebServerResponse *response = request->beginResponse_P(200, "image/png", battery0_png, sizeof(battery0_png));
    response->addHeader("Content-Encoding", "gzip");
    request->send(response);
  });
  webserver->on("/src/Battery1.png", HTTP_GET, [](AsyncWebServerRequest * request) {
    AsyncWebServerResponse *response = request->beginResponse_P(200, "image/png", battery1_png, sizeof(battery1_png));
    response->addHeader("Content-Encoding", "gzip");
    request->send(response);
  });
  webserver->on("/src/Battery2.png", HTTP_GET, [](AsyncWebServerRequest * request) {
    AsyncWebServerResponse *response = request->beginResponse_P(200, "image/png", battery2_png, sizeof(battery2_png));
    response->addHeader("Content-Encoding", "gzip");
    request->send(response);
  });
  webserver->on("/src/Battery3.png", HTTP_GET, [](AsyncWebServerRequest * request) {
    AsyncWebServerResponse *response = request->beginResponse_P(200, "image/png", battery3_png, sizeof(battery3_png));
    response->addHeader("Content-Encoding", "gzip");
    request->send(response);
  });

  webserver->on("/src/Battery0_Charging.png", HTTP_GET, [](AsyncWebServerRequest * request) {
    AsyncWebServerResponse *response = request->beginResponse_P(200, "image/png", battery0_Charging_png, sizeof(battery0_Charging_png));
    response->addHeader("Content-Encoding", "gzip");
    request->send(response);
  });
  webserver->on("/src/Battery1_Charging.png", HTTP_GET, [](AsyncWebServerRequest * request) {
    AsyncWebServerResponse *response = request->beginResponse_P(200, "image/png", battery1_Charging_png, sizeof(battery1_Charging_png));
    response->addHeader("Content-Encoding", "gzip");
    request->send(response);
  });
  webserver->on("/src/Battery2_Charging.png", HTTP_GET, [](AsyncWebServerRequest * request) {
    AsyncWebServerResponse *response = request->beginResponse_P(200, "image/png", battery2_Charging_png, sizeof(battery2_Charging_png));
    response->addHeader("Content-Encoding", "gzip");
    request->send(response);
  });
  webserver->on("/src/Battery3_Charging.png", HTTP_GET, [](AsyncWebServerRequest * request) {
    AsyncWebServerResponse *response = request->beginResponse_P(200, "image/png", battery3_Charging_png, sizeof(battery3_Charging_png));
    response->addHeader("Content-Encoding", "gzip");
    request->send(response);
  });


  webserver->on("/src/style.css", HTTP_GET, [](AsyncWebServerRequest * request) {
    AsyncWebServerResponse *response = request->beginResponse_P(200, "text/css", style_css, sizeof(style_css));
    response->addHeader("Content-Encoding", "gzip");
    request->send(response);
  });

  webserver->on("/src/fonts/icomoon.eot", HTTP_GET, [](AsyncWebServerRequest * request) {
    AsyncWebServerResponse *response = request->beginResponse_P(200, "text/plain", icomoon_eot, sizeof(icomoon_eot));
    response->addHeader("Content-Encoding", "gzip");
    request->send(response);
  });

  webserver->on("/src/fonts/icomoon.svg", HTTP_GET, [](AsyncWebServerRequest * request) {
    AsyncWebServerResponse *response = request->beginResponse_P(200, "text/plain", icomoon_svg, sizeof(icomoon_svg));
    response->addHeader("Content-Encoding", "gzip");
    request->send(response);
  });

  webserver->on("/src/fonts/icomoon.ttf", HTTP_GET, [](AsyncWebServerRequest * request) {
    AsyncWebServerResponse *response = request->beginResponse_P(200, "text/plain", icomoon_ttf, sizeof(icomoon_ttf));
    response->addHeader("Content-Encoding", "gzip");
    request->send(response);
  });

  webserver->on("/src/fonts/icomoon.woof", HTTP_GET, [](AsyncWebServerRequest * request) {
    AsyncWebServerResponse *response = request->beginResponse_P(200, "text/plain", icomoon_woof, sizeof(icomoon_woof));
    response->addHeader("Content-Encoding", "gzip");
    request->send(response);
  });

  //Handler for the /upload form POST
  webserver->on("/upload", HTTP_POST, [](AsyncWebServerRequest * request) {
    request->send(200);
  }, handleFirmwareFileUpload);

  //Handler for file manager
  webserver->on("/listfiles", HTTP_GET, [](AsyncWebServerRequest * request)
  {
    String logmessage = "Client:" + request->client()->remoteIP().toString() + " " + request->url();
    systemPrintln(logmessage);
    request->send(200, "text/plain", getFileList());
  });

  //Handler for supported messages list
  webserver->on("/listMessages", HTTP_GET, [](AsyncWebServerRequest * request)
  {
    String logmessage = "Client:" + request->client()->remoteIP().toString() + " " + request->url();
    systemPrintln(logmessage);
    request->send(200, "text/plain", createMessageList());
  });

  //Handler for supported RTCM/Base messages list
  webserver->on("/listMessagesBase", HTTP_GET, [](AsyncWebServerRequest * request)
  {
    String logmessage = "Client:" + request->client()->remoteIP().toString() + " " + request->url();
    systemPrintln(logmessage);
    request->send(200, "text/plain", createMessageListBase());
  });

  //Handler for file manager
  webserver->on("/file", HTTP_GET, [](AsyncWebServerRequest * request) {
    handleFileManager(request);
  });

  webserver->begin();

  log_d("Web Server Started");
  reportHeapNow();

#endif //COMPILE_AP
#endif //COMPILE_WIFI
}

void stopWebServer()
{
#ifdef COMPILE_WIFI
#ifdef COMPILE_AP

  if (webserver != nullptr)
  {
    webserver->end();
    free(webserver);
    webserver = nullptr;

    if (websocket != nullptr)
    {
      delete websocket;
      websocket = nullptr;
    }

    if (settingsCSV != nullptr)
    {
      free(settingsCSV);
      settingsCSV = nullptr;
    }

    if (incomingSettings != nullptr)
    {
      free(incomingSettings);
      incomingSettings = nullptr;
    }
  }

  log_d("Web Server Stopped");
  reportHeapNow();

#endif
#endif
}

#ifdef COMPILE_WIFI
#ifdef COMPILE_AP
void notFound(AsyncWebServerRequest *request) {
  String logmessage = "Client:" + request->client()->remoteIP().toString() + " " + request->url();
  systemPrintln(logmessage);
  request->send(404, "text/plain", "Not found");
}
#endif
#endif

//Handler for firmware file downloads
#ifdef COMPILE_WIFI
#ifdef COMPILE_AP
static void handleFileManager(AsyncWebServerRequest *request)
{
  //This section does not tolerate semaphore transactions
  String logmessage = "Client:" + request->client()->remoteIP().toString() + " " + request->url();

  if (request->hasParam("name") && request->hasParam("action"))
  {
    const char *fileName = request->getParam("name")->value().c_str();
    const char *fileAction = request->getParam("action")->value().c_str();

    logmessage = "Client:" + request->client()->remoteIP().toString() + " " + request->url() + "?name=" + String(fileName) + "&action=" + String(fileAction);

    char slashFileName[50];
    snprintf(slashFileName, sizeof(slashFileName), "/%s", request->getParam("name")->value().c_str());

    bool fileExists;
    if (USE_SPI_MICROSD)
    {
      fileExists = sd->exists(slashFileName);
    }
#ifdef COMPILE_SD_MMC
    else
    {
      fileExists = SD_MMC.exists(slashFileName);
    }
#endif

    if (fileExists == false)
    {
      systemPrintln(logmessage + " ERROR: file does not exist");
      request->send(400, "text/plain", "ERROR: file does not exist");
    }
    else
    {
      systemPrintln(logmessage + " file exists");

      if (strcmp(fileAction, "download") == 0)
      {
        logmessage += " downloaded";

        if (managerFileOpen == false)
        {
          //Allocate the managerTempFile
          if (!managerTempFile)
          {
            managerTempFile = new FileSdFatMMC;
            if (!managerTempFile)
            {
              systemPrintln("Failed to allocate managerTempFile!");
              return;
            }
          }

          if (managerTempFile->open(slashFileName, O_READ) == true)
            managerFileOpen = true;
          else
            systemPrintln("Error: File Manager failed to open file");
        }
        else
        {
          //File is already in use. Wait your turn.
          request->send(202, "text/plain", "ERROR: File already downloading");
        }

        int dataAvailable;
        dataAvailable = managerTempFile->size() - managerTempFile->position();

        AsyncWebServerResponse *response = request->beginResponse("text/plain", dataAvailable,
                                           [](uint8_t *buffer, size_t maxLen, size_t index) -> size_t
        {
          uint32_t bytes = 0;
          uint32_t availableBytes;
          availableBytes = managerTempFile->available();

          if (availableBytes > maxLen)
          {
            bytes = managerTempFile->read(buffer, maxLen);
          }
          else
          {
            bytes = managerTempFile->read(buffer, availableBytes);
            managerTempFile->close();

            managerFileOpen = false;

            websocket->textAll("fmNext,1,"); //Tell browser to send next file if needed
          }

          return bytes;
        });

        response->addHeader("Cache-Control", "no-cache");
        response->addHeader("Content-Disposition", "attachment; filename=" + String(fileName));
        response->addHeader("Access-Control-Allow-Origin", "*");
        request->send(response);
      }
      else if (strcmp(fileAction, "delete") == 0)
      {
        logmessage += " deleted";
        if (USE_SPI_MICROSD)
          sd->remove(slashFileName);
#ifdef COMPILE_SD_MMC
        else
          SD_MMC.remove(slashFileName);
#endif
        request->send(200, "text/plain", "Deleted File: " + String(fileName));
      }
      else
      {
        logmessage += " ERROR: invalid action param supplied";
        request->send(400, "text/plain", "ERROR: invalid action param supplied");
      }
      systemPrintln(logmessage);
    }
  }
  else
  {
    request->send(400, "text/plain", "ERROR: name and action params required");
  }
}
#endif
#endif

//Handler for firmware file upload
#ifdef COMPILE_WIFI
#ifdef COMPILE_AP
static void handleFirmwareFileUpload(AsyncWebServerRequest * request, String fileName, size_t index, uint8_t *data, size_t len, bool final)
{
  if (!index)
  {
    //Check file name against valid firmware names
    const char* BIN_EXT = "bin";
    const char* BIN_HEADER = "RTK_Surveyor_Firmware";

    int fnameLen = fileName.length();
    char fname[fnameLen + 2] = { '/' }; //Filename must start with / or VERY bad things happen on SD_MMC
    fileName.toCharArray(&fname[1], fnameLen + 1);
    fname[fnameLen + 1] = '\0'; //Terminate array

    //Check 'bin' extension
    if (strcmp(BIN_EXT, &fname[strlen(fname) - strlen(BIN_EXT)]) == 0)
    {
      //Check for 'RTK_Surveyor_Firmware' start of file name
      if (strncmp(fname, BIN_HEADER, strlen(BIN_HEADER)) == 0)
      {
        //Begin update process
        if (!Update.begin(UPDATE_SIZE_UNKNOWN))
        {
          Update.printError(Serial);
          return request->send(400, "text/plain", "OTA could not begin");
        }
      }
      else
      {
        systemPrintf("Unknown: %s\r\n", fname);
        return request->send(400, "text/html", "<b>Error:</b> Unknown file type");
      }
    }
    else
    {
      systemPrintf("Unknown: %s\r\n", fname);
      return request->send(400, "text/html", "<b>Error:</b> Unknown file type");
    }
  }

  //Write chunked data to the free sketch space
  if (len)
  {
    if (Update.write(data, len) != len)
      return request->send(400, "text/plain", "OTA could not begin");
    else
    {
      binBytesSent += len;

      //Send an update to browser every 100k
      if (binBytesSent - binBytesLastUpdate > 100000)
      {
        binBytesLastUpdate = binBytesSent;

        char bytesSentMsg[100];
        snprintf(bytesSentMsg, sizeof(bytesSentMsg), "%'d bytes sent", binBytesSent);

        systemPrintf("bytesSentMsg: %s\r\n", bytesSentMsg);

        char statusMsg[200] = {'\0'};
        stringRecord(statusMsg, "firmwareUploadStatus", bytesSentMsg); //Convert to "firmwareUploadMsg,11214 bytes sent,"

        systemPrintf("msg: %s\r\n", statusMsg);
        websocket->textAll(statusMsg);
      }

    }
  }

  if (final)
  {
    if (!Update.end(true))
    {
      Update.printError(Serial);
      return request->send(400, "text/plain", "Could not end OTA");
    }
    else
    {
      websocket->textAll("firmwareUploadComplete,1,");
      systemPrintln("Firmware update complete. Restarting");
      delay(500);
      ESP.restart();
    }
  }
}
#endif
#endif

//Events triggered by web sockets
#ifdef COMPILE_WIFI
#ifdef COMPILE_AP

void onWsEvent(AsyncWebSocket * server, AsyncWebSocketClient * client, AwsEventType type, void * arg, uint8_t *data, size_t len)
{
  if (type == WS_EVT_CONNECT) {
    log_d("Websocket client connected");
    client->text(settingsCSV);
    lastDynamicDataUpdate = millis();
    websocketConnected = true;
  }
  else if (type == WS_EVT_DISCONNECT) {
    log_d("Websocket client disconnected");

    //User has either refreshed the page or disconnected. Recompile the current settings.
    createSettingsString(settingsCSV);
    websocketConnected = false;
  }
  else if (type == WS_EVT_DATA) {
    if (currentlyParsingData == false)
    {
      for (int i = 0; i < len; i++) {
        incomingSettings[incomingSettingsSpot++] = data[i];
        incomingSettingsSpot %= AP_CONFIG_SETTING_SIZE;
      }
      timeSinceLastIncomingSetting = millis();
    }
  }
  else
    log_d("onWsEvent: unrecognised AwsEventType %d", type);
}
#endif
#endif

//Create a csv string with current settings
void createSettingsString(char* newSettings)
{
#ifdef COMPILE_AP
  char tagText[32];
  char nameText[64];

  newSettings[0] = '\0'; //Erase current settings string

  //System Info
  stringRecord(newSettings, "platformPrefix", platformPrefix);

  char apRtkFirmwareVersion[86];
  snprintf(apRtkFirmwareVersion, sizeof(apRtkFirmwareVersion), "v%d.%d-%s", FIRMWARE_VERSION_MAJOR, FIRMWARE_VERSION_MINOR, __DATE__);
  stringRecord(newSettings, "rtkFirmwareVersion", apRtkFirmwareVersion);

  if (!configureViaEthernet) //ZED type is unknown if we are in configure-via-ethernet mode
  {
    char apZedPlatform[50];
    if (zedModuleType == PLATFORM_F9P)
      strcpy(apZedPlatform, "ZED-F9P");
    else if (zedModuleType == PLATFORM_F9R)
      strcpy(apZedPlatform, "ZED-F9R");

    char apZedFirmwareVersion[80];
    snprintf(apZedFirmwareVersion, sizeof(apZedFirmwareVersion), "%s Firmware: %s", apZedPlatform, zedFirmwareVersion);
    stringRecord(newSettings, "zedFirmwareVersion", apZedFirmwareVersion);
    stringRecord(newSettings, "zedFirmwareVersionInt", zedFirmwareVersionInt);
  }
  else
  {
    char apZedFirmwareVersion[80];
    snprintf(apZedFirmwareVersion, sizeof(apZedFirmwareVersion), "ZED-F9: Unknown");
    stringRecord(newSettings, "zedFirmwareVersion", apZedFirmwareVersion);
  }

  char apDeviceBTID[30];
  snprintf(apDeviceBTID, sizeof(apDeviceBTID), "Device Bluetooth ID: %02X%02X", btMACAddress[4], btMACAddress[5]);
  stringRecord(newSettings, "deviceBTID", apDeviceBTID);

  //GNSS Config
  stringRecord(newSettings, "measurementRateHz", 1000.0 / settings.measurementRate, 2); //2 = decimals to print
  stringRecord(newSettings, "dynamicModel", settings.dynamicModel);
  stringRecord(newSettings, "ubxConstellationsGPS", settings.ubxConstellations[0].enabled); //GPS
  stringRecord(newSettings, "ubxConstellationsSBAS", settings.ubxConstellations[1].enabled); //SBAS
  stringRecord(newSettings, "ubxConstellationsGalileo", settings.ubxConstellations[2].enabled); //Galileo
  stringRecord(newSettings, "ubxConstellationsBeiDou", settings.ubxConstellations[3].enabled); //BeiDou
  stringRecord(newSettings, "ubxConstellationsGLONASS", settings.ubxConstellations[5].enabled); //GLONASS

  //Base Config
  stringRecord(newSettings, "baseTypeSurveyIn", !settings.fixedBase);
  stringRecord(newSettings, "baseTypeFixed", settings.fixedBase);
  stringRecord(newSettings, "observationSeconds", settings.observationSeconds);
  stringRecord(newSettings, "observationPositionAccuracy", settings.observationPositionAccuracy, 2);

  if (settings.fixedBaseCoordinateType == COORD_TYPE_ECEF)
  {
    stringRecord(newSettings, "fixedBaseCoordinateTypeECEF", true);
    stringRecord(newSettings, "fixedBaseCoordinateTypeGeo", false);
  }
  else
  {
    stringRecord(newSettings, "fixedBaseCoordinateTypeECEF", false);
    stringRecord(newSettings, "fixedBaseCoordinateTypeGeo", true);
  }

  stringRecord(newSettings, "fixedEcefX", settings.fixedEcefX, 3);
  stringRecord(newSettings, "fixedEcefY", settings.fixedEcefY, 3);
  stringRecord(newSettings, "fixedEcefZ", settings.fixedEcefZ, 3);
  stringRecord(newSettings, "fixedLat", settings.fixedLat, haeNumberOfDecimals);
  stringRecord(newSettings, "fixedLong", settings.fixedLong, haeNumberOfDecimals);
  stringRecord(newSettings, "fixedAltitude", settings.fixedAltitude, 4);

  stringRecord(newSettings, "enableNtripServer", settings.enableNtripServer);
  stringRecord(newSettings, "ntripServer_CasterHost", settings.ntripServer_CasterHost);
  stringRecord(newSettings, "ntripServer_CasterPort", settings.ntripServer_CasterPort);
  stringRecord(newSettings, "ntripServer_CasterUser", settings.ntripServer_CasterUser);
  stringRecord(newSettings, "ntripServer_CasterUserPW", settings.ntripServer_CasterUserPW);
  stringRecord(newSettings, "ntripServer_MountPoint", settings.ntripServer_MountPoint);
  stringRecord(newSettings, "ntripServer_MountPointPW", settings.ntripServer_MountPointPW);

  stringRecord(newSettings, "enableNtripClient", settings.enableNtripClient);
  stringRecord(newSettings, "ntripClient_CasterHost", settings.ntripClient_CasterHost);
  stringRecord(newSettings, "ntripClient_CasterPort", settings.ntripClient_CasterPort);
  stringRecord(newSettings, "ntripClient_CasterUser", settings.ntripClient_CasterUser);
  stringRecord(newSettings, "ntripClient_CasterUserPW", settings.ntripClient_CasterUserPW);
  stringRecord(newSettings, "ntripClient_MountPoint", settings.ntripClient_MountPoint);
  stringRecord(newSettings, "ntripClient_MountPointPW", settings.ntripClient_MountPointPW);
  stringRecord(newSettings, "ntripClient_TransmitGGA", settings.ntripClient_TransmitGGA);

  //Sensor Fusion Config
  stringRecord(newSettings, "enableSensorFusion", settings.enableSensorFusion);
  stringRecord(newSettings, "autoIMUmountAlignment", settings.autoIMUmountAlignment);

  //System Config
  stringRecord(newSettings, "enableLogging", settings.enableLogging);
  stringRecord(newSettings, "maxLogTime_minutes", settings.maxLogTime_minutes);
  stringRecord(newSettings, "maxLogLength_minutes", settings.maxLogLength_minutes);

  char sdCardSizeChar[20];
  stringHumanReadableSize(sdCardSize).toCharArray(sdCardSizeChar, sizeof(sdCardSizeChar));
  char sdFreeSpaceChar[20];
  stringHumanReadableSize(sdFreeSpace).toCharArray(sdFreeSpaceChar, sizeof(sdFreeSpaceChar));

  stringRecord(newSettings, "sdFreeSpace", sdFreeSpaceChar);
  stringRecord(newSettings, "sdSize", sdCardSizeChar);

  stringRecord(newSettings, "enableResetDisplay", settings.enableResetDisplay);

  //Ethernet
  stringRecord(newSettings, "ethernetDHCP", settings.ethernetDHCP);
  char ipAddressChar[20];
  snprintf(ipAddressChar, sizeof(ipAddressChar), "%s", settings.ethernetIP.toString().c_str());
  stringRecord(newSettings, "ethernetIP", ipAddressChar);
  snprintf(ipAddressChar, sizeof(ipAddressChar), "%s", settings.ethernetDNS.toString().c_str());
  stringRecord(newSettings, "ethernetDNS", ipAddressChar);
  snprintf(ipAddressChar, sizeof(ipAddressChar), "%s", settings.ethernetGateway.toString().c_str());
  stringRecord(newSettings, "ethernetGateway", ipAddressChar);
  snprintf(ipAddressChar, sizeof(ipAddressChar), "%s", settings.ethernetSubnet.toString().c_str());
  stringRecord(newSettings, "ethernetSubnet", ipAddressChar);
  stringRecord(newSettings, "ethernetHttpPort", settings.ethernetHttpPort);
  stringRecord(newSettings, "ethernetNtpPort", settings.ethernetNtpPort);

  //NTP
  stringRecord(newSettings, "ntpPollExponent", settings.ntpPollExponent);
  stringRecord(newSettings, "ntpPrecision", settings.ntpPrecision);
  stringRecord(newSettings, "ntpRootDelay", settings.ntpRootDelay);
  stringRecord(newSettings, "ntpRootDispersion", settings.ntpRootDispersion);
  stringRecord(newSettings, "ntpPollExponent", settings.ntpPollExponent);
  char ntpRefId[5];
  snprintf(ntpRefId, sizeof(ntpRefId), "%s", settings.ntpReferenceId);
  stringRecord(newSettings, "ntpReferenceId", ntpRefId);

  //Turn on SD display block last
  stringRecord(newSettings, "sdMounted", online.microSD);

  //Port Config
  stringRecord(newSettings, "dataPortBaud", settings.dataPortBaud);
  stringRecord(newSettings, "radioPortBaud", settings.radioPortBaud);
  stringRecord(newSettings, "dataPortChannel", settings.dataPortChannel);

  //L-Band
  char hardwareID[13];
  snprintf(hardwareID, sizeof(hardwareID), "%02X%02X%02X%02X%02X%02X", lbandMACAddress[0], lbandMACAddress[1], lbandMACAddress[2], lbandMACAddress[3], lbandMACAddress[4], lbandMACAddress[5]); //Get ready for JSON
  stringRecord(newSettings, "hardwareID", hardwareID);

  char apDaysRemaining[20];
  if (strlen(settings.pointPerfectCurrentKey) > 0)
  {
#ifdef COMPILE_L_BAND
    int daysRemaining = daysFromEpoch(settings.pointPerfectNextKeyStart + settings.pointPerfectNextKeyDuration + 1);
    snprintf(apDaysRemaining, sizeof(apDaysRemaining), "%d", daysRemaining);
#endif
  }
  else
    snprintf(apDaysRemaining, sizeof(apDaysRemaining), "No Keys");

  stringRecord(newSettings, "daysRemaining", apDaysRemaining);

  stringRecord(newSettings, "pointPerfectDeviceProfileToken", settings.pointPerfectDeviceProfileToken);
  stringRecord(newSettings, "enablePointPerfectCorrections", settings.enablePointPerfectCorrections);
  stringRecord(newSettings, "autoKeyRenewal", settings.autoKeyRenewal);

  //External PPS/Triggers
  stringRecord(newSettings, "enableExternalPulse", settings.enableExternalPulse);
  stringRecord(newSettings, "externalPulseTimeBetweenPulse_us", settings.externalPulseTimeBetweenPulse_us);
  stringRecord(newSettings, "externalPulseLength_us", settings.externalPulseLength_us);
  stringRecord(newSettings, "externalPulsePolarity", settings.externalPulsePolarity);
  stringRecord(newSettings, "enableExternalHardwareEventLogging", settings.enableExternalHardwareEventLogging);

  //Profiles
  stringRecord(newSettings, "profileName", profileNames[profileNumber]); //Must come before profile number so AP config page JS has name before number
  stringRecord(newSettings, "profileNumber", profileNumber);
  for (int index = 0; index < MAX_PROFILE_COUNT; index++)
  {
    snprintf(tagText, sizeof(tagText), "profile%dName", index);
    snprintf(nameText, sizeof(nameText), "%d: %s", index + 1, profileNames[index]);
    stringRecord(newSettings, tagText, nameText);
  }
  //stringRecord(newSettings, "activeProfiles", activeProfiles);

  //System state at power on. Convert various system states to either Rover or Base or NTP.
  int lastState; //0 = Rover, 1 = Base, 2 = NTP
  if (productVariant == REFERENCE_STATION)
  {
    lastState = 1; //Default Base
    if (settings.lastState >= STATE_ROVER_NOT_STARTED && settings.lastState <= STATE_ROVER_RTK_FIX) lastState = 0;
    if (settings.lastState >= STATE_NTPSERVER_NOT_STARTED && settings.lastState <= STATE_NTPSERVER_SYNC) lastState = 2;
  }
  else
  {
    lastState = 0; //Default Rover
    if (settings.lastState >= STATE_BASE_NOT_STARTED && settings.lastState <= STATE_BASE_FIXED_TRANSMITTING) lastState = 1;
  }
  stringRecord(newSettings, "baseRoverSetup", lastState);

  //Bluetooth radio type
  stringRecord(newSettings, "bluetoothRadioType", settings.bluetoothRadioType);

  //Current coordinates come from HPPOSLLH call back
  stringRecord(newSettings, "geodeticLat", latitude, haeNumberOfDecimals);
  stringRecord(newSettings, "geodeticLon", longitude, haeNumberOfDecimals);
  stringRecord(newSettings, "geodeticAlt", altitude, 3);

  double ecefX = 0;
  double ecefY = 0;
  double ecefZ = 0;

  geodeticToEcef(latitude, longitude, altitude, &ecefX, &ecefY, &ecefZ);

  stringRecord(newSettings, "ecefX", ecefX, 3);
  stringRecord(newSettings, "ecefY", ecefY, 3);
  stringRecord(newSettings, "ecefZ", ecefZ, 3);

  //Antenna height and ARP
  stringRecord(newSettings, "antennaHeight", settings.antennaHeight);
  stringRecord(newSettings, "antennaReferencePoint", settings.antennaReferencePoint, 1);

  //Radio / ESP-Now settings
  char radioMAC[18];   //Send radio MAC
  snprintf(radioMAC, sizeof(radioMAC), "%02X:%02X:%02X:%02X:%02X:%02X",
           wifiMACAddress[0],
           wifiMACAddress[1],
           wifiMACAddress[2],
           wifiMACAddress[3],
           wifiMACAddress[4],
           wifiMACAddress[5]
          );
  stringRecord(newSettings, "radioMAC", radioMAC);
  stringRecord(newSettings, "radioType", settings.radioType);
  stringRecord(newSettings, "espnowPeerCount", settings.espnowPeerCount);
  for (int index = 0; index < settings.espnowPeerCount; index++)
  {
    snprintf(tagText, sizeof(tagText), "peerMAC%d", index);
    snprintf(nameText, sizeof(nameText), "%02X:%02X:%02X:%02X:%02X:%02X",
             settings.espnowPeers[index][0],
             settings.espnowPeers[index][1],
             settings.espnowPeers[index][2],
             settings.espnowPeers[index][3],
             settings.espnowPeers[index][4],
             settings.espnowPeers[index][5]
            );
    stringRecord(newSettings, tagText, nameText);
  }
  stringRecord(newSettings, "espnowBroadcast", settings.espnowBroadcast);

  stringRecord(newSettings, "logFileName", logFileName);

  if (HAS_NO_BATTERY) //Ref Stn does not have a battery
  {
<<<<<<< HEAD
    char batteryBlank[] = "src/BatteryBlank.png";
    stringRecord(newSettings, "batteryIconFileName", batteryBlank);
    char batteryPercent[] = " ";
    stringRecord(newSettings, "batteryPercent", batteryPercent);
=======
    stringRecord(newSettings, "batteryIconFileName", (char *)"src/BatteryBlank.png");
    stringRecord(newSettings, "batteryPercent", (char *)" ");
>>>>>>> 4b6ebbd1
  }
  else
  {
    //Determine battery icon
    int iconLevel = 0;
    if (battLevel < 25)
      iconLevel = 0;
    else if (battLevel < 50)
      iconLevel = 1;
    else if (battLevel < 75)
      iconLevel = 2;
    else //batt level > 75
      iconLevel = 3;

    char batteryIconFileName[sizeof("src/Battery2_Charging.png")]; //sizeof() includes 1 for \0 termination

    if (externalPowerConnected)
      snprintf(batteryIconFileName, sizeof(batteryIconFileName), "src/Battery%d_Charging.png", iconLevel);
    else
      snprintf(batteryIconFileName, sizeof(batteryIconFileName), "src/Battery%d.png", iconLevel);

    stringRecord(newSettings, "batteryIconFileName", batteryIconFileName);

    //Determine battery percent
    char batteryPercent[sizeof("+100%")];
    int tempLevel = battLevel;
    if (tempLevel > 100) tempLevel = 100;

    if (externalPowerConnected)
      snprintf(batteryPercent, sizeof(batteryPercent), "+%d%%", tempLevel);
    else
      snprintf(batteryPercent, sizeof(batteryPercent), "%d%%", tempLevel);
    stringRecord(newSettings, "batteryPercent", batteryPercent);
  }

  stringRecord(newSettings, "minElev", settings.minElev);
  stringRecord(newSettings, "imuYaw", settings.imuYaw);
  stringRecord(newSettings, "imuPitch", settings.imuPitch);
  stringRecord(newSettings, "imuRoll", settings.imuRoll);
  stringRecord(newSettings, "sfDisableWheelDirection", settings.sfDisableWheelDirection);
  stringRecord(newSettings, "sfCombineWheelTicks", settings.sfCombineWheelTicks);
  stringRecord(newSettings, "rateNavPrio", settings.rateNavPrio);
  stringRecord(newSettings, "sfUseSpeed", settings.sfUseSpeed);
  stringRecord(newSettings, "coordinateInputType", settings.coordinateInputType);
  //stringRecord(newSettings, "lbandFixTimeout_seconds", settings.lbandFixTimeout_seconds);

  if (zedModuleType == PLATFORM_F9R)
    stringRecord(newSettings, "minCNO", settings.minCNO_F9R);
  else
    stringRecord(newSettings, "minCNO", settings.minCNO_F9P);

  //Add ECEF and Geodetic station data to the end of settings
  for (int index = 0; index < COMMON_COORDINATES_MAX_STATIONS ; index++) //Arbitrary 50 station limit
  {
    //stationInfo example: LocationA,-1280206.568,-4716804.403,4086665.484
    char stationInfo[100];

    //Try SD, then LFS
    if (getFileLineSD(stationCoordinateECEFFileName, index, stationInfo, sizeof(stationInfo)) == true) //fileName, lineNumber, array, arraySize
    {
      trim(stationInfo); //Remove trailing whitespace
      //log_d("ECEF SD station %d - found: %s", index, stationInfo);
      replaceCharacter(stationInfo, ',', ' '); //Change all , to ' ' for easier parsing on the JS side
      snprintf(tagText, sizeof(tagText), "stationECEF%d", index);
      stringRecord(newSettings, tagText, stationInfo);
    }
    else if (getFileLineLFS(stationCoordinateECEFFileName, index, stationInfo, sizeof(stationInfo)) == true) //fileName, lineNumber, array, arraySize
    {
      trim(stationInfo); //Remove trailing whitespace
      //log_d("ECEF LFS station %d - found: %s", index, stationInfo);
      replaceCharacter(stationInfo, ',', ' '); //Change all , to ' ' for easier parsing on the JS side
      snprintf(tagText, sizeof(tagText), "stationECEF%d", index);
      stringRecord(newSettings, tagText, stationInfo);
    }
    else
    {
      //We could not find this line
      break;
    }
  }

  for (int index = 0; index < COMMON_COORDINATES_MAX_STATIONS ; index++) //Arbitrary 50 station limit
  {
    //stationInfo example: LocationA,40.09029479,-105.18505761,1560.089
    char stationInfo[100];

    //Try SD, then LFS
    if (getFileLineSD(stationCoordinateGeodeticFileName, index, stationInfo, sizeof(stationInfo)) == true) //fileName, lineNumber, array, arraySize
    {
      trim(stationInfo); //Remove trailing whitespace
      //log_d("Geo SD station %d - found: %s", index, stationInfo);
      replaceCharacter(stationInfo, ',', ' '); //Change all , to ' ' for easier parsing on the JS side
      snprintf(tagText, sizeof(tagText), "stationGeodetic%d", index);
      stringRecord(newSettings, tagText, stationInfo);
    }
    else if (getFileLineLFS(stationCoordinateGeodeticFileName, index, stationInfo, sizeof(stationInfo)) == true) //fileName, lineNumber, array, arraySize
    {
      trim(stationInfo); //Remove trailing whitespace
      //log_d("Geo LFS station %d - found: %s", index, stationInfo);
      replaceCharacter(stationInfo, ',', ' '); //Change all , to ' ' for easier parsing on the JS side
      snprintf(tagText, sizeof(tagText), "stationGeodetic%d", index);
      stringRecord(newSettings, tagText, stationInfo);
    }
    else
    {
      //We could not find this line
      break;
    }
  }

  //Add WiFi credential table
  for (int x = 0 ; x < MAX_WIFI_NETWORKS ; x++)
  {
    snprintf(tagText, sizeof(tagText), "wifiNetwork%dSSID", x);
    stringRecord(newSettings, tagText, settings.wifiNetworks[x].ssid);

    snprintf(tagText, sizeof(tagText), "wifiNetwork%dPassword", x);
    stringRecord(newSettings, tagText, settings.wifiNetworks[x].password);
  }

  //Drop downs on the AP config page expect a value, whereas bools get stringRecord as true/false
  if (settings.wifiConfigOverAP == true)
    stringRecord(newSettings, "wifiConfigOverAP", 1); //1 = AP mode, 0 = WiFi
  else
    stringRecord(newSettings, "wifiConfigOverAP", 0); //1 = AP mode, 0 = WiFi

  stringRecord(newSettings, "wifiTcpPort", settings.wifiTcpPort);
  stringRecord(newSettings, "enableRCFirmware", enableRCFirmware);

  //New settings not yet integrated
  //...

  strcat(newSettings, "\0");
  systemPrintf("newSettings len: %d\r\n", strlen(newSettings));
  systemPrintf("newSettings: %s\r\n", newSettings);
#endif
}

//Create a csv string with the dynamic data to update (current coordinates, battery level, etc)
void createDynamicDataString(char* settingsCSV)
{
#ifdef COMPILE_AP
  settingsCSV[0] = '\0'; //Erase current settings string

  //Current coordinates come from HPPOSLLH call back
  stringRecord(settingsCSV, "geodeticLat", latitude, haeNumberOfDecimals);
  stringRecord(settingsCSV, "geodeticLon", longitude, haeNumberOfDecimals);
  stringRecord(settingsCSV, "geodeticAlt", altitude, 3);

  double ecefX = 0;
  double ecefY = 0;
  double ecefZ = 0;

  geodeticToEcef(latitude, longitude, altitude, &ecefX, &ecefY, &ecefZ);

  stringRecord(settingsCSV, "ecefX", ecefX, 3);
  stringRecord(settingsCSV, "ecefY", ecefY, 3);
  stringRecord(settingsCSV, "ecefZ", ecefZ, 3);

  if (HAS_NO_BATTERY) //Ref Stn does not have a battery
  {
<<<<<<< HEAD
    char batteryBlank[] = "src/BatteryBlank.png";
    stringRecord(settingsCSV, "batteryIconFileName", batteryBlank);
    char batteryPercent[] = " ";
    stringRecord(settingsCSV, "batteryPercent", batteryPercent);
=======
    stringRecord(settingsCSV, "batteryIconFileName", (char *)"src/BatteryBlank.png");
    stringRecord(settingsCSV, "batteryPercent", (char *)" ");
>>>>>>> 4b6ebbd1
  }
  else
  {
    //Determine battery icon
    int iconLevel = 0;
    if (battLevel < 25)
      iconLevel = 0;
    else if (battLevel < 50)
      iconLevel = 1;
    else if (battLevel < 75)
      iconLevel = 2;
    else //batt level > 75
      iconLevel = 3;

    char batteryIconFileName[sizeof("src/Battery2_Charging.png")]; //sizeof() includes 1 for \0 termination

    if (externalPowerConnected)
      snprintf(batteryIconFileName, sizeof(batteryIconFileName), "src/Battery%d_Charging.png", iconLevel);
    else
      snprintf(batteryIconFileName, sizeof(batteryIconFileName), "src/Battery%d.png", iconLevel);

    stringRecord(settingsCSV, "batteryIconFileName", batteryIconFileName);

    //Determine battery percent
    char batteryPercent[sizeof("+100%")];
    if (externalPowerConnected)
      snprintf(batteryPercent, sizeof(batteryPercent), "+%d%%", battLevel);
    else
      snprintf(batteryPercent, sizeof(batteryPercent), "%d%%", battLevel);
    stringRecord(settingsCSV, "batteryPercent", batteryPercent);
  }

  strcat(settingsCSV, "\0");
#endif
}

//Given a settingName, and string value, update a given setting
void updateSettingWithValue(const char *settingName, const char* settingValueStr)
{
#ifdef COMPILE_AP
  char* ptr;
  double settingValue = strtod(settingValueStr, &ptr);

  bool settingValueBool = false;
  if (strcmp(settingValueStr, "true") == 0) settingValueBool = true;

  if (strcmp(settingName, "maxLogTime_minutes") == 0)
    settings.maxLogTime_minutes = settingValue;
  else if (strcmp(settingName, "maxLogLength_minutes") == 0)
    settings.maxLogLength_minutes = settingValue;
  else if (strcmp(settingName, "measurementRateHz") == 0)
  {
    settings.measurementRate = (int)(1000.0 / settingValue);

    //This is one of the first settings to be received. If seen, remove the station files.
    removeFile(stationCoordinateECEFFileName);
    removeFile(stationCoordinateGeodeticFileName);
    log_d("Station coordinate files removed");
  }
  else if (strcmp(settingName, "dynamicModel") == 0)
    settings.dynamicModel = settingValue;
  else if (strcmp(settingName, "baseTypeFixed") == 0)
    settings.fixedBase = settingValueBool;
  else if (strcmp(settingName, "observationSeconds") == 0)
    settings.observationSeconds = settingValue;
  else if (strcmp(settingName, "observationPositionAccuracy") == 0)
    settings.observationPositionAccuracy = settingValue;
  else if (strcmp(settingName, "fixedBaseCoordinateTypeECEF") == 0)
    settings.fixedBaseCoordinateType = !settingValueBool; //When ECEF is true, fixedBaseCoordinateType = 0 (COORD_TYPE_ECEF)
  else if (strcmp(settingName, "fixedEcefX") == 0)
    settings.fixedEcefX = settingValue;
  else if (strcmp(settingName, "fixedEcefY") == 0)
    settings.fixedEcefY = settingValue;
  else if (strcmp(settingName, "fixedEcefZ") == 0)
    settings.fixedEcefZ = settingValue;
  else if (strcmp(settingName, "fixedLatText") == 0)
  {
    double newCoordinate = 0.0;
    CoordinateInputType newCoordinateInputType = identifyInputType((char *)settingValueStr, &newCoordinate);
    if (newCoordinateInputType == COORDINATE_INPUT_TYPE_INVALID_UNKNOWN)
      settings.fixedLat = 0.0;
    else
    {
      settings.fixedLat = newCoordinate;
      settings.coordinateInputType = newCoordinateInputType;
    }
  }
  else if (strcmp(settingName, "fixedLongText") == 0)
  {
    double newCoordinate = 0.0;
    if (identifyInputType((char *)settingValueStr, &newCoordinate) == COORDINATE_INPUT_TYPE_INVALID_UNKNOWN)
      settings.fixedLong = 0.0;
    else
      settings.fixedLong = newCoordinate;
  }
  else if (strcmp(settingName, "fixedAltitude") == 0)
    settings.fixedAltitude = settingValue;
  else if (strcmp(settingName, "dataPortBaud") == 0)
    settings.dataPortBaud = settingValue;
  else if (strcmp(settingName, "radioPortBaud") == 0)
    settings.radioPortBaud = settingValue;
  else if (strcmp(settingName, "enableLogging") == 0)
    settings.enableLogging = settingValueBool;
  else if (strcmp(settingName, "dataPortChannel") == 0)
    settings.dataPortChannel = (muxConnectionType_e)settingValue;
  else if (strcmp(settingName, "autoIMUmountAlignment") == 0)
    settings.autoIMUmountAlignment = settingValueBool;
  else if (strcmp(settingName, "enableSensorFusion") == 0)
    settings.enableSensorFusion = settingValueBool;
  else if (strcmp(settingName, "enableResetDisplay") == 0)
    settings.enableResetDisplay = settingValueBool;

  else if (strcmp(settingName, "enableExternalPulse") == 0)
    settings.enableExternalPulse = settingValueBool;
  else if (strcmp(settingName, "externalPulseTimeBetweenPulse_us") == 0)
    settings.externalPulseTimeBetweenPulse_us = settingValue;
  else if (strcmp(settingName, "externalPulseLength_us") == 0)
    settings.externalPulseLength_us = settingValue;
  else if (strcmp(settingName, "externalPulsePolarity") == 0)
    settings.externalPulsePolarity = (pulseEdgeType_e)settingValue;
  else if (strcmp(settingName, "enableExternalHardwareEventLogging") == 0)
    settings.enableExternalHardwareEventLogging = settingValueBool;
  else if (strcmp(settingName, "profileName") == 0)
  {
    strcpy(settings.profileName, settingValueStr);
    setProfileName(profileNumber); //Copy the current settings.profileName into the array of profile names at location profileNumber
  }
  else if (strcmp(settingName, "enableNtripServer") == 0)
    settings.enableNtripServer = settingValueBool;
  else if (strcmp(settingName, "ntripServer_CasterHost") == 0)
    strcpy(settings.ntripServer_CasterHost, settingValueStr);
  else if (strcmp(settingName, "ntripServer_CasterPort") == 0)
    settings.ntripServer_CasterPort = settingValue;
  else if (strcmp(settingName, "ntripServer_CasterUser") == 0)
    strcpy(settings.ntripServer_CasterUser, settingValueStr);
  else if (strcmp(settingName, "ntripServer_CasterUserPW") == 0)
    strcpy(settings.ntripServer_CasterUserPW, settingValueStr);
  else if (strcmp(settingName, "ntripServer_MountPoint") == 0)
    strcpy(settings.ntripServer_MountPoint, settingValueStr);
  else if (strcmp(settingName, "ntripServer_MountPointPW") == 0)
    strcpy(settings.ntripServer_MountPointPW, settingValueStr);

  else if (strcmp(settingName, "enableNtripClient") == 0)
    settings.enableNtripClient = settingValueBool;
  else if (strcmp(settingName, "ntripClient_CasterHost") == 0)
    strcpy(settings.ntripClient_CasterHost, settingValueStr);
  else if (strcmp(settingName, "ntripClient_CasterPort") == 0)
    settings.ntripClient_CasterPort = settingValue;
  else if (strcmp(settingName, "ntripClient_CasterUser") == 0)
    strcpy(settings.ntripClient_CasterUser, settingValueStr);
  else if (strcmp(settingName, "ntripClient_CasterUserPW") == 0)
    strcpy(settings.ntripClient_CasterUserPW, settingValueStr);
  else if (strcmp(settingName, "ntripClient_MountPoint") == 0)
    strcpy(settings.ntripClient_MountPoint, settingValueStr);
  else if (strcmp(settingName, "ntripClient_MountPointPW") == 0)
    strcpy(settings.ntripClient_MountPointPW, settingValueStr);
  else if (strcmp(settingName, "ntripClient_TransmitGGA") == 0)
    settings.ntripClient_TransmitGGA = settingValueBool;
  else if (strcmp(settingName, "serialTimeoutGNSS") == 0)
    settings.serialTimeoutGNSS = settingValue;
  else if (strcmp(settingName, "pointPerfectDeviceProfileToken") == 0)
    strcpy(settings.pointPerfectDeviceProfileToken, settingValueStr);
  else if (strcmp(settingName, "enablePointPerfectCorrections") == 0)
    settings.enablePointPerfectCorrections = settingValueBool;
  else if (strcmp(settingName, "autoKeyRenewal") == 0)
    settings.autoKeyRenewal = settingValueBool;
  else if (strcmp(settingName, "antennaHeight") == 0)
    settings.antennaHeight = settingValue;
  else if (strcmp(settingName, "antennaReferencePoint") == 0)
    settings.antennaReferencePoint = settingValue;
  else if (strcmp(settingName, "bluetoothRadioType") == 0)
    settings.bluetoothRadioType = (BluetoothRadioType_e)settingValue; //0 = SPP, 1 = BLE, 2 = Off
  else if (strcmp(settingName, "espnowBroadcast") == 0)
    settings.espnowBroadcast = settingValueBool;
  else if (strcmp(settingName, "radioType") == 0)
    settings.radioType = (RadioType_e)settingValue; //0 = Radio off, 1 = ESP-Now
  else if (strcmp(settingName, "baseRoverSetup") == 0)
  {
    //0 = Rover, 1 = Base, 2 = NTP
    settings.lastState = STATE_ROVER_NOT_STARTED; //Default
    if (settingValue == 1) settings.lastState = STATE_BASE_NOT_STARTED;
    if (settingValue == 2) settings.lastState = STATE_NTPSERVER_NOT_STARTED;
  }
  else if (strstr(settingName, "stationECEF") != nullptr)
  {
    replaceCharacter((char *)settingValueStr, ' ', ','); //Replace all ' ' with ',' before recording to file
    recordLineToSD(stationCoordinateECEFFileName, settingValueStr);
    recordLineToLFS(stationCoordinateECEFFileName, settingValueStr);
    log_d("%s recorded", settingValueStr);
  }
  else if (strstr(settingName, "stationGeodetic") != nullptr)
  {
    replaceCharacter((char *)settingValueStr, ' ', ','); //Replace all ' ' with ',' before recording to file
    recordLineToSD(stationCoordinateGeodeticFileName, settingValueStr);
    recordLineToLFS(stationCoordinateGeodeticFileName, settingValueStr);
    log_d("%s recorded", settingValueStr);
  }
  else if (strcmp(settingName, "wifiTcpPort") == 0)
    settings.wifiTcpPort = settingValue;
  else if (strcmp(settingName, "wifiConfigOverAP") == 0)
  {
    if (settingValue == 1) //Drop downs come back as a value
      settings.wifiConfigOverAP = true;
    else
      settings.wifiConfigOverAP = false;
  }

  else if (strcmp(settingName, "enableTcpClient") == 0)
    settings.enableTcpClient = settingValueBool;
  else if (strcmp(settingName, "enableTcpServer") == 0)
    settings.enableTcpServer = settingValueBool;
  else if (strcmp(settingName, "enableRCFirmware") == 0)
    enableRCFirmware = settingValueBool;
  else if (strcmp(settingName, "minElev") == 0)
    settings.minElev = settingValue;
  else if (strcmp(settingName, "imuYaw") == 0)
    settings.imuYaw = settingValue * 100; //Comes in as 0 to 360.0 but stored as 0 to 36,000
  else if (strcmp(settingName, "imuPitch") == 0)
    settings.imuPitch = settingValue * 100; //Comes in as -90 to 90.0 but stored as -9000 to 9000
  else if (strcmp(settingName, "imuRoll") == 0)
    settings.imuRoll = settingValue * 100; //Comes in as -180 to 180.0 but stored as -18000 to 18000
  else if (strcmp(settingName, "sfDisableWheelDirection") == 0)
    settings.sfDisableWheelDirection = settingValueBool;
  else if (strcmp(settingName, "sfCombineWheelTicks") == 0)
    settings.sfCombineWheelTicks = settingValueBool;
  else if (strcmp(settingName, "rateNavPrio") == 0)
    settings.rateNavPrio = settingValue;
  else if (strcmp(settingName, "minCNO") == 0)
  {
    if (zedModuleType == PLATFORM_F9R)
      settings.minCNO_F9R = settingValue;
    else
      settings.minCNO_F9P = settingValue;
  }

  else if (strcmp(settingName, "ethernetDHCP") == 0)
    settings.ethernetDHCP = settingValueBool;
  else if (strcmp(settingName, "ethernetIP") == 0)
  {
    String tempString = String(settingValueStr);
    settings.ethernetIP.fromString(settingValueStr);
  }
  else if (strcmp(settingName, "ethernetDNS") == 0)
  {
    String tempString = String(settingValueStr);
    settings.ethernetDNS.fromString(settingValueStr);
  }
  else if (strcmp(settingName, "ethernetGateway") == 0)
  {
    String tempString = String(settingValueStr);
    settings.ethernetGateway.fromString(settingValueStr);
  }
  else if (strcmp(settingName, "ethernetSubnet") == 0)
  {
    String tempString = String(settingValueStr);
    settings.ethernetSubnet.fromString(settingValueStr);
  }
  else if (strcmp(settingName, "ethernetHttpPort") == 0)
    settings.ethernetHttpPort = settingValue;
  else if (strcmp(settingName, "ethernetNtpPort") == 0)
    settings.ethernetNtpPort = settingValue;

  //NTP
  else if (strcmp(settingName, "ntpPollExponent") == 0)
    settings.ntpPollExponent = settingValue;
  else if (strcmp(settingName, "ntpPrecision") == 0)
    settings.ntpPrecision = settingValue;
  else if (strcmp(settingName, "ntpRootDelay") == 0)
    settings.ntpRootDelay = settingValue;
  else if (strcmp(settingName, "ntpRootDispersion") == 0)
    settings.ntpRootDispersion = settingValue;
  else if (strcmp(settingName, "ntpReferenceId") == 0)
  {
    strcpy(settings.ntpReferenceId, settingValueStr);
    for (int i = strlen(settingValueStr); i < 5; i++)
      settings.ntpReferenceId[i] = 0;
  }

  //Unused variables - read to avoid errors
  else if (strcmp(settingName, "measurementRateSec") == 0) {}
  else if (strcmp(settingName, "baseTypeSurveyIn") == 0) {}
  else if (strcmp(settingName, "fixedBaseCoordinateTypeGeo") == 0) {}
  else if (strcmp(settingName, "saveToArduino") == 0) {}
  else if (strcmp(settingName, "enableFactoryDefaults") == 0) {}
  else if (strcmp(settingName, "enableFirmwareUpdate") == 0) {}
  else if (strcmp(settingName, "enableForgetRadios") == 0) {}
  else if (strcmp(settingName, "nicknameECEF") == 0) {}
  else if (strcmp(settingName, "nicknameGeodetic") == 0) {}
  else if (strcmp(settingName, "fileSelectAll") == 0) {}
  else if (strcmp(settingName, "fixedHAE_APC") == 0) {}
  else if (strcmp(settingName, "measurementRateSecBase") == 0) {}

  //Special actions
  else if (strcmp(settingName, "firmwareFileName") == 0)
  {
    mountSDThenUpdate(settingValueStr);

    //If update is successful, it will force system reset and not get here.

    if (productVariant == REFERENCE_STATION)
      requestChangeState(STATE_BASE_NOT_STARTED); //If update failed, return to Base mode.
    else
      requestChangeState(STATE_ROVER_NOT_STARTED); //If update failed, return to Rover mode.
  }
  else if (strcmp(settingName, "factoryDefaultReset") == 0)
    factoryReset();
  else if (strcmp(settingName, "exitAndReset") == 0)
  {
    //Confirm receipt
    log_d("Sending reset confirmation");
    websocket->textAll("confirmReset,1,");
    delay(500); //Allow for delivery

    if (configureViaEthernet)
      systemPrintln("Reset after Configure-Via-Ethernet");
    else
      systemPrintln("Reset after AP Config");

    if (configureViaEthernet)
    {
      endEthernerWebServerESP32W5500();

      //We need to exit configure-via-ethernet mode.
      //But if the settings have not been saved then lastState will still be STATE_CONFIG_VIA_ETH_STARTED.
      //If that is true, then force exit to Base mode. I think it is the best we can do.
      //(If the settings have been saved, then the code will restart in NTP, Base or Rover mode as desired.)
      if (settings.lastState == STATE_CONFIG_VIA_ETH_STARTED)
      {
        systemPrintln("Settings were not saved. Resetting into Base mode.");
        settings.lastState = STATE_BASE_NOT_STARTED;
        recordSystemSettings();
      }
    }

    ESP.restart();
  }
  else if (strcmp(settingName, "setProfile") == 0)
  {
    //Change to new profile
    log_d("Changing to profile number %d\r\n", settingValue);
    changeProfileNumber(settingValue);

    //Load new profile into system
    loadSettings();

    //Send new settings to browser. Re-use settingsCSV to avoid stack.
    if (settingsCSV == nullptr)
      settingsCSV = (char*)malloc(AP_CONFIG_SETTING_SIZE);

    memset(settingsCSV, 0, AP_CONFIG_SETTING_SIZE); //Clear any garbage from settings array

    createSettingsString(settingsCSV);

    log_d("Sending profile %d\r\n", settingValue);
    log_d("Profile contents: %s", settingsCSV);
    websocket->textAll(settingsCSV);
  }
  else if (strcmp(settingName, "resetProfile") == 0)
  {
    settingsToDefaults(); //Overwrite our current settings with defaults

    recordSystemSettings(); //Overwrite profile file and NVM with these settings

    //Get bitmask of active profiles
    activeProfiles = loadProfileNames();

    //Send new settings to browser. Re-use settingsCSV to avoid stack.
    if (settingsCSV == nullptr)
      settingsCSV = (char*)malloc(AP_CONFIG_SETTING_SIZE);

    memset(settingsCSV, 0, AP_CONFIG_SETTING_SIZE); //Clear any garbage from settings array

    createSettingsString(settingsCSV);

    log_d("Sending reset profile %d\r\n", settingValue);
    log_d("Profile contents: %s", settingsCSV);
    websocket->textAll(settingsCSV);
  }
  else if (strcmp(settingName, "forgetEspNowPeers") == 0)
  {
    //Forget all ESP-Now Peers
    for (int x = 0 ; x < settings.espnowPeerCount ; x++)
      espnowRemovePeer(settings.espnowPeers[x]);
    settings.espnowPeerCount = 0;
  }
  else if (strcmp(settingName, "startNewLog") == 0)
  {
    if (settings.enableLogging == true && online.logging == true)
    {
      endLogging(false, true); //(gotSemaphore, releaseSemaphore) Close file. Reset parser stats.
      beginLogging(); //Create new file based on current RTC.
      setLoggingType(); //Determine if we are standard, PPP, or custom. Changes logging icon accordingly.

      char newFileNameCSV[sizeof("logFileName,") + sizeof(logFileName) + 1];
      snprintf(newFileNameCSV, sizeof(newFileNameCSV), "logFileName,%s,", logFileName);

      websocket->textAll(newFileNameCSV); //Tell the config page the name of the file we just created
    }
  }
  else if (strcmp(settingName, "checkNewFirmware") == 0)
  {
    log_d("Checking for new OTA Pull firmware");

    websocket->textAll("checkingNewFirmware,1,"); //Tell the config page we received their request

    char reportedVersion[20];
    char newVersionCSV[100];

    //Get firmware version from server
    if (otaCheckVersion(reportedVersion, sizeof(reportedVersion)))
    {
      //We got a version number, now determine if it's newer or not
      char currentVersion[20];
      if (enableRCFirmware == false)
        snprintf(currentVersion, sizeof(currentVersion), "%d.%d", FIRMWARE_VERSION_MAJOR, FIRMWARE_VERSION_MINOR);
      else
        snprintf(currentVersion, sizeof(currentVersion), "%d.%d-%s", FIRMWARE_VERSION_MAJOR, FIRMWARE_VERSION_MINOR, __DATE__);

      if (isReportedVersionNewer(reportedVersion, currentVersion) == true)
      {
        log_d("New version detected");
        snprintf(newVersionCSV, sizeof(newVersionCSV), "newFirmwareVersion,%s,", reportedVersion);
      }
      else
      {
        log_d("No new firmware available");
        snprintf(newVersionCSV, sizeof(newVersionCSV), "newFirmwareVersion,CURRENT,");
      }
    }
    else
    {
      //Failed to get version number
      log_d("Sending error to AP config page");
      snprintf(newVersionCSV, sizeof(newVersionCSV), "newFirmwareVersion,ERROR,");
    }

    websocket->textAll(newVersionCSV);
  }
  else if (strcmp(settingName, "getNewFirmware") == 0)
  {
    log_d("Getting new OTA Pull firmware");

    websocket->textAll("gettingNewFirmware,1,"); //Tell the config page we received their request

    apConfigFirmwareUpdateInProcess = true;
    otaUpdate();

    //We get here if WiFi failed to connect
    websocket->textAll("gettingNewFirmware,ERROR,");
  }

  //Check for bulk settings (constellations and message rates)
  //Must be last on else list
  else
  {
    bool knownSetting = false;

    //Scan for WiFi credentials
    if (knownSetting == false)
    {
      for (int x = 0 ; x < MAX_WIFI_NETWORKS ; x++)
      {
        char tempString[100]; //wifiNetwork0Password=parachutes
        snprintf(tempString, sizeof(tempString), "wifiNetwork%dSSID", x);
        if (strcmp(settingName, tempString) == 0)
        {
          strcpy(settings.wifiNetworks[x].ssid, settingValueStr);
          knownSetting = true;
          break;
        }
        else
        {
          snprintf(tempString, sizeof(tempString), "wifiNetwork%dPassword", x);
          if (strcmp(settingName, tempString) == 0)
          {
            strcpy(settings.wifiNetworks[x].password, settingValueStr);
            knownSetting = true;
            break;
          }
        }
      }
    }

    //Scan for constellation settings
    if (knownSetting == false)
    {
      for (int x = 0 ; x < MAX_CONSTELLATIONS ; x++)
      {
        char tempString[50]; //ubxConstellationsSBAS
        snprintf(tempString, sizeof(tempString), "ubxConstellations%s", settings.ubxConstellations[x].textName);

        if (strcmp(settingName, tempString) == 0)
        {
          settings.ubxConstellations[x].enabled = settingValueBool;
          knownSetting = true;
          break;
        }
      }
    }

    //Scan for message settings
    if (knownSetting == false)
    {
      char tempString[50];

      for (int x = 0 ; x < MAX_UBX_MSG ; x++)
      {
        snprintf(tempString, sizeof(tempString), "%s", ubxMessages[x].msgTextName); //UBX_RTCM_1074
        if (strcmp(settingName, tempString) == 0)
        {
          settings.ubxMessageRates[x] = settingValue;
          knownSetting = true;
          break;
        }
      }
    }

    //Scan for Base RTCM message settings
    if (knownSetting == false)
    {
      int firstRTCMRecord = getMessageNumberByName("UBX_RTCM_1005");

      char tempString[50];
      for (int x = 0 ; x < MAX_UBX_MSG_RTCM ; x++)
      {
        snprintf(tempString, sizeof(tempString), "%sBase", ubxMessages[firstRTCMRecord + x].msgTextName); //UBX_RTCM_1074Base
        if (strcmp(settingName, tempString) == 0)
        {
          settings.ubxMessageRatesBase[x] = settingValue;
          knownSetting = true;
          break;
        }
      }
    }
    //Last catch
    if (knownSetting == false)
    {
      systemPrintf("Unknown '%s': %0.3lf\r\n", settingName, settingValue);
    }
  } //End last strcpy catch
#endif
}

//Add record with int
void stringRecord(char* settingsCSV, const char *id, int settingValue)
{
  char record[100];
  snprintf(record, sizeof(record), "%s,%d,", id, settingValue);
  strcat(settingsCSV, record);
}

//Add record with uint32_t
void stringRecord(char* settingsCSV, const char *id, uint32_t settingValue)
{
  char record[100];
  snprintf(record, sizeof(record), "%s,%d,", id, settingValue);
  strcat(settingsCSV, record);
}

//Add record with double
void stringRecord(char* settingsCSV, const char *id, double settingValue, int decimalPlaces)
{
  char format[10];
  snprintf(format, sizeof(format), "%%0.%dlf", decimalPlaces); //Create '%0.09lf'

  char formattedValue[20];
  snprintf(formattedValue, sizeof(formattedValue), format, settingValue);

  char record[100];
  snprintf(record, sizeof(record), "%s,%s,", id, formattedValue);
  strcat(settingsCSV, record);
}

//Add record with bool
void stringRecord(char* settingsCSV, const char *id, bool settingValue)
{
  char temp[10];
  if (settingValue == true)
    strcpy(temp, "true");
  else
    strcpy(temp, "false");

  char record[100];
  snprintf(record, sizeof(record), "%s,%s,", id, temp);
  strcat(settingsCSV, record);
}

//Add record with string
void stringRecord(char* settingsCSV, const char *id, char* settingValue)
{
  char record[100];
  snprintf(record, sizeof(record), "%s,%s,", id, settingValue);
  strcat(settingsCSV, record);
}

//Add record with uint64_t
void stringRecord(char* settingsCSV, const char *id, uint64_t settingValue)
{
  char record[100];
  snprintf(record, sizeof(record), "%s,%lld,", id, settingValue);
  strcat(settingsCSV, record);
}

//Break CSV into setting constituents
//Can't use strtok because we may have two commas next to each other, ie measurementRateHz,4.00,measurementRateSec,,dynamicModel,0,
bool parseIncomingSettings()
{
  char settingName[100] = {'\0'};
  char valueStr[150] = {'\0'}; //stationGeodetic1,ANameThatIsTooLongToBeDisplayed 40.09029479 -105.18505761 1560.089

  char* commaPtr = incomingSettings;
  char* headPtr = incomingSettings;

  int counter = 0;
  int maxAttempts = 500;
  while (*headPtr) //Check if we've reached the end of the string
  {
    //Spin to first comma
    commaPtr = strstr(headPtr, ",");
    if (commaPtr != nullptr) {
      *commaPtr = '\0';
      strcpy(settingName, headPtr);
      headPtr = commaPtr + 1;
    }

    commaPtr = strstr(headPtr, ",");
    if (commaPtr != nullptr) {
      *commaPtr = '\0';
      strcpy(valueStr, headPtr);
      headPtr = commaPtr + 1;
    }

    //log_d("settingName: %s value: %s", settingName, valueStr);

    updateSettingWithValue(settingName, valueStr);

    //Avoid infinite loop if response is malformed
    counter++;
    if (counter == maxAttempts)
    {
      systemPrintln("Error: Incoming settings malformed.");
      break;
    }
  }

  if (counter < maxAttempts)
  {
    //Confirm receipt
    log_d("Sending receipt confirmation of settings");
#ifdef COMPILE_AP
    websocket->textAll("confirmDataReceipt,1,");
#endif
  }

  return (true);
}

//When called, responds with the root folder list of files on SD card
//Name and size are formatted in CSV, formatted to html by JS
String getFileList()
{
  //settingsCSV[0] = '\'0; //Clear array
  String returnText = "";
  char fileName[50]; //Handle long file names

  //Attempt to gain access to the SD card
  if (xSemaphoreTake(sdCardSemaphore, fatSemaphore_longWait_ms) == pdPASS)
  {
    markSemaphore(FUNCTION_FILEMANAGER_UPLOAD1);

    if (USE_SPI_MICROSD)
    {
      SdFile root;
      root.open("/"); //Open root
      SdFile file;
      uint16_t fileCount = 0;

      while (file.openNext(&root, O_READ))
      {
        if (file.isFile())
        {
          fileCount++;

          file.getName(fileName, sizeof(fileName));

          returnText += "fmName," + String(fileName) + ",fmSize," + stringHumanReadableSize(file.fileSize()) + ",";
        }
      }

      root.close();
      file.close();
    }
#ifdef COMPILE_SD_MMC
    else
    {
      File root = SD_MMC.open("/"); //Open root

      if (root && root.isDirectory())
      {
        uint16_t fileCount = 0;

        File file = root.openNextFile();
        while (file)
        {
          if (!file.isDirectory())
          {
            fileCount++;

            returnText += "fmName," + String(file.name()) + ",fmSize," + stringHumanReadableSize(file.size()) + ",";
          }

          file = root.openNextFile();
        }
      }

      root.close();
    }
#endif

    xSemaphoreGive(sdCardSemaphore);
  }
  else
  {
    char semaphoreHolder[50];
    getSemaphoreFunction(semaphoreHolder);

    //This is an error because the current settings no longer match the settings
    //on the microSD card, and will not be restored to the expected settings!
    systemPrintf("sdCardSemaphore failed to yield, held by %s, Form.ino line %d\r\n", semaphoreHolder, __LINE__);
  }

  log_d("returnText (%d bytes): %s\r\n", returnText.length(), returnText.c_str());

  return returnText;
}

//When called, responds with the messages supported on this platform
//Message name and current rate are formatted in CSV, formatted to html by JS
String createMessageList()
{
  String returnText = "";

  char tempString[50];
  for (int messageNumber = 0 ; messageNumber < MAX_UBX_MSG ; messageNumber++)
  {
    if (messageSupported(messageNumber) == true)
      returnText += String(ubxMessages[messageNumber].msgTextName) + "," + String(settings.ubxMessageRates[messageNumber]) + ","; //UBX_RTCM_1074,4,
  }

  log_d("returnText (%d bytes): %s\r\n", returnText.length(), returnText.c_str());

  return returnText;
}

//When called, responds with the RTCM/Base messages supported on this platform
//Message name and current rate are formatted in CSV, formatted to html by JS
String createMessageListBase()
{
  String returnText = "";

  int firstRTCMRecord = getMessageNumberByName("UBX_RTCM_1005");

  for (int messageNumber = 0 ; messageNumber < MAX_UBX_MSG_RTCM ; messageNumber++)
  {
    if (messageSupported(messageNumber) == true)
      returnText += String(ubxMessages[messageNumber + firstRTCMRecord].msgTextName) + "Base," + String(settings.ubxMessageRatesBase[messageNumber]) + ","; //UBX_RTCM_1074Base,4,
  }

  log_d("returnText (%d bytes): %s\r\n", returnText.length(), returnText.c_str());

  return returnText;
}

//Make size of files human readable
String stringHumanReadableSize(uint64_t bytes)
{
  char suffix[5] = {'\0'};
  char readableSize[50] = {'\0'};
  float cardSize = 0.0;

  if (bytes < 1024) strcpy(suffix, "B");
  else if (bytes < (1024 * 1024)) strcpy(suffix, "KB");
  else if (bytes < (1024 * 1024 * 1024)) strcpy(suffix, "MB");
  else strcpy(suffix, "GB");

  if (bytes < (1024)) cardSize = bytes; //B
  else if (bytes < (1024 * 1024)) cardSize = bytes / 1024.0; //KB
  else if (bytes < (1024 * 1024 * 1024)) cardSize = bytes / 1024.0 / 1024.0; //MB
  else cardSize = bytes / 1024.0 / 1024.0 / 1024.0; //GB

  if (strcmp(suffix, "GB") == 0)
    snprintf(readableSize, sizeof(readableSize), "%0.1f %s", cardSize, suffix); //Print decimal portion
  else if (strcmp(suffix, "MB") == 0)
    snprintf(readableSize, sizeof(readableSize), "%0.1f %s", cardSize, suffix); //Print decimal portion
  else if (strcmp(suffix, "KB") == 0)
    snprintf(readableSize, sizeof(readableSize), "%0.1f %s", cardSize, suffix); //Print decimal portion
  else
    snprintf(readableSize, sizeof(readableSize), "%.0f %s", cardSize, suffix); //Don't print decimal portion

  return String(readableSize);
}

#ifdef COMPILE_WIFI
#ifdef COMPILE_AP

//Handles uploading of user files to SD
void handleUpload(AsyncWebServerRequest * request, String filename, size_t index, uint8_t *data, size_t len, bool final)
{
  String logmessage = "";

  if (!index)
  {
    logmessage = "Upload Start: " + String(filename);

    int fileNameLen = filename.length();
    char tempFileName[fileNameLen + 2] = { '/' }; //Filename must start with / or VERY bad things happen on SD_MMC
    filename.toCharArray(&tempFileName[1], fileNameLen + 1);
    tempFileName[fileNameLen + 1] = '\0'; //Terminate array

    //Allocate the managerTempFile
    if (!managerTempFile)
    {
      managerTempFile = new FileSdFatMMC;
      if (!managerTempFile)
      {
        systemPrintln("Failed to allocate managerTempFile!");
        return;
      }
    }
    //Attempt to gain access to the SD card
    if (xSemaphoreTake(sdCardSemaphore, fatSemaphore_longWait_ms) == pdPASS)
    {
      markSemaphore(FUNCTION_FILEMANAGER_UPLOAD1);

      managerTempFile->open(tempFileName, O_CREAT | O_APPEND | O_WRITE);

      xSemaphoreGive(sdCardSemaphore);
    }

    systemPrintln(logmessage);
  }

  if (len)
  {
    //Attempt to gain access to the SD card
    if (xSemaphoreTake(sdCardSemaphore, fatSemaphore_longWait_ms) == pdPASS)
    {
      markSemaphore(FUNCTION_FILEMANAGER_UPLOAD2);

      managerTempFile->write(data, len); //stream the incoming chunk to the opened file

      xSemaphoreGive(sdCardSemaphore);
    }
  }

  if (final) {
    logmessage = "Upload Complete: " + String(filename) + ",size: " + String(index + len);

    //Attempt to gain access to the SD card
    if (xSemaphoreTake(sdCardSemaphore, fatSemaphore_longWait_ms) == pdPASS)
    {
      markSemaphore(FUNCTION_FILEMANAGER_UPLOAD3);

      managerTempFile->updateFileCreateTimestamp(); //Update the file create time & date

      managerTempFile->close();

      xSemaphoreGive(sdCardSemaphore);
    }

    systemPrintln(logmessage);
    request->redirect("/");
  }
}

#endif
#endif<|MERGE_RESOLUTION|>--- conflicted
+++ resolved
@@ -777,15 +777,8 @@
 
   if (HAS_NO_BATTERY) //Ref Stn does not have a battery
   {
-<<<<<<< HEAD
-    char batteryBlank[] = "src/BatteryBlank.png";
-    stringRecord(newSettings, "batteryIconFileName", batteryBlank);
-    char batteryPercent[] = " ";
-    stringRecord(newSettings, "batteryPercent", batteryPercent);
-=======
     stringRecord(newSettings, "batteryIconFileName", (char *)"src/BatteryBlank.png");
     stringRecord(newSettings, "batteryPercent", (char *)" ");
->>>>>>> 4b6ebbd1
   }
   else
   {
@@ -947,15 +940,8 @@
 
   if (HAS_NO_BATTERY) //Ref Stn does not have a battery
   {
-<<<<<<< HEAD
-    char batteryBlank[] = "src/BatteryBlank.png";
-    stringRecord(settingsCSV, "batteryIconFileName", batteryBlank);
-    char batteryPercent[] = " ";
-    stringRecord(settingsCSV, "batteryPercent", batteryPercent);
-=======
     stringRecord(settingsCSV, "batteryIconFileName", (char *)"src/BatteryBlank.png");
     stringRecord(settingsCSV, "batteryPercent", (char *)" ");
->>>>>>> 4b6ebbd1
   }
   else
   {
