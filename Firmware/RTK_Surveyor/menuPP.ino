#ifdef COMPILE_L_BAND

#include "mbedtls/ssl.h" //Needed for certificate validation

//----------------------------------------
// Locals - compiled out
//----------------------------------------

#define MQTT_CERT_SIZE 2000

// The PointPerfect token is provided at compile time via build flags
#ifndef POINTPERFECT_TOKEN
#define POINTPERFECT_TOKEN                                                                                             \
    0xAA, 0xBB, 0xCC, 0xDD, 0x00, 0x11, 0x22, 0x33, 0x0A, 0x0B, 0x0C, 0x0D, 0x00, 0x01, 0x02, 0x03
#endif // POINTPERFECT_TOKEN

static uint8_t pointPerfectTokenArray[16] = {POINTPERFECT_TOKEN}; // Token in HEX form

static const char *pointPerfectAPI = "https://api.thingstream.io/ztp/pointperfect/credentials";

//----------------------------------------
// Forward declarations - compiled out
//----------------------------------------

void checkRXMCOR(UBX_RXM_COR_data_t *ubxDataStruct);

//----------------------------------------
// L-Band Routines - compiled out
//----------------------------------------

void menuPointPerfectKeys()
{
    while (1)
    {
        systemPrintln();
        systemPrintln("Menu: PointPerfect Keys");

        systemPrint("1) Set ThingStream Device Profile Token: ");
        if (strlen(settings.pointPerfectDeviceProfileToken) > 0)
            systemPrintln(settings.pointPerfectDeviceProfileToken);
        else
            systemPrintln("Use SparkFun Token");

        systemPrint("2) Set Current Key: ");
        if (strlen(settings.pointPerfectCurrentKey) > 0)
            systemPrintln(settings.pointPerfectCurrentKey);
        else
            systemPrintln("N/A");

        systemPrint("3) Set Current Key Expiration Date (DD/MM/YYYY): ");
        if (strlen(settings.pointPerfectCurrentKey) > 0 && settings.pointPerfectCurrentKeyStart > 0 &&
            settings.pointPerfectCurrentKeyDuration > 0)
        {
            long long unixEpoch = thingstreamEpochToGPSEpoch(settings.pointPerfectCurrentKeyStart,
                                                             settings.pointPerfectCurrentKeyDuration);

            uint16_t keyGPSWeek;
            uint32_t keyGPSToW;
            unixEpochToWeekToW(unixEpoch, &keyGPSWeek, &keyGPSToW);

            long expDay;
            long expMonth;
            long expYear;
            gpsWeekToWToDate(keyGPSWeek, keyGPSToW, &expDay, &expMonth, &expYear);

            systemPrintf("%02ld/%02ld/%ld\r\n", expDay, expMonth, expYear);
        }
        else
            systemPrintln("N/A");

        systemPrint("4) Set Next Key: ");
        if (strlen(settings.pointPerfectNextKey) > 0)
            systemPrintln(settings.pointPerfectNextKey);
        else
            systemPrintln("N/A");

        systemPrint("5) Set Next Key Expiration Date (DD/MM/YYYY): ");
        if (strlen(settings.pointPerfectNextKey) > 0 && settings.pointPerfectNextKeyStart > 0 &&
            settings.pointPerfectNextKeyDuration > 0)
        {
            long long unixEpoch =
                thingstreamEpochToGPSEpoch(settings.pointPerfectNextKeyStart, settings.pointPerfectNextKeyDuration);

            uint16_t keyGPSWeek;
            uint32_t keyGPSToW;
            unixEpochToWeekToW(unixEpoch, &keyGPSWeek, &keyGPSToW);

            long expDay;
            long expMonth;
            long expYear;
            gpsWeekToWToDate(keyGPSWeek, keyGPSToW, &expDay, &expMonth, &expYear);

            systemPrintf("%02ld/%02ld/%ld\r\n", expDay, expMonth, expYear);
        }
        else
            systemPrintln("N/A");

        systemPrintln("x) Exit");

        int incoming = getNumber(); // Returns EXIT, TIMEOUT, or long

        if (incoming == 1)
        {
            systemPrint("Enter Device Profile Token: ");
            getString(settings.pointPerfectDeviceProfileToken, sizeof(settings.pointPerfectDeviceProfileToken));
        }
        else if (incoming == 2)
        {
            systemPrint("Enter Current Key: ");
            getString(settings.pointPerfectCurrentKey, sizeof(settings.pointPerfectCurrentKey));
        }
        else if (incoming == 3)
        {
            clearBuffer();

            systemPrintln("Enter Current Key Expiration Date: ");
            uint8_t expDay;
            uint8_t expMonth;
            uint16_t expYear;
            while (getDate(expDay, expMonth, expYear) == false)
            {
                systemPrintln("Date invalid. Please try again.");
            }

            dateToKeyStartDuration(expDay, expMonth, expYear, &settings.pointPerfectCurrentKeyStart,
                                   &settings.pointPerfectCurrentKeyDuration);

            // Calculate the next key expiration date
            if (settings.pointPerfectNextKeyStart == 0)
            {
                settings.pointPerfectNextKeyStart = settings.pointPerfectCurrentKeyStart +
                                                    settings.pointPerfectCurrentKeyDuration +
                                                    1; // Next key starts after current key
                settings.pointPerfectNextKeyDuration = settings.pointPerfectCurrentKeyDuration;

                if (ENABLE_DEVELOPER)
                {
                    systemPrintf("  settings.pointPerfectNextKeyStart: %lld\r\n", settings.pointPerfectNextKeyStart);
                    systemPrintf("  settings.pointPerfectNextKeyDuration: %lld\r\n",
                                 settings.pointPerfectNextKeyDuration);
                }
            }
        }
        else if (incoming == 4)
        {
            systemPrint("Enter Next Key: ");
            getString(settings.pointPerfectNextKey, sizeof(settings.pointPerfectNextKey));
        }
        else if (incoming == 5)
        {
            clearBuffer();

            systemPrintln("Enter Next Key Expiration Date: ");
            uint8_t expDay;
            uint8_t expMonth;
            uint16_t expYear;
            while (getDate(expDay, expMonth, expYear) == false)
            {
                systemPrintln("Date invalid. Please try again.");
            }

            dateToKeyStartDuration(expDay, expMonth, expYear, &settings.pointPerfectNextKeyStart,
                                   &settings.pointPerfectNextKeyDuration);
        }
        else if (incoming == INPUT_RESPONSE_GETNUMBER_EXIT)
            break;
        else if (incoming == INPUT_RESPONSE_GETNUMBER_TIMEOUT)
            break;
        else
            printUnknown(incoming);
    }

    clearBuffer(); // Empty buffer of any newline chars
}

// Connect to 'home' WiFi and then ThingStream API. This will attach this unique device to the ThingStream network.
bool pointperfectProvisionDevice()
{
#ifdef COMPILE_WIFI
    bool bluetoothOriginallyConnected = false;
    if(bluetoothState == BT_CONNECTED)
        bluetoothOriginallyConnected = true;

    bluetoothStop(); // Free heap before starting secure client (requires ~70KB)

    DynamicJsonDocument *jsonZtp = nullptr;
    char *tempHolderPtr = nullptr;
    bool retVal = false;

    do
    {
        WiFiClientSecure client;
        client.setCACert(AWS_PUBLIC_CERT);

        char hardwareID[13];
        snprintf(hardwareID, sizeof(hardwareID), "%02X%02X%02X%02X%02X%02X", lbandMACAddress[0], lbandMACAddress[1],
                 lbandMACAddress[2], lbandMACAddress[3], lbandMACAddress[4], lbandMACAddress[5]); // Get ready for JSON

#ifdef WHITELISTED_ID
        // Override ID with testing ID
        snprintf(hardwareID, sizeof(hardwareID), "%02X%02X%02X%02X%02X%02X", whitelistID[0], whitelistID[1],
                 whitelistID[2], whitelistID[3], whitelistID[4], whitelistID[5]);
#endif // WHITELISTED_ID

        // Given name must between 1 and 50 characters
        char givenName[100];
        char versionString[9];
        getFirmwareVersion(versionString, sizeof(versionString), false);

        if (productVariant == RTK_FACET_LBAND)
        {
            // Facet L-Band v3.12 AABBCCDD1122
            snprintf(givenName, sizeof(givenName), "Facet LBand %s - %s", versionString,
                     hardwareID); // Get ready for JSON
        }
        else if (productVariant == RTK_FACET_LBAND_DIRECT)
        {
            // Facet L-Band Direct v3.12 AABBCCDD1122
            snprintf(givenName, sizeof(givenName), "Facet LBand Direct %s - %s", versionString,
                     hardwareID); // Get ready for JSON
        }

        if (strlen(givenName) >= 50)
        {
            systemPrintf("Error: GivenName '%s' too long: %d bytes\r\n", givenName, strlen(givenName));
        }

        StaticJsonDocument<256> pointPerfectAPIPost;

        // Determine if we use the SparkFun token or custom token
        char tokenString[37] = "\0";
        if (strlen(settings.pointPerfectDeviceProfileToken) == 0)
        {
            // Convert uint8_t array into string with dashes in spots
            // We must assume u-blox will not change the position of their dashes or length of their token
            for (int x = 0; x < sizeof(pointPerfectTokenArray); x++)
            {
                char temp[3];
                snprintf(temp, sizeof(temp), "%02x", pointPerfectTokenArray[x]);
                strcat(tokenString, temp);
                if (x == 3 || x == 5 || x == 7 || x == 9)
                    strcat(tokenString, "-");
            }
        }
        else
        {
            // Use the user's custom token
            strcpy(tokenString, settings.pointPerfectDeviceProfileToken);
            systemPrintf("Using custom token: %s\r\n", tokenString);
        }

        pointPerfectAPIPost["token"] = tokenString;
        pointPerfectAPIPost["givenName"] = givenName;
        pointPerfectAPIPost["hardwareId"] = hardwareID;
        // pointPerfectAPIPost["tags"] = "mac";

        String json;
        serializeJson(pointPerfectAPIPost, json);

        systemPrintf("Connecting to: %s\r\n", pointPerfectAPI);

        HTTPClient http;
        http.begin(client, pointPerfectAPI);
        http.addHeader("Content-Type", "application/json");

        int httpResponseCode = http.POST(json);

        String response = http.getString();

        http.end();

        if (httpResponseCode != 200)
        {
            systemPrintf("HTTP response error %d: ", httpResponseCode);
            systemPrintln(response);
            break;
        }
        else
        {
            // Device is now active with ThingStream
            // Pull pertinent values from response
            jsonZtp = new DynamicJsonDocument(4096);
            if (!jsonZtp)
            {
                systemPrintln("ERROR - Failed to allocate jsonZtp!\r\n");
                break;
            }

            DeserializationError error = deserializeJson(*jsonZtp, response);
            if (DeserializationError::Ok != error)
            {
                systemPrintln("JSON error");
                break;
            }
            else
            {
                const int tempHolderSize = 2000;
                tempHolderPtr = (char *)malloc(tempHolderSize);
                if (!tempHolderPtr)
                {
                    systemPrintln("ERROR - Failed to allocate tempHolderPtr buffer!\r\n");
                    break;
                }
                strncpy(tempHolderPtr, (const char *)((*jsonZtp)["certificate"]), tempHolderSize - 1);
                // log_d("len of PrivateCert: %d", strlen(tempHolderPtr));
                // log_d("privateCert: %s", tempHolderPtr);
                recordFile("certificate", tempHolderPtr, strlen(tempHolderPtr));

                strncpy(tempHolderPtr, (const char *)((*jsonZtp)["privateKey"]), tempHolderSize - 1);
                // log_d("len of privateKey: %d", strlen(tempHolderPtr));
                // log_d("privateKey: %s", tempHolderPtr);
                recordFile("privateKey", tempHolderPtr, strlen(tempHolderPtr));

                strcpy(settings.pointPerfectClientID, (const char *)((*jsonZtp)["clientId"]));
                strcpy(settings.pointPerfectBrokerHost, (const char *)((*jsonZtp)["brokerHost"]));
                strcpy(settings.pointPerfectLBandTopic, (const char *)((*jsonZtp)["subscriptions"][0]["path"]));

                strcpy(settings.pointPerfectNextKey, (const char *)((*jsonZtp)["dynamickeys"]["next"]["value"]));
                settings.pointPerfectNextKeyDuration = (*jsonZtp)["dynamickeys"]["next"]["duration"];
                settings.pointPerfectNextKeyStart = (*jsonZtp)["dynamickeys"]["next"]["start"];

                strcpy(settings.pointPerfectCurrentKey, (const char *)((*jsonZtp)["dynamickeys"]["current"]["value"]));
                settings.pointPerfectCurrentKeyDuration = (*jsonZtp)["dynamickeys"]["current"]["duration"];
                settings.pointPerfectCurrentKeyStart = (*jsonZtp)["dynamickeys"]["current"]["start"];
            }
        } // HTTP Response was 200

        systemPrintln("Device successfully provisioned. Keys obtained.");

        recordSystemSettings();
        retVal = true;
    } while (0);

    // Free the allocated buffers
    if (tempHolderPtr)
        free(tempHolderPtr);
    if (jsonZtp)
        delete jsonZtp;

    if(bluetoothOriginallyConnected == true)
        bluetoothStart();

    return (retVal);
#else  // COMPILE_WIFI
    return (false);
#endif // COMPILE_WIFI
}

// Check certificate and privatekey for valid formatting
// Return false if improperly formatted
bool checkCertificates()
{
    bool validCertificates = true;
    char *certificateContents = nullptr; // Holds the contents of the keys prior to MQTT connection
    char *keyContents = nullptr;

    // Allocate the buffers
    certificateContents = (char *)malloc(MQTT_CERT_SIZE);
    keyContents = (char *)malloc(MQTT_CERT_SIZE);
    if ((!certificateContents) || (!keyContents))
    {
        if (certificateContents)
            free(certificateContents);
        systemPrintln("Failed to allocate content buffers!");
        return (false);
    }

    // Load the certificate
    memset(certificateContents, 0, MQTT_CERT_SIZE);
    loadFile("certificate", certificateContents);

    if (checkCertificateValidity(certificateContents, strlen(certificateContents)) == false)
    {
        log_d("Certificate is corrupt.");
        validCertificates = false;
    }

    // Load the private key
    memset(keyContents, 0, MQTT_CERT_SIZE);
    loadFile("privateKey", keyContents);

    if (checkCertificateValidity(keyContents, strlen(keyContents)) == false)
    {
        log_d("PrivateKey is corrupt.");
        validCertificates = false;
    }

    // Free the content buffers
    if (certificateContents)
        free(certificateContents);
    if (keyContents)
        free(keyContents);

    return (validCertificates);
}

// Check if a given certificate is in a valid format
// This was created to detect corrupt or invalid certificates caused by bugs in v3.0 to and including v3.3.
bool checkCertificateValidity(char *certificateContent, int certificateContentSize)
{
    // Check for valid format of certificate
    // From ssl_client.cpp
    // https://stackoverflow.com/questions/70670070/mbedtls-cannot-parse-valid-x509-certificate
    mbedtls_x509_crt certificate;
    mbedtls_x509_crt_init(&certificate);

    int result_code =
        mbedtls_x509_crt_parse(&certificate, (unsigned char *)certificateContent, certificateContentSize + 1);

    mbedtls_x509_crt_free(&certificate);

    if (result_code < 0)
    {
        log_d("Cert formatting invalid");
        return (false);
    }

    return (true);
}

// When called, removes the files used for SSL to PointPerfect obtained during provisioning
// Also deletes keys so the user can immediately re-provision
void erasePointperfectCredentials()
{
    char fileName[80];

    snprintf(fileName, sizeof(fileName), "/%s_%s_%d.txt", platformFilePrefix, "certificate", profileNumber);
    LittleFS.remove(fileName);

    snprintf(fileName, sizeof(fileName), "/%s_%s_%d.txt", platformFilePrefix, "privateKey", profileNumber);
    LittleFS.remove(fileName);
    strcpy(settings.pointPerfectCurrentKey, ""); // Clear contents
    strcpy(settings.pointPerfectNextKey, "");    // Clear contents
}

// Subscribe to MQTT channel, grab keys, then stop
bool pointperfectUpdateKeys()
{
#ifdef COMPILE_WIFI
    bool bluetoothOriginallyConnected = false;
    if(bluetoothState == BT_CONNECTED)
        bluetoothOriginallyConnected = true;

    bluetoothStop(); // Release available heap to allow room for TLS

    char *certificateContents = nullptr; // Holds the contents of the keys prior to MQTT connection
    char *keyContents = nullptr;
    WiFiClientSecure secureClient;
    bool gotKeys = false;

    do
    {
        // Allocate the buffers
        certificateContents = (char *)malloc(MQTT_CERT_SIZE);
        keyContents = (char *)malloc(MQTT_CERT_SIZE);
        if ((!certificateContents) || (!keyContents))
        {
            if (certificateContents)
                free(certificateContents);
            systemPrintln("Failed to allocate content buffers!");
            break;
        }

        // Get the certificate
        memset(certificateContents, 0, MQTT_CERT_SIZE);
        loadFile("certificate", certificateContents);
        secureClient.setCertificate(certificateContents);

        // Get the private key
        memset(keyContents, 0, MQTT_CERT_SIZE);
        loadFile("privateKey", keyContents);
        secureClient.setPrivateKey(keyContents);

        secureClient.setCACert(AWS_PUBLIC_CERT);

        PubSubClient mqttClient(secureClient);
        mqttClient.setCallback(mqttCallback);
        mqttClient.setServer(settings.pointPerfectBrokerHost, 8883);

        log_d("Connecting to MQTT broker: %s", settings.pointPerfectBrokerHost);

        // Loop until we're connected or until the maximum retries are exceeded
        mqttMessageReceived = false;
        int maxTries = 3;
        do
        {
            systemPrint("MQTT connecting...");

            // Attempt to the key broker
            if (mqttClient.connect(settings.pointPerfectClientID))
            {
                // Successful connection
                systemPrintln("connected");

                // Originally the provisioning process reported the '/pp/key/Lb' channel which fails to respond with
                // keys. Looks like they fixed it to /pp/ubx/0236/Lb.
                mqttClient.subscribe(settings.pointPerfectLBandTopic);
                break;
            }

            // Retry the connection attempt
            if (--maxTries)
            {
                systemPrint(".");
                log_d("failed, status code: %d try again in 1 second", mqttClient.state());
                delay(1000);
            }
        } while (maxTries);

        // Check for connection failure
        if (mqttClient.connected() == false)
        {
            systemPrintln("failed!");
            log_d("MQTT failed to connect");
            break;
        }

        systemPrint("Waiting for keys");

        // Wait for callback
        startTime = millis();
        while (1)
        {
            mqttClient.loop();
            if (mqttMessageReceived == true)
                break;
            if (mqttClient.connected() == false)
            {
                log_d("Client disconnected");
                break;
            }
            if (millis() - startTime > 8000)
            {
                log_d("Channel failed to respond");
                break;
            }

            // Continue waiting for the keys
            delay(100);
            systemPrint(".");
        }
        systemPrintln();

        // Determine if the keys were updated
        if (mqttMessageReceived)
        {
            systemPrintln("Keys successfully updated");
            gotKeys = true;
        }

        // Done with the MQTT client
        mqttClient.disconnect();
    } while (0);

    // Free the content buffers
    if (keyContents)
        free(keyContents);
    if (certificateContents)
        free(certificateContents);

    if(bluetoothOriginallyConnected == true)
        bluetoothStart();

    // Return the key status
    return (gotKeys);
#else  // COMPILE_WIFI
    return (false);
#endif // COMPILE_WIFI
}

char *ltrim(char *s)
{
    while (isspace(*s))
        s++;
    return s;
}

// Called when a subscribed to message arrives
void mqttCallback(char *topic, byte *message, unsigned int length)
{
    if (String(topic) == settings.pointPerfectLBandTopic)
    {
        // Separate the UBX message into its constituent Key/ToW/Week parts
        // Obtained from SparkFun u-blox Arduino library - setDynamicSPARTNKeys()
        byte *payLoad = &message[6];
        uint8_t currentKeyLength = payLoad[5];
        uint16_t currentWeek = (payLoad[7] << 8) | payLoad[6];
        uint32_t currentToW =
            (payLoad[11] << 8 * 3) | (payLoad[10] << 8 * 2) | (payLoad[9] << 8 * 1) | (payLoad[8] << 8 * 0);

        char currentKey[currentKeyLength];
        memcpy(&currentKey, &payLoad[20], currentKeyLength);

        uint8_t nextKeyLength = payLoad[13];
        uint16_t nextWeek = (payLoad[15] << 8) | payLoad[14];
        uint32_t nextToW =
            (payLoad[19] << 8 * 3) | (payLoad[18] << 8 * 2) | (payLoad[17] << 8 * 1) | (payLoad[16] << 8 * 0);

        char nextKey[nextKeyLength];
        memcpy(&nextKey, &payLoad[20 + currentKeyLength], nextKeyLength);

        // Convert byte array to HEX character array
        strcpy(settings.pointPerfectCurrentKey, ""); // Clear contents
        strcpy(settings.pointPerfectNextKey, "");    // Clear contents
        for (int x = 0; x < 16; x++)                 // Force length to max of 32 bytes
        {
            char temp[3];
            snprintf(temp, sizeof(temp), "%02X", currentKey[x]);
            strcat(settings.pointPerfectCurrentKey, temp);

            snprintf(temp, sizeof(temp), "%02X", nextKey[x]);
            strcat(settings.pointPerfectNextKey, temp);
        }

        // Convert from ToW and Week to key duration and key start
        WeekToWToUnixEpoch(&settings.pointPerfectCurrentKeyStart, currentWeek, currentToW);
        WeekToWToUnixEpoch(&settings.pointPerfectNextKeyStart, nextWeek, nextToW);

        settings.pointPerfectCurrentKeyStart -= getLeapSeconds(); // Remove GPS leap seconds to align with u-blox
        settings.pointPerfectNextKeyStart -= getLeapSeconds();

        settings.pointPerfectCurrentKeyStart *= 1000; // Convert to ms
        settings.pointPerfectNextKeyStart *= 1000;

        settings.pointPerfectCurrentKeyDuration =
            settings.pointPerfectNextKeyStart - settings.pointPerfectCurrentKeyStart - 1;
        settings.pointPerfectNextKeyDuration =
            settings.pointPerfectCurrentKeyDuration; // We assume next key duration is the same as current key duration
                                                     // because we have to
    }

    mqttMessageReceived = true;
}

// Get a date from a user
// Return true if validated
// https://www.includehelp.com/c-programs/validate-date.aspx
bool getDate(uint8_t &dd, uint8_t &mm, uint16_t &yy)
{
    systemPrint("Enter Day: ");
    dd = getNumber(); // Returns EXIT, TIMEOUT, or long

    systemPrint("Enter Month: ");
    mm = getNumber(); // Returns EXIT, TIMEOUT, or long

    systemPrint("Enter Year (YYYY): ");
    yy = getNumber(); // Returns EXIT, TIMEOUT, or long

    // check year
    if (yy >= 2022 && yy <= 9999)
    {
        // check month
        if (mm >= 1 && mm <= 12)
        {
            // check days
            if ((dd >= 1 && dd <= 31) && (mm == 1 || mm == 3 || mm == 5 || mm == 7 || mm == 8 || mm == 10 || mm == 12))
                return (true);
            else if ((dd >= 1 && dd <= 30) && (mm == 4 || mm == 6 || mm == 9 || mm == 11))
                return (true);
            else if ((dd >= 1 && dd <= 28) && (mm == 2))
                return (true);
            else if (dd == 29 && mm == 2 && (yy % 400 == 0 || (yy % 4 == 0 && yy % 100 != 0)))
                return (true);
            else
            {
                printf("Day is invalid.\n");
                return (false);
            }
        }
        else
        {
            printf("Month is not valid.\n");
            return (false);
        }
    }

    printf("Year is not valid.\n");
    return (false);
}

// Given an epoch in ms, return the number of days from given and Epoch now
int daysFromEpoch(long long endEpoch)
{
    endEpoch /= 1000; // Convert PointPerfect ms Epoch to s

    if (online.rtc == false)
    {
        // If we don't have RTC we can't calculate days to expire
        log_d("No RTC available");
        return (0);
    }

    long localEpoch = rtc.getEpoch();

    long delta = endEpoch - localEpoch; // number of s between dates
    delta /= (60 * 60);                 // hours
    delta /= 24;                        // days
    return ((int)delta);
}

// Given the key's starting epoch time, and the key's duration
// Convert from ms to s
// Add leap seconds (the API reports start times with GPS leap seconds removed)
// Convert from unix epoch (the API reports unix epoch time) to GPS epoch (the NED-D9S expects)
// Note: I believe the Thingstream API is reporting startEpoch 18 seconds less than actual
// Even though we are adding 18 leap seconds, the ToW is still coming out as 518400 instead of 518418 (midnight)
long long thingstreamEpochToGPSEpoch(long long startEpoch, long long duration)
{
    long long epoch = startEpoch + duration;
    epoch /= 1000; // Convert PointPerfect ms Epoch to s

    // Convert Unix Epoch time from PointPerfect to GPS Time Of Week needed for UBX message
    long long gpsEpoch = epoch - 315964800 + getLeapSeconds(); // Shift to GPS Epoch.
    return (gpsEpoch);
}

// Query GNSS for current leap seconds
uint8_t getLeapSeconds()
{
    if (online.gnss == true)
    {
        if (leapSeconds == 0) // Check to see if we've already set it
        {
            sfe_ublox_ls_src_e leapSecSource;
            leapSeconds = theGNSS->getCurrentLeapSeconds(leapSecSource);
            return (leapSeconds);
        }
    }
    return (18); // Default to 18 if GNSS if offline
}

// Covert a given the key's expiration date to a GPS Epoch, so that we can calculate GPS Week and ToW
// Add a millisecond to roll over from 11:59UTC to midnight of the following day
// Convert from unix epoch (time lib outputs unix) to GPS epoch (the NED-D9S expects)
long long dateToGPSEpoch(uint8_t day, uint8_t month, uint16_t year)
{
    long long unixEpoch = dateToUnixEpoch(day, month, year); // Returns Unix Epoch

    // Convert Unix Epoch time from PP to GPS Time Of Week needed for UBX message
    long long gpsEpoch = unixEpoch - 315964800; // Shift to GPS Epoch.

    return (gpsEpoch);
}

// Given an epoch, set the GPSWeek and GPSToW
void unixEpochToWeekToW(long long unixEpoch, uint16_t *GPSWeek, uint32_t *GPSToW)
{
    *GPSWeek = (uint16_t)(unixEpoch / (7 * 24 * 60 * 60));
    *GPSToW = (uint32_t)(unixEpoch % (7 * 24 * 60 * 60));
}

// Given an epoch, set the GPSWeek and GPSToW
void WeekToWToUnixEpoch(uint64_t *unixEpoch, uint16_t GPSWeek, uint32_t GPSToW)
{
    *unixEpoch = GPSWeek * (7 * 24 * 60 * 60); // 2192
    *unixEpoch += GPSToW;                      // 518400
    *unixEpoch += 315964800;
}

// Given a GPS Week and ToW, convert to an expiration date
void gpsWeekToWToDate(uint16_t keyGPSWeek, uint32_t keyGPSToW, long *expDay, long *expMonth, long *expYear)
{
    long gpsDays = gpsToMjd(0, (long)keyGPSWeek, (long)keyGPSToW); // Covert ToW and Week to # of days since Jan 6, 1980
    mjdToDate(gpsDays, expYear, expMonth, expDay);
}

// Given a date, convert into epoch
// https://www.epochconverter.com/programming/c
long dateToUnixEpoch(uint8_t day, uint8_t month, uint16_t year)
{
    struct tm t;
    time_t t_of_day;

    t.tm_year = year - 1900;
    t.tm_mon = month - 1;
    t.tm_mday = day;

    t.tm_hour = 0;
    t.tm_min = 0;
    t.tm_sec = 0;
    t.tm_isdst = -1; // Is DST on? 1 = yes, 0 = no, -1 = unknown

    t_of_day = mktime(&t);

    return (t_of_day);
}

// Given a date, calculate and store the key start and duration
void dateToKeyStartDuration(uint8_t expDay, uint8_t expMonth, uint16_t expYear, uint64_t *settingsKeyStart,
                            uint64_t *settingsKeyDuration)
{
    long long expireUnixEpoch = dateToUnixEpoch(expDay, expMonth, expYear);

    // Thingstream lists the date that a key expires at midnight
    // So if a user types in March 7th, 2022 as exp date the key's Week and ToW need to be
    // calculated from (March 7th - 27 days).
    long long startUnixEpoch = expireUnixEpoch - (27 * 24 * 60 * 60); // Move back 27 days

    // Additionally, Thingstream seems to be reporting Epochs that do not have leap seconds
    startUnixEpoch -= getLeapSeconds(); // Modify our Epoch to match Point Perfect

    // PointPerfect uses/reports unix epochs in milliseconds
    *settingsKeyStart = startUnixEpoch * 1000L; // Convert to ms
    *settingsKeyDuration =
        (28 * 24 * 60 * 60 * 1000LL) - 1; // We assume keys last for 28 days (minus one ms to be before midnight)

    // Print ToW and Week for debugging
    uint16_t keyGPSWeek;
    uint32_t keyGPSToW;
    long long unixEpoch = thingstreamEpochToGPSEpoch(*settingsKeyStart, *settingsKeyDuration);
    unixEpochToWeekToW(unixEpoch, &keyGPSWeek, &keyGPSToW);

    if (ENABLE_DEVELOPER)
    {
        systemPrintf("  KeyStart: %lld\r\n", *settingsKeyStart);
        systemPrintf("  KeyDuration: %lld\r\n", *settingsKeyDuration);
        systemPrintf("  keyGPSWeek: %d\r\n", keyGPSWeek);
        systemPrintf("  keyGPSToW: %d\r\n", keyGPSToW);
    }
}

/*
   http://www.leapsecond.com/tools/gpsdate.c
   Return Modified Julian Day given calendar year,
   month (1-12), and day (1-31).
   - Valid for Gregorian dates from 17-Nov-1858.
   - Adapted from sci.astro FAQ.
*/

long dateToMjd(long Year, long Month, long Day)
{
    return 367 * Year - 7 * (Year + (Month + 9) / 12) / 4 - 3 * ((Year + (Month - 9) / 7) / 100 + 1) / 4 +
           275 * Month / 9 + Day + 1721028 - 2400000;
}

/*
   Convert Modified Julian Day to calendar date.
   - Assumes Gregorian calendar.
   - Adapted from Fliegel/van Flandern ACM 11/#10 p 657 Oct 1968.
*/

void mjdToDate(long Mjd, long *Year, long *Month, long *Day)
{
    long J, C, Y, M;

    J = Mjd + 2400001 + 68569;
    C = 4 * J / 146097;
    J = J - (146097 * C + 3) / 4;
    Y = 4000 * (J + 1) / 1461001;
    J = J - 1461 * Y / 4 + 31;
    M = 80 * J / 2447;
    *Day = J - 2447 * M / 80;
    J = M / 11;
    *Month = M + 2 - (12 * J);
    *Year = 100 * (C - 49) + Y + J;
}

/*
   Convert GPS Week and Seconds to Modified Julian Day.
   - Ignores UTC leap seconds.
*/

long gpsToMjd(long GpsCycle, long GpsWeek, long GpsSeconds)
{
    long GpsDays = ((GpsCycle * 1024) + GpsWeek) * 7 + (GpsSeconds / 86400);
    // GpsDays -= 1; //Correction
    return dateToMjd(1980, 1, 6) + GpsDays;
}

// When new PMP message arrives from NEO-D9S push it back to ZED-F9P
void pushRXMPMP(UBX_RXM_PMP_message_data_t *pmpData)
{
    uint16_t payloadLen = ((uint16_t)pmpData->lengthMSB << 8) | (uint16_t)pmpData->lengthLSB;
    log_d("Pushing %d bytes of RXM-PMP data to GNSS", payloadLen);

    gnssPushRawData(&pmpData->sync1, (size_t)payloadLen + 6); // Push the sync chars, class, ID, length and payload
    gnssPushRawData(&pmpData->checksumA, (size_t)2);          // Push the checksum bytes
}

// If we have decryption keys, and L-Band is online, configure module
void pointperfectApplyKeys()
{
    if (online.lband == true)
    {
        if (online.gnss == false)
        {
            log_d("ZED-F9P not avaialable");
            return;
        }

        // NEO-D9S encrypted PMP messages are only supported on ZED-F9P firmware v1.30 and above
        if (zedModuleType != PLATFORM_F9P)
        {
            systemPrintln("Error: PointPerfect corrections currently only supported on the ZED-F9P.");
            return;
        }
        if (zedFirmwareVersionInt < 130)
        {
            systemPrintln("Error: PointPerfect corrections currently supported by ZED-F9P firmware v1.30 and above. "
                          "Please upgrade your ZED firmware: "
                          "https://learn.sparkfun.com/tutorials/how-to-upgrade-firmware-of-a-u-blox-gnss-receiver");
            return;
        }

        if (strlen(settings.pointPerfectNextKey) > 0)
        {
            const uint8_t currentKeyLengthBytes = 16;
            const uint8_t nextKeyLengthBytes = 16;

            uint16_t currentKeyGPSWeek;
            uint32_t currentKeyGPSToW;
            long long epoch = thingstreamEpochToGPSEpoch(settings.pointPerfectCurrentKeyStart,
                                                         settings.pointPerfectCurrentKeyDuration);
            unixEpochToWeekToW(epoch, &currentKeyGPSWeek, &currentKeyGPSToW);

            uint16_t nextKeyGPSWeek;
            uint32_t nextKeyGPSToW;
            epoch = thingstreamEpochToGPSEpoch(settings.pointPerfectNextKeyStart, settings.pointPerfectNextKeyDuration);
            unixEpochToWeekToW(epoch, &nextKeyGPSWeek, &nextKeyGPSToW);

            theGNSS->setVal8(UBLOX_CFG_SPARTN_USE_SOURCE, 1); // use LBAND PMP message

            theGNSS->setVal8(UBLOX_CFG_MSGOUT_UBX_RXM_COR_I2C, 1); // Enable UBX-RXM-COR messages on I2C

            theGNSS->setVal8(UBLOX_CFG_NAVHPG_DGNSSMODE,
                            3); // Set the differential mode - ambiguities are fixed whenever possible

            bool response = theGNSS->setDynamicSPARTNKeys(currentKeyLengthBytes, currentKeyGPSWeek, currentKeyGPSToW,
                                                         settings.pointPerfectCurrentKey, nextKeyLengthBytes,
                                                         nextKeyGPSWeek, nextKeyGPSToW, settings.pointPerfectNextKey);

            if (response == false)
                systemPrintln("setDynamicSPARTNKeys failed");
            else
            {
                log_d("PointPerfect keys applied");
                online.lbandCorrections = true;
            }
        }
        else
        {
            log_d("No PointPerfect keys available");
        }
    }
}

// Check if the PMP data is being decrypted successfully
void checkRXMCOR(UBX_RXM_COR_data_t *ubxDataStruct)
{
    log_d("L-Band Eb/N0[dB] (>9 is good): %0.2f", ubxDataStruct->ebno * pow(2, -3));
    lBandEBNO = ubxDataStruct->ebno * pow(2, -3);

    if (ubxDataStruct->statusInfo.bits.msgDecrypted == 2) // Successfully decrypted
    {
        lbandCorrectionsReceived = true;
        lastLBandDecryption = millis();
    }
    else
    {
        log_d("PMP decryption failed");
    }
}

#endif // COMPILE_L_BAND

//----------------------------------------
// Global L-Band Routines
//----------------------------------------

// Check if NEO-D9S is connected. Configure if available.
void beginLBand()
{
    // Skip if going into configure-via-ethernet mode
    if (configureViaEthernet)
    {
        log_d("configureViaEthernet: skipping beginLBand");
        return;
    }

#ifdef COMPILE_L_BAND
    if (i2cLBand.begin(Wire, 0x43) ==
        false) // Connect to the u-blox NEO-D9S using Wire port. The D9S default I2C address is 0x43 (not 0x42)
    {
        log_d("L-Band not detected");
        return;
    }

    // Check the firmware version of the NEO-D9S. Based on Example21_ModuleInfo.
    if (i2cLBand.getModuleInfo(1100) == true) // Try to get the module info
    {
        // Reconstruct the firmware version
        snprintf(neoFirmwareVersion, sizeof(neoFirmwareVersion), "%s %d.%02d", i2cLBand.getFirmwareType(),
                 i2cLBand.getFirmwareVersionHigh(), i2cLBand.getFirmwareVersionLow());

        printNEOInfo(); // Print module firmware version
    }

    gnssUpdate();

    // If we have a fix, check which frequency to use
    if (gnssIsFixed())
    {
        if ((gnssGetLongitude() > -125 && gnssGetLongitude() < -67) && (gnssGetLatitude() > -90 && gnssGetLatitude() < 90))
        {
            log_d("Setting L-Band to US");
            settings.LBandFreq = 1556290000; // We are in US band
        }
        else if ((gnssGetLongitude() > -25 && gnssGetLongitude() < 70) && (gnssGetLatitude() > -90 && gnssGetLatitude() < 90))
        {
            log_d("Setting L-Band to EU");
            settings.LBandFreq = 1545260000; // We are in EU band
        }
        else
        {
            systemPrintln("Error: Unknown band area. Defaulting to US band.");
            settings.LBandFreq = 1556290000; // Default to US
        }
        recordSystemSettings();
    }
    else
        log_d("No fix available for L-Band frequency determination");

    bool response = true;
    response &= i2cLBand.newCfgValset();
    response &= i2cLBand.addCfgValset(UBLOX_CFG_PMP_CENTER_FREQUENCY, settings.LBandFreq); // Default 1539812500 Hz
    response &= i2cLBand.addCfgValset(UBLOX_CFG_PMP_SEARCH_WINDOW, 2200);                  // Default 2200 Hz
    response &= i2cLBand.addCfgValset(UBLOX_CFG_PMP_USE_SERVICE_ID, 0);                    // Default 1
    response &= i2cLBand.addCfgValset(UBLOX_CFG_PMP_SERVICE_ID, 21845);                    // Default 50821
    response &= i2cLBand.addCfgValset(UBLOX_CFG_PMP_DATA_RATE, 2400);                      // Default 2400 bps
    response &= i2cLBand.addCfgValset(UBLOX_CFG_PMP_USE_DESCRAMBLER, 1);                   // Default 1
    response &= i2cLBand.addCfgValset(UBLOX_CFG_PMP_DESCRAMBLER_INIT, 26969);              // Default 23560
    response &= i2cLBand.addCfgValset(UBLOX_CFG_PMP_USE_PRESCRAMBLING, 0);                 // Default 0
    response &= i2cLBand.addCfgValset(UBLOX_CFG_PMP_UNIQUE_WORD, 16238547128276412563ull);
    response &=
        i2cLBand.addCfgValset(UBLOX_CFG_MSGOUT_UBX_RXM_PMP_UART1, 0); // Diasable UBX-RXM-PMP on UART1. Not used.

<<<<<<< HEAD
    // Determine if we should use callback to harvest/sent encrypted messages over I2C
    // If not, it is assumed the ZED UART2 is directly connected to NEO UART2
    if (settings.useI2cForLbandCorrections == true)
    {
        // Enable PMP over I2C. Disable UARTs
        response &= theGNSS->setVal32(UBLOX_CFG_UART2INPROT_UBX, settings.enableUART2UBXIn);

        i2cLBand.setRXMPMPmessageCallbackPtr(&pushRXMPMP); // Enable PMP callback

        response &=
            i2cLBand.addCfgValset(UBLOX_CFG_MSGOUT_UBX_RXM_PMP_I2C, 1); // Ensure UBX-RXM-PMP is enabled on I2C port

        response &= i2cLBand.addCfgValset(UBLOX_CFG_UART2OUTPROT_UBX, 0);         // Disable UBX output on UART2
        response &= i2cLBand.addCfgValset(UBLOX_CFG_MSGOUT_UBX_RXM_PMP_UART2, 0); // Disable UBX-RXM-PMP on UART2
        response &= i2cLBand.addCfgValset(UBLOX_CFG_UART2_BAUDRATE, settings.radioPortBaud); // match baudrate with ZED
    }
    else // Setup for ZED to NEO serial communication
    {
        response &= theGNSS->setVal32(UBLOX_CFG_UART2INPROT_UBX, true); // Configure ZED for UBX input on UART2

        // Disable PMP callback over I2C. Enable UARTs.
        i2cLBand.setRXMPMPmessageCallbackPtr(nullptr);                          // Enable PMP callback
        response &= i2cLBand.addCfgValset(UBLOX_CFG_MSGOUT_UBX_RXM_PMP_I2C, 0); // Disable UBX-RXM-PMP on I2C port

        response &= i2cLBand.addCfgValset(UBLOX_CFG_UART2OUTPROT_UBX, 1);         // Enable UBX output on UART2
        response &= i2cLBand.addCfgValset(UBLOX_CFG_MSGOUT_UBX_RXM_PMP_UART2, 1); // Output UBX-RXM-PMP on UART2
        response &= i2cLBand.addCfgValset(UBLOX_CFG_UART2_BAUDRATE, settings.radioPortBaud); // match baudrate with ZED
    }

    response &= i2cLBand.sendCfgValset();

    theGNSS->setRXMCORcallbackPtr(&checkRXMCOR); // Callback to check if the PMP data is being decrypted successfully
=======
    response &= i2cLBand.sendCfgValset();

    lBandCommunicationEnabled = zedEnableLBandCommunication();
>>>>>>> 479b53be

    if (response == false)
        systemPrintln("L-Band failed to configure");

    i2cLBand.softwareResetGNSSOnly(); // Do a restart

<<<<<<< HEAD
    i2cLBand.setRXMPMPmessageCallbackPtr(&pushRXMPMP); // Call pushRXMPMP when new PMP data arrives. Push it to the GNSS

    theGNSS->setRXMCORcallbackPtr(&checkRXMCOR); // Check if the PMP data is being decrypted successfully

    lbandStartTimer = millis();

=======
>>>>>>> 479b53be
    log_d("L-Band online");

    online.lband = true;
#endif // COMPILE_L_BAND
}

// Set 'home' WiFi credentials
// Provision device on ThingStream
// Download keys
void menuPointPerfect()
{
#ifdef COMPILE_L_BAND
    while (1)
    {
        systemPrintln();
        systemPrintln("Menu: PointPerfect Corrections");

        log_d("Time to first L-Band fix: %ds Restarts: %d", lbandTimeToFix / 1000, lbandRestarts);

        log_d("settings.pointPerfectLBandTopic: %s", settings.pointPerfectLBandTopic);

        systemPrint("Days until keys expire: ");
        if (strlen(settings.pointPerfectCurrentKey) > 0)
        {
            if (online.rtc == false)
            {
                // If we don't have RTC we can't calculate days to expire
                systemPrintln("No RTC");
            }
            else
            {

                int daysRemaining =
                    daysFromEpoch(settings.pointPerfectNextKeyStart + settings.pointPerfectNextKeyDuration + 1);

                if (daysRemaining < 0)
                    systemPrintln("Expired");
                else
                    systemPrintln(daysRemaining);
            }
        }
        else
            systemPrintln("No keys");

        systemPrint("1) Use PointPerfect Corrections: ");
        if (settings.enablePointPerfectCorrections == true)
            systemPrintln("Enabled");
        else
            systemPrintln("Disabled");

        systemPrint("2) Toggle Auto Key Renewal: ");
        if (settings.autoKeyRenewal == true)
            systemPrintln("Enabled");
        else
            systemPrintln("Disabled");

        if (strlen(settings.pointPerfectCurrentKey) == 0 || strlen(settings.pointPerfectLBandTopic) == 0)
            systemPrintln("3) Provision Device");
        else
            systemPrintln("3) Update Keys");

        systemPrintln("4) Show device ID");

        systemPrintln("k) Manual Key Entry");

        systemPrintln("x) Exit");

        byte incoming = getCharacterNumber();

        if (incoming == 1)
        {
            settings.enablePointPerfectCorrections ^= 1;
        }
        else if (incoming == 2)
        {
            settings.autoKeyRenewal ^= 1;
        }
        else if (incoming == 3)
        {
            if (wifiNetworkCount() == 0)
            {
                systemPrintln("Error: Please enter at least one SSID before getting keys");
            }
            else
            {
                if (wifiConnect(10000) == true)
                {
                    // Check if we have certificates
                    char fileName[80];
                    snprintf(fileName, sizeof(fileName), "/%s_%s_%d.txt", platformFilePrefix, "certificate",
                             profileNumber);
                    if (LittleFS.exists(fileName) == false)
                    {
                        pointperfectProvisionDevice(); // Connect to ThingStream API and get keys
                    }
                    else if (strlen(settings.pointPerfectCurrentKey) == 0 ||
                             strlen(settings.pointPerfectLBandTopic) == 0)
                    {
                        pointperfectProvisionDevice(); // Connect to ThingStream API and get keys
                    }
                    else // We have certs and keys
                    {
                        // Check that the certs are valid
                        if (checkCertificates() == true)
                        {
                            // Update the keys
                            pointperfectUpdateKeys();
                        }
                        else
                        {
                            // Erase keys
                            erasePointperfectCredentials();

                            // Provision device
                            pointperfectProvisionDevice(); // Connect to ThingStream API and get keys
                        }
                    }
                }
                else
                {
                    systemPrintln("Error: No WiFi available to get keys");
                    break;
                }
            }

            wifiStop();
        }
        else if (incoming == 4)
        {
            char hardwareID[13];
            snprintf(hardwareID, sizeof(hardwareID), "%02X%02X%02X%02X%02X%02X", lbandMACAddress[0], lbandMACAddress[1],
                     lbandMACAddress[2], lbandMACAddress[3], lbandMACAddress[4], lbandMACAddress[5]);
            systemPrintf("Device ID: %s\r\n", hardwareID);
        }
        else if (incoming == 'k')
        {
            menuPointPerfectKeys();
        }
        else if (incoming == 'x')
            break;
        else if (incoming == INPUT_RESPONSE_GETCHARACTERNUMBER_EMPTY)
            break;
        else if (incoming == INPUT_RESPONSE_GETCHARACTERNUMBER_TIMEOUT)
            break;
        else
            printUnknown(incoming);
    }

    if (strlen(settings.pointPerfectClientID) > 0)
    {
        pointperfectApplyKeys();
    }

    clearBuffer(); // Empty buffer of any newline chars
#endif             // COMPILE_L_BAND
}

// Process any new L-Band from I2C
void updateLBand()
{
    // Skip if in configure-via-ethernet mode
    if (configureViaEthernet)
    {
        // log_d("configureViaEthernet: skipping updateLBand");
        return;
    }

#ifdef COMPILE_L_BAND
    if (online.lbandCorrections == true)
    {
        i2cLBand.checkUblox();     // Check for the arrival of new PMP data and process it.
        i2cLBand.checkCallbacks(); // Check if any L-Band callbacks are waiting to be processed.

        // If a certain amount of time has elapsed between last decryption, turn off L-Band icon
        if (lbandCorrectionsReceived == true && millis() - lastLBandDecryption > 5000)
            lbandCorrectionsReceived = false;

        // If we don't get an L-Band fix within Timeout, hot-start ZED-F9x
        if (gnssIsRTKFloat() == true)
        {
            if (millis() - lbandLastReport > 1000)
            {
                lbandLastReport = millis();
                log_d("ZED restarts: %d Time remaining before L-Band forced restart: %ds", lbandRestarts,
                      settings.lbandFixTimeout_seconds - ((millis() - lbandTimeFloatStarted) / 1000));
            }

            if (settings.lbandFixTimeout_seconds > 0)
            {
                if ((millis() - lbandTimeFloatStarted) > (settings.lbandFixTimeout_seconds * 1000L))
                {
                    lbandRestarts++;

                    lbandTimeFloatStarted = millis(); //Restart timer for L-Band. Don't immediately reset ZED to achieve fix.

                    // Hotstart ZED to try to get RTK lock
                    theGNSS->softwareResetGNSSOnly();

                    log_d("Restarting ZED. Number of L-Band restarts: %d", lbandRestarts);
                }
            }
        }
        else if (gnssIsRTKFix() && lbandTimeToFix == 0)
        {
            lbandTimeToFix = millis();
            log_d("Time to first L-Band fix: %ds", lbandTimeToFix / 1000);
        }

        if ((millis() - rtcmLastPacketReceived) / 1000 > settings.rtcmTimeoutBeforeUsingLBand_s)
        {
            // If we have not received RTCM in a certain amount of time,
            // and if communication was disabled because RTCM was being received at some point,
            // re-enableL-Band communcation
            if (lBandCommunicationEnabled == false)
            {
                log_d("Enabling L-Band communication due to RTCM timeout");
                lBandCommunicationEnabled = zedEnableLBandCommunication();
            }
        }
        else
        {
            // If we *have* recently received RTCM then disable corrections from then NEO-D9S L-Band receiver
            if (lBandCommunicationEnabled == true)
            {
                log_d("Disabling L-Band communication due to RTCM reception");
                lBandCommunicationEnabled = !zedDisableLBandCommunication(); //zedDisableLBandCommunication() returns true if we successfully disabled
            }
        }
    }

#endif // COMPILE_L_BAND
}<|MERGE_RESOLUTION|>--- conflicted
+++ resolved
@@ -1034,59 +1034,16 @@
     response &=
         i2cLBand.addCfgValset(UBLOX_CFG_MSGOUT_UBX_RXM_PMP_UART1, 0); // Diasable UBX-RXM-PMP on UART1. Not used.
 
-<<<<<<< HEAD
-    // Determine if we should use callback to harvest/sent encrypted messages over I2C
-    // If not, it is assumed the ZED UART2 is directly connected to NEO UART2
-    if (settings.useI2cForLbandCorrections == true)
-    {
-        // Enable PMP over I2C. Disable UARTs
-        response &= theGNSS->setVal32(UBLOX_CFG_UART2INPROT_UBX, settings.enableUART2UBXIn);
-
-        i2cLBand.setRXMPMPmessageCallbackPtr(&pushRXMPMP); // Enable PMP callback
-
-        response &=
-            i2cLBand.addCfgValset(UBLOX_CFG_MSGOUT_UBX_RXM_PMP_I2C, 1); // Ensure UBX-RXM-PMP is enabled on I2C port
-
-        response &= i2cLBand.addCfgValset(UBLOX_CFG_UART2OUTPROT_UBX, 0);         // Disable UBX output on UART2
-        response &= i2cLBand.addCfgValset(UBLOX_CFG_MSGOUT_UBX_RXM_PMP_UART2, 0); // Disable UBX-RXM-PMP on UART2
-        response &= i2cLBand.addCfgValset(UBLOX_CFG_UART2_BAUDRATE, settings.radioPortBaud); // match baudrate with ZED
-    }
-    else // Setup for ZED to NEO serial communication
-    {
-        response &= theGNSS->setVal32(UBLOX_CFG_UART2INPROT_UBX, true); // Configure ZED for UBX input on UART2
-
-        // Disable PMP callback over I2C. Enable UARTs.
-        i2cLBand.setRXMPMPmessageCallbackPtr(nullptr);                          // Enable PMP callback
-        response &= i2cLBand.addCfgValset(UBLOX_CFG_MSGOUT_UBX_RXM_PMP_I2C, 0); // Disable UBX-RXM-PMP on I2C port
-
-        response &= i2cLBand.addCfgValset(UBLOX_CFG_UART2OUTPROT_UBX, 1);         // Enable UBX output on UART2
-        response &= i2cLBand.addCfgValset(UBLOX_CFG_MSGOUT_UBX_RXM_PMP_UART2, 1); // Output UBX-RXM-PMP on UART2
-        response &= i2cLBand.addCfgValset(UBLOX_CFG_UART2_BAUDRATE, settings.radioPortBaud); // match baudrate with ZED
-    }
 
     response &= i2cLBand.sendCfgValset();
 
-    theGNSS->setRXMCORcallbackPtr(&checkRXMCOR); // Callback to check if the PMP data is being decrypted successfully
-=======
-    response &= i2cLBand.sendCfgValset();
-
     lBandCommunicationEnabled = zedEnableLBandCommunication();
->>>>>>> 479b53be
 
     if (response == false)
         systemPrintln("L-Band failed to configure");
 
     i2cLBand.softwareResetGNSSOnly(); // Do a restart
 
-<<<<<<< HEAD
-    i2cLBand.setRXMPMPmessageCallbackPtr(&pushRXMPMP); // Call pushRXMPMP when new PMP data arrives. Push it to the GNSS
-
-    theGNSS->setRXMCORcallbackPtr(&checkRXMCOR); // Check if the PMP data is being decrypted successfully
-
-    lbandStartTimer = millis();
-
-=======
->>>>>>> 479b53be
     log_d("L-Band online");
 
     online.lband = true;
