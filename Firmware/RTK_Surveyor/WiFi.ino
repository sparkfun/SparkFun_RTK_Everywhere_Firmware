--- conflicted
+++ resolved
@@ -408,24 +408,9 @@
     if (settings.mdnsEnable == true)
         MDNS.end();
 
-<<<<<<< HEAD
-    // Stop the PVT server
-    if (online.pvtServer)
-    {
-        // Tell the UART2 tasks that the TCP server is shutting down
-        online.pvtServer = false;
-
-        // Wait for the UART2 tasks to close the TCP client connections
-        while (pvtServerActive())
-            delay(5);
-        systemPrintln("TCP Server offline");
-    }
-
     //Stop the DNS server
     dnsServer.stop();
-
-=======
->>>>>>> d1c1e8d2
+    
     // Stop the other network clients and then WiFi
     networkStop(NETWORK_TYPE_WIFI);
 }
