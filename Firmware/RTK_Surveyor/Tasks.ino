//High frequency tasks made by xTaskCreate()
//And any low frequency tasks that are called by Ticker

//If the phone has any new data (NTRIP RTCM, etc), read it in over Bluetooth and pass along to ZED
//Task for writing to the GNSS receiver
void F9PSerialWriteTask(void *e)
{
  while (true)
  {
    //Receive RTCM corrections or UBX config messages over bluetooth and pass along to ZED
    if (bluetoothGetState() == BT_CONNECTED)
    {
      while (bluetoothRxDataAvailable())
      {
        //Pass bytes to GNSS receiver
        int s = bluetoothReadBytes(wBuffer, sizeof(wBuffer));
        serialGNSS.write(wBuffer, s);
        online.rxRtcmCorrectionData = true;

        if (settings.enableTaskReports == true)
          Serial.printf("SerialWriteTask High watermark: %d\n\r",  uxTaskGetStackHighWaterMark(NULL));
      }
      delay(1); //Poor man's way of feeding WDT. Required to prevent Priority 1 tasks from causing WDT reset
      taskYIELD();
    }

    delay(1); //Poor man's way of feeding WDT. Required to prevent Priority 1 tasks from causing WDT reset
    taskYIELD();
  }
}

//If the ZED has any new NMEA data, pass it out over Bluetooth
//Task for reading data from the GNSS receiver.
void F9PSerialReadTask(void *e)
{
  int btConnected;  //Is the RTK in a state to send Bluetooth data?
  int btData;       //Amount of buffered Bluetooth data
  int length;
  static uint8_t rBuffer[SERIAL_SIZE_RX]; //Buffer for reading from F9P to SPP
  static uint16_t rBufferBtOffset;        //Removal offset for Bluetooth
  static uint16_t rBufferFillOffset;      //Fill offset for serial data
  static uint16_t rBufferSdOffset;        //Removal offset for microSD card logging
  int s;
  int sdData; //Amount of buffered microSD card logging data

  while (true)
  {
    while (serialGNSS.available())
    {
      if (settings.enableTaskReports == true)
        Serial.printf("SerialReadTask High watermark: %d\n\r",  uxTaskGetStackHighWaterMark(NULL));

      //----------------------------------------------------------------------
      //At approximately 3.3K characters/second, a 6K byte buffer should hold
      //approximately 2 seconds worth of data.  Bluetooth congestion or conflicts
      //with the SD card semaphore should clear within this time.  At 57600 baud
      //the Bluetooth UART is able to send 7200 characters a second.  With a 10
      //mSec delay this rouitne runs approximately 100 times per second providing
      //multiple chances to empty the buffer.
      //
      //Ring buffer empty when (rBufferFillOffset == rBufferBtOffset) and
      //(rBufferFillOffset == rBufferSdOffset)
      //
      //        +---------+
      //        |         |
      //        |         |
      //        |         |
      //        |         |
      //        +---------+ <-- rBufferFillOffset, rBufferBtOffset, rBufferSdOffset
      //
      //Ring buffer contains data when (rBufferFillOffset != rBufferBtOffset) or
      //(rBufferFillOffset != rBufferSdOffset)
      //
      //        +---------+
      //        |         |
      //        |         |
      //        | yyyyyyy | <-- rBufferFillOffset
      //        | xxxxxxx | <-- rBufferBtOffset (1 byte in buffer)
      //        +---------+ <-- rBufferSdOffset (2 bytes in buffer)
      //
      //        +---------+
      //        | yyyyyyy | <-- rBufferBtOffset (1 byte in buffer)
      //        | xxxxxxx | <-- rBufferSdOffset (2 bytes in buffer)
      //        |         |
      //        |         |
      //        +---------+ <-- rBufferFillOffset
      //
      //Maximum ring buffer fill is sizeof(rBuffer) - 1
      //----------------------------------------------------------------------

      //Determine the amount of Bluetooth data in the buffer
      length = sizeof(rBuffer);
      btData = 0;
      btConnected = (bluetoothGetState() == BT_CONNECTED)
                     && (systemState != STATE_BASE_TEMP_SETTLE)
                     && (systemState != STATE_BASE_TEMP_SURVEY_STARTED);
      if (btConnected)
      {
        btData = rBufferFillOffset - rBufferBtOffset;
        if (btData < 0)
          btData += sizeof(rBuffer);
        length = sizeof(rBuffer) - btData;
      }

      //Determine the amount of microSD card logging data in the buffer
      sdData = 0;
      if (online.logging)
      {
        sdData = rBufferFillOffset - rBufferSdOffset;
        if (sdData < 0)
          sdData += sizeof(rBuffer);
        if (length > (sizeof(rBuffer) - sdData))
          length = sizeof(rBuffer) - sdData;
      }

      //Determine the free bytes in the buffer
      //Don't fill the last byte to prevent buffer overflow
      if (length)
        length -= 1;

      //Fill the buffer to the end and then start at the beginning
      if ((rBufferFillOffset + length) > sizeof(rBuffer))
        length = sizeof(rBuffer) - rBufferFillOffset;

      //Read more data from the GNSS into the buffer
      s = 0;
      if (length)
        s = serialGNSS.readBytes(rBuffer, length);

      //Account for the byte read
      if (s > 0)
      {
        //Set the next fill offset
        rBufferFillOffset += s;
        if (rBufferFillOffset >= sizeof(rBuffer))
          rBufferFillOffset -= sizeof(rBuffer);

        //Account for the new data
        if (btConnected)
          btData += s;
        if (online.logging)
          sdData += s;
      }

      //----------------------------------------------------------------------
      //Send data over Bluetooth
      //----------------------------------------------------------------------

      //If we are actively survey-in then do not pass NMEA data from ZED to phone
      if (!btData)
        //Discard the data
        rBufferBtOffset = rBufferFillOffset;
      else
      {
        //Fill the buffer to the end and then start at the beginning
        length = btData;
        if ((rBufferBtOffset + length) > sizeof(rBuffer))
          length = sizeof(rBuffer) - rBufferBtOffset;

        if ((bluetoothIsCongested() == false) || (settings.throttleDuringSPPCongestion == false))
          //Push new data to BT SPP if not congested or not throttling
          length = bluetoothWriteBytes(&rBuffer[rBufferBtOffset], length);
        else
        {
          //Don't push data to BT SPP if there is congestion to prevent heap hits.
          if (btData < (sizeof(rBuffer) - 1))
            length = 0;
          else
            Serial.printf("ERROR - Congestion, dropped %d bytes: GNSS --> Bluetooth\r\n", length);
        }

        //Account for the sent data or dropped
        //Set the next removal offset
        rBufferBtOffset += length;
        if (rBufferBtOffset >= sizeof(rBuffer))
          rBufferBtOffset -= sizeof(rBuffer);
      }

      //----------------------------------------------------------------------
      //Log data to the SD card
      //----------------------------------------------------------------------

      //If user wants to log, record to SD
      if (!online.logging)
        //Discard the data
        rBufferSdOffset = rBufferFillOffset;
      else
      {
        //Check if we are inside the max time window for logging
        if ((systemTime_minutes - startLogTime_minutes) < settings.maxLogTime_minutes)
        {
          //Attempt to gain access to the SD card, avoids collisions with file
          //writing from other functions like recordSystemSettingsToFile()
          if (xSemaphoreTake(sdCardSemaphore, fatSemaphore_shortWait_ms) == pdPASS)
          {
            //Fill the buffer to the end and then start at the beginning
            length = sdData;
            if ((rBufferSdOffset + length) > sizeof(rBuffer))
              length = sizeof(rBuffer) - rBufferSdOffset;

            //Write the data to the file
            length = ubxFile->write(rBuffer, length);
            xSemaphoreGive(sdCardSemaphore);

            //Account for the sent data or dropped
            rBufferSdOffset += length;
            if (rBufferSdOffset >= sizeof(rBuffer))
              rBufferSdOffset -= sizeof(rBuffer);
          } //End sdCardSemaphore
          else
          {
            //Retry the semaphore a little later if possible
            if (sdData == (sizeof(rBuffer) - 1))
            {
              //Error - no more room in the buffer, drop a buffer's worth of data
              rBufferSdOffset = rBufferFillOffset;
              log_e("ERROR - sdCardSemaphore failed to yield, Tasks.ino line %d\r\n", __LINE__);
              Serial.printf("ERROR - Dropped %d bytes: GNSS --> log file\r\n", sdData);
            }
            else
              log_w("WARNING - sdCardSemaphore failed to yield, Tasks.ino line %d\r\n", __LINE__);
          }
        } //End maxLogTime
      } //End logging
    } //End Serial.available()

    //----------------------------------------------------------------------
    //Let other tasks run, prevent watch dog timer (WDT) resets
    //----------------------------------------------------------------------

    delay(10);
  }
}

//Control BT status LED according to bluetoothGetState()
void updateBTled()
{
  if (productVariant == RTK_SURVEYOR)
  {
    //Blink on/off while we wait for BT connection
    if (bluetoothGetState() == BT_NOTCONNECTED)
    {
      if (btFadeLevel == 0) btFadeLevel = 255;
      else btFadeLevel = 0;
      ledcWrite(ledBTChannel, btFadeLevel);
    }

    //Solid LED if BT Connected
    else if (bluetoothGetState() == BT_CONNECTED)
      ledcWrite(ledBTChannel, 255);

    //Pulse LED while no BT and we wait for WiFi connection
    else if (wifiState == WIFI_NOTCONNECTED || wifiState == WIFI_CONNECTED)
    {
      //Fade in/out the BT LED during WiFi AP mode
      btFadeLevel += pwmFadeAmount;
      if (btFadeLevel <= 0 || btFadeLevel >= 255) pwmFadeAmount *= -1;

      if (btFadeLevel > 255) btFadeLevel = 255;
      if (btFadeLevel < 0) btFadeLevel = 0;

      ledcWrite(ledBTChannel, btFadeLevel);
    }
    else
      ledcWrite(ledBTChannel, 0);
  }
}

//For RTK Express and RTK Facet, monitor momentary buttons
void ButtonCheckTask(void *e)
{
  uint8_t index;

  if (setupBtn != NULL) setupBtn->begin();
  if (powerBtn != NULL) powerBtn->begin();

  while (true)
  {
    /* RTK Surveyor

                                  .----------------------------.
                                  |                            |
                                  V                            |
                        .------------------.                   |
                        |     Power On     |                   |
                        '------------------'                   |
                                  |                            |
                                  | Setup button = 0           |
                                  V                            |
                        .------------------.                   |
                .------>|    Rover Mode    |                   |
                |       '------------------'                   |
                |                 |                            |
                |                 | Setup button = 1           |
                |                 V                            |
                |       .------------------.                   |
                '-------|    Base Mode     |                   |
       Setup button = 0 '------------------'                   |
       after long time    |             |                      |
                          |             | Setup button = 0     |
         Setup button = 0 |             | after short time     |
         after short time |             | (< 500 mSec)         |
             (< 500 mSec) |             |                      |
      STATE_ROVER_NOT_STARTED |             |                      |
                          V             V                      |
          .------------------.   .------------------.          |
          |    Test Mode     |   | WiFi Config Mode |----------'
          '------------------'   '------------------'

    */

    if (productVariant == RTK_SURVEYOR)
    {
      setupBtn->read();

      //When switch is set to '1' = BASE, pin will be shorted to ground
      if (setupBtn->isPressed()) //Switch is set to base mode
      {
        if (buttonPreviousState == BUTTON_ROVER)
        {
          lastRockerSwitchChange = millis(); //Record for WiFi AP access
          buttonPreviousState = BUTTON_BASE;
          requestChangeState(STATE_BASE_NOT_STARTED);
        }
      }
      else if (setupBtn->wasReleased()) //Switch is set to Rover
      {
        if (buttonPreviousState == BUTTON_BASE)
        {
          buttonPreviousState = BUTTON_ROVER;

          //If quick toggle is detected (less than 500ms), enter WiFi AP Config mode
          if (millis() - lastRockerSwitchChange < 500)
          {
            if (systemState == STATE_ROVER_NOT_STARTED && online.display == true) //Catch during Power On
              requestChangeState(STATE_TEST); //If RTK Surveyor, with display attached, during Rover not started, then enter test mode
            else
              requestChangeState(STATE_WIFI_CONFIG_NOT_STARTED);
          }
          else
          {
            requestChangeState(STATE_ROVER_NOT_STARTED);
          }
        }
      }
    }
    else if (productVariant == RTK_EXPRESS || productVariant == RTK_EXPRESS_PLUS) //Express: Check both of the momentary switches
    {
      if (setupBtn != NULL) setupBtn->read();
      if (powerBtn != NULL) powerBtn->read();

      if (systemState == STATE_SHUTDOWN)
      {
        //Ignore button presses while shutting down
      }
      else if (powerBtn != NULL && powerBtn->pressedFor(shutDownButtonTime))
      {
        forceSystemStateUpdate = true;
        requestChangeState(STATE_SHUTDOWN);
      }
      else if ((setupBtn != NULL && setupBtn->pressedFor(500)) &&
               (powerBtn != NULL && powerBtn->pressedFor(500)))
      {
        forceSystemStateUpdate = true;
        requestChangeState(STATE_TEST);
        lastTestMenuChange = millis(); //Avoid exiting test menu for 1s
      }
      else if (setupBtn != NULL && setupBtn->wasReleased())
      {
        switch (systemState)
        {
          //If we are in any running state, change to STATE_DISPLAY_SETUP
          case STATE_ROVER_NOT_STARTED:
          case STATE_ROVER_NO_FIX:
          case STATE_ROVER_FIX:
          case STATE_ROVER_RTK_FLOAT:
          case STATE_ROVER_RTK_FIX:
          case STATE_BASE_NOT_STARTED:
          case STATE_BASE_TEMP_SETTLE:
          case STATE_BASE_TEMP_SURVEY_STARTED:
          case STATE_BASE_TEMP_TRANSMITTING:
          case STATE_BASE_FIXED_NOT_STARTED:
          case STATE_BASE_FIXED_TRANSMITTING:
          case STATE_BUBBLE_LEVEL:
          case STATE_WIFI_CONFIG_NOT_STARTED:
          case STATE_WIFI_CONFIG:
            lastSystemState = systemState; //Remember this state to return after we mark an event
            requestChangeState(STATE_DISPLAY_SETUP);
            setupState = STATE_MARK_EVENT;
            lastSetupMenuChange = millis();
            break;

          case STATE_MARK_EVENT:
            //If the user presses the setup button during a mark event, do nothing
            //Allow system to return to lastSystemState
            break;

          case STATE_PROFILE:
            //If the user presses the setup button during a profile change, do nothing
            //Allow system to return to lastSystemState
            break;

          case STATE_TEST:
            //Do nothing. User is releasing the setup button.
            break;

          case STATE_TESTING:
            //If we are in testing, return to Rover Not Started
            requestChangeState(STATE_ROVER_NOT_STARTED);
            break;

          case STATE_DISPLAY_SETUP:
            //If we are displaying the setup menu, cycle through possible system states
            //Exit display setup and enter new system state after ~1500ms in updateSystemState()
            lastSetupMenuChange = millis();

            forceDisplayUpdate = true; //User is interacting so repaint display quickly

            switch (setupState)
            {
              case STATE_MARK_EVENT:
                setupState = STATE_ROVER_NOT_STARTED;
                break;
              case STATE_ROVER_NOT_STARTED:
                //If F9R, skip base state
                if (zedModuleType == PLATFORM_F9R)
                  setupState = STATE_BUBBLE_LEVEL;
                else
                  setupState = STATE_BASE_NOT_STARTED;
                break;
              case STATE_BASE_NOT_STARTED:
                setupState = STATE_BUBBLE_LEVEL;
                break;
              case STATE_BUBBLE_LEVEL:
                setupState = STATE_WIFI_CONFIG_NOT_STARTED;
                break;
              case STATE_WIFI_CONFIG_NOT_STARTED:
                //If only one active profile do not show any profiles
                index = getProfileNumberFromUnit(0);
                displayProfile = getProfileNumberFromUnit(1);
                setupState = (index >= displayProfile) ? STATE_MARK_EVENT : STATE_PROFILE;
                displayProfile = 0;
                break;
              case STATE_PROFILE:
                //Done when no more active profiles
                displayProfile++;
                if (!getProfileNumberFromUnit(displayProfile))
                  setupState = STATE_MARK_EVENT;
                break;
              default:
                Serial.printf("ButtonCheckTask unknown setup state: %d\n\r", setupState);
                setupState = STATE_MARK_EVENT;
                break;
            }
            break;

          default:
            Serial.printf("ButtonCheckTask unknown system state: %d\n\r", systemState);
            requestChangeState(STATE_ROVER_NOT_STARTED);
            break;
        }
      }
    } //End Platform = RTK Express
    else if (productVariant == RTK_FACET || productVariant == RTK_FACET_LBAND) //Check one momentary button
    {
      if (powerBtn != NULL) powerBtn->read();

      if (systemState == STATE_SHUTDOWN)
      {
        //Ignore button presses while shutting down
      }
      else if (powerBtn != NULL && powerBtn->pressedFor(shutDownButtonTime))
      {
        forceSystemStateUpdate = true;
        requestChangeState(STATE_SHUTDOWN);
      }
      else if (powerBtn != NULL && systemState == STATE_ROVER_NOT_STARTED && firstRoverStart == true && powerBtn->pressedFor(500))
      {
        forceSystemStateUpdate = true;
        requestChangeState(STATE_TEST);
        lastTestMenuChange = millis(); //Avoid exiting test menu for 1s
      }
      else if (powerBtn != NULL && powerBtn->wasReleased() && firstRoverStart == false)
      {
        switch (systemState)
        {
          //If we are in any running state, change to STATE_DISPLAY_SETUP
          case STATE_ROVER_NOT_STARTED:
          case STATE_ROVER_NO_FIX:
          case STATE_ROVER_FIX:
          case STATE_ROVER_RTK_FLOAT:
          case STATE_ROVER_RTK_FIX:
          case STATE_BASE_NOT_STARTED:
          case STATE_BASE_TEMP_SETTLE:
          case STATE_BASE_TEMP_SURVEY_STARTED:
          case STATE_BASE_TEMP_TRANSMITTING:
          case STATE_BASE_FIXED_NOT_STARTED:
          case STATE_BASE_FIXED_TRANSMITTING:
          case STATE_BUBBLE_LEVEL:
          case STATE_WIFI_CONFIG_NOT_STARTED:
          case STATE_WIFI_CONFIG:
            lastSystemState = systemState; //Remember this state to return after we mark an event
            requestChangeState(STATE_DISPLAY_SETUP);
            setupState = STATE_MARK_EVENT;
            lastSetupMenuChange = millis();
            break;

          case STATE_MARK_EVENT:
            //If the user presses the setup button during a mark event, do nothing
            //Allow system to return to lastSystemState
            break;

          case STATE_PROFILE:
            //If the user presses the setup button during a profile change, do nothing
            //Allow system to return to lastSystemState
            break;

          case STATE_TEST:
            //Do nothing. User is releasing the setup button.
            break;

          case STATE_TESTING:
            //If we are in testing, return to Rover Not Started
            requestChangeState(STATE_ROVER_NOT_STARTED);
            break;

          case STATE_DISPLAY_SETUP:
            //If we are displaying the setup menu, cycle through possible system states
            //Exit display setup and enter new system state after ~1500ms in updateSystemState()
            lastSetupMenuChange = millis();

            forceDisplayUpdate = true; //User is interacting so repaint display quickly

            switch (setupState)
            {
              case STATE_MARK_EVENT:
                setupState = STATE_ROVER_NOT_STARTED;
                break;
              case STATE_ROVER_NOT_STARTED:
                //If F9R, skip base state
                if (zedModuleType == PLATFORM_F9R)
                  setupState = STATE_BUBBLE_LEVEL;
                else
                  setupState = STATE_BASE_NOT_STARTED;
                break;
              case STATE_BASE_NOT_STARTED:
                setupState = STATE_BUBBLE_LEVEL;
                break;
              case STATE_BUBBLE_LEVEL:
                setupState = STATE_WIFI_CONFIG_NOT_STARTED;
                break;
              case STATE_WIFI_CONFIG_NOT_STARTED:
                //If only one active profile do not show any profiles
                index = getProfileNumberFromUnit(0);
                displayProfile = getProfileNumberFromUnit(1);
                setupState = (index >= displayProfile) ? STATE_MARK_EVENT : STATE_PROFILE;
                displayProfile = 0;
                break;
              case STATE_PROFILE:
                //Done when no more active profiles
                displayProfile++;
                if (!getProfileNumberFromUnit(displayProfile))
                  setupState = STATE_MARK_EVENT;
                break;
              default:
                Serial.printf("ButtonCheckTask unknown setup state: %d\n\r", setupState);
                setupState = STATE_MARK_EVENT;
                break;
            }
            break;

          default:
            Serial.printf("ButtonCheckTask unknown system state: %d\n\r", systemState);
            requestChangeState(STATE_ROVER_NOT_STARTED);
            break;
        }
      }
    } //End Platform = RTK Facet

    delay(1); //Poor man's way of feeding WDT. Required to prevent Priority 1 tasks from causing WDT reset
    taskYIELD();
  }
}

void idleTask(void *e)
{
<<<<<<< HEAD
  int cpu = xPortGetCoreID();
  uint32_t idleCount = 0;
  uint32_t lastDisplayIdleTime = 0;
=======
>>>>>>> e4431f04
  uint32_t lastStackPrintTime = 0;

  while (1)
  {
    //Increment a count during the idle time
    idleCount++;

    //Determine if it is time to print the CPU idle times
    if ((millis() - lastDisplayIdleTime) >= (IDLE_TIME_DISPLAY_SECONDS * 1000))
    {
      lastDisplayIdleTime = millis();

      //Get the idle time
      if (idleCount > max_idle_count)
        max_idle_count = idleCount;

      //Display the idle times
      if (settings.enablePrintIdleTime) {
        Serial.printf("CPU %d idle time: %d%% (%d/%d)\r\n", cpu,
                      idleCount * 100 / max_idle_count,
                      idleCount, max_idle_count);

        //Print the task count
        if (cpu)
          Serial.printf("%d Tasks\r\n", uxTaskGetNumberOfTasks());
      }

      //Restart the idle count for the next display time
      idleCount = 0;
    }

    //Display the high water mark if requested
    if ((settings.enableTaskReports == true)
      && ((millis() - lastStackPrintTime) >= (IDLE_TIME_DISPLAY_SECONDS * 1000)))
    {
      lastStackPrintTime = millis();
      Serial.printf("idleTask %d High watermark: %d\n\r",
                    xPortGetCoreID(), uxTaskGetStackHighWaterMark(NULL));
    }

    //Let other same priority tasks run
    taskYIELD();
  }
}<|MERGE_RESOLUTION|>--- conflicted
+++ resolved
@@ -584,12 +584,9 @@
 
 void idleTask(void *e)
 {
-<<<<<<< HEAD
   int cpu = xPortGetCoreID();
   uint32_t idleCount = 0;
   uint32_t lastDisplayIdleTime = 0;
-=======
->>>>>>> e4431f04
   uint32_t lastStackPrintTime = 0;
 
   while (1)
