/*
  September 1st, 2020
  SparkFun Electronics
  Nathan Seidle

  This firmware runs the core of the SparkFun RTK products. It runs on an ESP32
  and communicates with the ZED-F9P.

  Compiled with Arduino v1.8.15 with ESP32 core v2.0.2.

  For compilation instructions see https://sparkfun.github.io/SparkFun_RTK_Firmware/firmware_update/#compiling-from-source

  Special thanks to Avinab Malla for guidance on getting xTasks implemented.

  The RTK Surveyor implements classic Bluetooth SPP to transfer data from the
  ZED-F9P to the phone and receive any RTCM from the phone and feed it back
  to the ZED-F9P to achieve RTK: F9PSerialWriteTask(), F9PSerialReadTask().

  Settings are loaded from microSD if available otherwise settings are pulled from ESP32's file system LittleFS.

  As of v1.2, the heap is approximately 94072 during Rover Fix, 142260 during WiFi Casting. This is
  important to maintain as unit will begin to have stability issues at ~30k.
*/

const int FIRMWARE_VERSION_MAJOR = 2;
const int FIRMWARE_VERSION_MINOR = 3;

#define COMPILE_WIFI //Comment out to remove WiFi functionality
#define COMPILE_BT //Comment out to remove Bluetooth functionality
#define COMPILE_AP //Comment out to remove Access Point functionality
#define ENABLE_DEVELOPER //Uncomment this line to enable special developer modes (don't check power button at startup)

//Define the RTK board identifier:
//  This is an int which is unique to this variant of the RTK Surveyor hardware which allows us
//  to make sure that the settings stored in flash (LittleFS) are correct for this version of the RTK
//  (sizeOfSettings is not necessarily unique and we want to avoid problems when swapping from one variant to another)
//  It is the sum of:
//    the major firmware version * 0x10
//    the minor firmware version
#define RTK_IDENTIFIER (FIRMWARE_VERSION_MAJOR * 0x10 + FIRMWARE_VERSION_MINOR)

#include "settings.h"

#define MAX_CPU_CORES               2
#define IDLE_COUNT_PER_SECOND       1000
#define IDLE_TIME_DISPLAY_SECONDS   5
#define MAX_IDLE_TIME_COUNT         (IDLE_TIME_DISPLAY_SECONDS * IDLE_COUNT_PER_SECOND)
#define MILLISECONDS_IN_A_SECOND    1000
#define MILLISECONDS_IN_A_MINUTE    (60 * MILLISECONDS_IN_A_SECOND)
#define MILLISECONDS_IN_AN_HOUR     (60 * MILLISECONDS_IN_A_MINUTE)
#define MILLISECONDS_IN_A_DAY       (24 * MILLISECONDS_IN_AN_HOUR)

//Hardware connections
//=-=-=-=-=-=-=-=-=-=-=-=-=-=-=-=-=-=-=-=-=-=-=-=-=-=-=-=-=-=-=-=-=-=-=-=-=-=-=-=-=-=-=-=-=
//These pins are set in beginBoard()
int pin_batteryLevelLED_Red;
int pin_batteryLevelLED_Green;
int pin_positionAccuracyLED_1cm;
int pin_positionAccuracyLED_10cm;
int pin_positionAccuracyLED_100cm;
int pin_baseStatusLED;
int pin_bluetoothStatusLED;
int pin_microSD_CS;
int pin_zed_tx_ready;
int pin_zed_reset;
int pin_batteryLevel_alert;

int pin_muxA;
int pin_muxB;
int pin_powerSenseAndControl;
int pin_setupButton;
int pin_powerFastOff;
int pin_dac26;
int pin_adc39;
int pin_peripheralPowerControl;

int pin_radio_rx;
int pin_radio_tx;
int pin_radio_rst;
int pin_radio_pwr;
int pin_radio_cts;
int pin_radio_rts;

//=-=-=-=-=-=-=-=-=-=-=-=-=-=-=-=-=-=-=-=-=-=-=-=-=-=-=-=-=-=-=-=-=-=-=-=-=-=-=-=-=-=-=-=-=

//I2C for GNSS, battery gauge, display, accelerometer
//-=-=-=-=-=-=-=-=-=-=-=-=-=-=-=-=-=-=-=-=-=-=-=-=-=-=-=-=-=-=-=-=-
#include <Wire.h>
//-=-=-=-=-=-=-=-=-=-=-=-=-=-=-=-=-=-=-=-=-=-=-=-=-=-=-=-=-=-=-=-=-

//LittleFS for storing settings for different user profiles
//-=-=-=-=-=-=-=-=-=-=-=-=-=-=-=-=-=-=-=-=-=-=-=-=-=-=-=-=-=-=-=-=-
#include <LittleFS.h>

#define MAX_PROFILE_COUNT 8
uint8_t activeProfiles = 0; //Bit vector indicating which profiles are active
uint8_t displayProfile; //Range: 0 - (MAX_PROFILE_COUNT - 1)
uint8_t profileNumber = MAX_PROFILE_COUNT; //profileNumber gets set once at boot to save loading time
char profileNames[MAX_PROFILE_COUNT][50]; //Populated based on names found in LittleFS and SD
char settingsFileName[60]; //Contains the %s_Settings_%d.txt with current profile number set
//-=-=-=-=-=-=-=-=-=-=-=-=-=-=-=-=-=-=-=-=-=-=-=-=-=-=-=-=-=-=-=-=-

//Handy library for setting ESP32 system time to GNSS time
//-=-=-=-=-=-=-=-=-=-=-=-=-=-=-=-=-=-=-=-=-=-=-=-=-=-=-=-=-=-=-=-=-
#include <ESP32Time.h> //http://librarymanager/All#ESP32Time
ESP32Time rtc;
//-=-=-=-=-=-=-=-=-=-=-=-=-=-=-=-=-=-=-=-=-=-=-=-=-=-=-=-=-=-=-=-=-

//microSD Interface
//-=-=-=-=-=-=-=-=-=-=-=-=-=-=-=-=-=-=-=-=-=-=-=-=-=-=-=-=-=-=-=-=-
#include <SPI.h>
#include "SdFat.h" //http://librarymanager/All#sdfat_exfat by Bill Greiman. Currently uses v2.1.1

SdFat * sd;

char platformFilePrefix[40] = "SFE_Surveyor"; //Sets the prefix for logs and settings files

SdFile * ubxFile; //File that all GNSS ubx messages sentences are written to
unsigned long lastUBXLogSyncTime = 0; //Used to record to SD every half second
int startLogTime_minutes = 0; //Mark when we start any logging so we can stop logging after maxLogTime_minutes
int startCurrentLogTime_minutes = 0; //Mark when we start this specific log file so we can close it after x minutes and start a new one

//System crashes if two tasks access a file at the same time
//So we use a semaphore to see if file system is available
SemaphoreHandle_t sdCardSemaphore;
const TickType_t fatSemaphore_shortWait_ms = 10 / portTICK_PERIOD_MS;
const TickType_t fatSemaphore_longWait_ms = 200 / portTICK_PERIOD_MS;

//Display used/free space in menu and config page
uint32_t sdCardSizeMB = 0;
uint32_t sdFreeSpaceMB = 0;
uint32_t sdUsedSpaceMB = 0;
//-=-=-=-=-=-=-=-=-=-=-=-=-=-=-=-=-=-=-=-=-=-=-=-=-=-=-=-=-=-=-=-=-

//Connection settings to NTRIP Caster
//=-=-=-=-=-=-=-=-=-=-=-=-=-=-=-=-=-=-=-=-=-=-=-=-=-=-=-=-=-=-=-=-=-=-=-=-=-=-=-=-=-=-=-=-=
#ifdef COMPILE_WIFI
#include <WiFi.h> //Built-in.
#include <HTTPClient.h> //Built-in. Needed for ThingStream API for ZTP
#include <ArduinoJson.h> //http://librarymanager/All#Arduino_JSON_messagepack v6.19.4
#include <WiFiClientSecure.h> //Built-in.
#include <PubSubClient.h> //Built-in. Used for MQTT obtaining of keys

#include "base64.h" //Built-in. Needed for NTRIP Client credential encoding.

#endif

char certificateContents[2000]; //Holds the contents of the keys prior to MQTT connection
char keyContents[2000];
//=-=-=-=-=-=-=-=-=-=-=-=-=-=-=-=-=-=-=-=-=-=-=-=-=-=-=-=-=-=-=-=-=-=-=-=-=-=-=-=-=-=-=-=-=

//GNSS configuration
//=-=-=-=-=-=-=-=-=-=-=-=-=-=-=-=-=-=-=-=-=-=-=-=-=-=-=-=-=-=-=-=-=-=-=-=-=-=-=-=-=-=-=-=-=
#include <SparkFun_u-blox_GNSS_Arduino_Library.h> //http://librarymanager/All#SparkFun_u-blox_GNSS

char zedFirmwareVersion[20]; //The string looks like 'HPG 1.12'. Output to system status menu and settings file.
char neoFirmwareVersion[20]; //Output to system status menu.
uint8_t zedFirmwareVersionInt = 0; //Controls which features (constellations) can be configured (v1.12 doesn't support SBAS)
uint8_t zedModuleType = PLATFORM_F9P; //Controls which messages are supported and configured

// Extend the class for getModuleInfo. Used to diplay ZED-F9P firmware version in debug menu.
class SFE_UBLOX_GNSS_ADD : public SFE_UBLOX_GNSS
{
  public:
    boolean getModuleInfo(uint16_t maxWait = 1100); //Queries module, texts

    struct minfoStructure // Structure to hold the module info (uses 341 bytes of RAM)
    {
      char swVersion[30];
      char hwVersion[10];
      uint8_t extensionNo = 0;
      char extension[10][30];
    } minfo;
};

SFE_UBLOX_GNSS_ADD i2cGNSS;

//Used for config ZED for things not supported in library: getPortSettings, getSerialRate, getNMEASettings, getRTCMSettings
//This array holds the payload data bytes. Global so that we can use between config functions.
#ifdef MAX_PAYLOAD_SIZE
#undef MAX_PAYLOAD_SIZE
#define MAX_PAYLOAD_SIZE 384 // Override MAX_PAYLOAD_SIZE for getModuleInfo which can return up to 348 bytes
#endif
uint8_t settingPayload[MAX_PAYLOAD_SIZE];

//These globals are updated regularly via the storePVTdata callback
bool pvtUpdated = false;
double latitude;
double longitude;
float altitude;
float horizontalAccuracy;
bool validDate;
bool validTime;
bool confirmedDate;
bool confirmedTime;
uint8_t gnssDay;
uint8_t gnssMonth;
uint16_t gnssYear;
uint8_t gnssHour;
uint8_t gnssMinute;
uint8_t gnssSecond;
uint16_t mseconds;
uint8_t numSV;
uint8_t fixType;
uint8_t carrSoln;
//=-=-=-=-=-=-=-=-=-=-=-=-=-=-=-=-=-=-=-=-=-=-=-=-=-=-=-=-=-=-=-=-=-=-=-=-=-=-=-=-=-=-=-=-=

//Battery fuel gauge and PWM LEDs
//=-=-=-=-=-=-=-=-=-=-=-=-=-=-=-=-=-=-=-=-=-=-=-=-=-=-=-=-=-=-=-=-=-=-=-=-=-=-=-=-=-=-=-=-=
#include <SparkFun_MAX1704x_Fuel_Gauge_Arduino_Library.h> // Click here to get the library: http://librarymanager/All#SparkFun_MAX1704x_Fuel_Gauge_Arduino_Library
SFE_MAX1704X lipo(MAX1704X_MAX17048);

// RTK Surveyor LED PWM properties
const int pwmFreq = 5000;
const int ledRedChannel = 0;
const int ledGreenChannel = 1;
const int ledBTChannel = 2;
const int pwmResolution = 8;

int pwmFadeAmount = 10;
int btFadeLevel = 0;

int battLevel = 0; //SOC measured from fuel gauge, in %. Used in multiple places (display, serial debug, log)
float battVoltage = 0.0;
float battChangeRate = 0.0;
//=-=-=-=-=-=-=-=-=-=-=-=-=-=-=-=-=-=-=-=-=-=-=-=-=-=-=-=-=-=-=-=-=-=-=-=-=-=-=-=-=-=-=-=-=

//Hardware serial and BT buffers
//=-=-=-=-=-=-=-=-=-=-=-=-=-=-=-=-=-=-=-=-=-=-=-=-=-=-=-=-=-=-=-=-=-=-=-=-=-=-=-=-=-=-=-=-=
#ifdef COMPILE_BT
//We use a local copy of the BluetoothSerial library so that we can increase the RX buffer. See issue: https://github.com/sparkfun/SparkFun_RTK_Firmware/issues/23
#include "src/BluetoothSerial/BluetoothSerial.h"
#endif

char platformPrefix[55] = "Surveyor"; //Sets the prefix for broadcast names

HardwareSerial serialGNSS(2); //TX on 17, RX on 16

#define SERIAL_SIZE_RX (1024 * 6) //Should match buffer size in BluetoothSerial.cpp. Reduced from 16384 to make room for WiFi/NTRIP server capabilities
TaskHandle_t F9PSerialReadTaskHandle = NULL; //Store handles so that we can kill them if user goes into WiFi NTRIP Server mode
const uint8_t F9PSerialReadTaskPriority = 1; //3 being the highest, and 0 being the lowest

#define SERIAL_SIZE_TX (1024 * 2)
uint8_t wBuffer[SERIAL_SIZE_TX]; //Buffer for writing from incoming SPP to F9P
TaskHandle_t F9PSerialWriteTaskHandle = NULL; //Store handles so that we can kill them if user goes into WiFi NTRIP Server mode
const uint8_t F9PSerialWriteTaskPriority = 1; //3 being the highest, and 0 being the lowest

TaskHandle_t pinUART2TaskHandle = NULL; //Dummy task to start UART2 on core 0.
volatile bool uart2pinned = false; //This variable is touched by core 0 but checked by core 1. Must be volatile.

//Reduced stack size from 10,000 to 2,000 to make room for WiFi/NTRIP server capabilities
const int readTaskStackSize = 2500;
const int writeTaskStackSize = 2000;

bool zedUartPassed = false; //Goes true during testing if ESP can communicate with ZED over UART
//=-=-=-=-=-=-=-=-=-=-=-=-=-=-=-=-=-=-=-=-=-=-=-=-=-=-=-=-=-=-=-=-=-=-=-=-=-=-=-=-=-=-=-=-=

//External Display
//=-=-=-=-=-=-=-=-=-=-=-=-=-=-=-=-=-=-=-=-=-=-=-=-=-=-=-=-=-=-=-=-=-=-=-=-=-=-=-=-=-=-=-=-=
#include <SparkFun_Qwiic_OLED.h> //http://librarymanager/All#SparkFun_Qwiic_Graphic_OLED
//=-=-=-=-=-=-=-=-=-=-=-=-=-=-=-=-=-=-=-=-=-=-=-=-=-=-=-=-=-=-=-=-=-=-=-=-=-=-=-=-=-=-=-=-=

//Firmware binaries loaded from SD
//=-=-=-=-=-=-=-=-=-=-=-=-=-=-=-=-=-=-=-=-=-=-=-=-=-=-=-=-=-=-=-=-=-=-=-=-=-=-=-=-=-=-=-=-=
#include <Update.h>
int binCount = 0;
const int maxBinFiles = 10;
char binFileNames[maxBinFiles][50];
const char* forceFirmwareFileName = "RTK_Surveyor_Firmware_Force.bin"; //File that will be loaded at startup regardless of user input
//=-=-=-=-=-=-=-=-=-=-=-=-=-=-=-=-=-=-=-=-=-=-=-=-=-=-=-=-=-=-=-=-=-=-=-=-=-=-=-=-=-=-=-=-=

//Low frequency tasks
//=-=-=-=-=-=-=-=-=-=-=-=-=-=-=-=-=-=-=-=-=-=-=-=-=-=-=-=-=-=-=-=-=-=-=-=-=-=-=-=-=-=-=-=-=
#include <Ticker.h>

Ticker btLEDTask;
float btLEDTaskPace2Hz = 0.5;
float btLEDTaskPace33Hz = 0.03;
//=-=-=-=-=-=-=-=-=-=-=-=-=-=-=-=-=-=-=-=-=-=-=-=-=-=-=-=-=-=-=-=-=-=-=-=-=-=-=-=-=-=-=-=-=

//Accelerometer for bubble leveling
//=-=-=-=-=-=-=-=-=-=-=-=-=-=-=-=-=-=-=-=-=-=-=-=-=-=-=-=-=-=-=-=-=-=-=-=-=-=-=-=-=-=-=-=-=
#include "SparkFun_LIS2DH12.h" //Click here to get the library: http://librarymanager/All#SparkFun_LIS2DH12
SPARKFUN_LIS2DH12 accel;
//=-=-=-=-=-=-=-=-=-=-=-=-=-=-=-=-=-=-=-=-=-=-=-=-=-=-=-=-=-=-=-=-=-=-=-=-=-=-=-=-=-=-=-=-=

//Buttons - Interrupt driven and debounce
//-=-=-=-=-=-=-=-=-=-=-=-=-=-=-=-=-=-=-=-=-=-=-=-=-=-=-=-=-=-=-=-=-
#include <JC_Button.h> // http://librarymanager/All#JC_Button
Button *setupBtn = NULL; //We can't instantiate the buttons here because we don't yet know what pin numbers to use
Button *powerBtn = NULL;

TaskHandle_t ButtonCheckTaskHandle = NULL;
const uint8_t ButtonCheckTaskPriority = 1; //3 being the highest, and 0 being the lowest
const int buttonTaskStackSize = 2000;

const int shutDownButtonTime = 2000; //ms press and hold before shutdown
unsigned long lastRockerSwitchChange = 0; //If quick toggle is detected (less than 500ms), enter WiFi AP Config mode
//-=-=-=-=-=-=-=-=-=-=-=-=-=-=-=-=-=-=-=-=-=-=-=-=-=-=-=-=-=-=-=-=-

//Webserver for serving config page from ESP32 as Acess Point
//=-=-=-=-=-=-=-=-=-=-=-=-=-=-=-=-=-=-=-=-=-=-=-=-=-=-=-=-=-=-=-=-=-=-=-=-=-=-=-=-=-=-=-=-=
#ifdef COMPILE_WIFI
#ifdef COMPILE_AP

#include "ESPAsyncWebServer.h" //Get from: https://github.com/me-no-dev/ESPAsyncWebServer
#include "form.h"

AsyncWebServer server(80);
AsyncWebSocket ws("/ws");
#endif
#endif

//Because the incoming string is longer than max len, there are multiple callbacks so we
//use a global to combine the incoming
#define AP_CONFIG_SETTING_SIZE 5000
char incomingSettings[AP_CONFIG_SETTING_SIZE];
int incomingSettingsSpot = 0;
unsigned long timeSinceLastIncomingSetting = 0;
//=-=-=-=-=-=-=-=-=-=-=-=-=-=-=-=-=-=-=-=-=-=-=-=-=-=-=-=-=-=-=-=-=-=-=-=-=-=-=-=-=-=-=-=-=

//PointPerfect Corrections
//=-=-=-=-=-=-=-=-=-=-=-=-=-=-=-=-=-=-=-=-=-=-=-=-=-=-=-=-=-=-=-=-=-=-=-=-=-=-=-=-=-=-=-=-=
SFE_UBLOX_GNSS_ADD i2cLBand; // NEO-D9S
const char* pointPerfectKeyTopic = "/pp/ubx/0236/Lb";

#if __has_include("tokens.h")
#include "tokens.h"
#else
uint8_t pointPerfectTokenArray[] = {0xAA, 0xBB, 0xCC, 0xDD, 0x00, 0x11, 0x22, 0x33, 0x0A, 0x0B, 0x0C, 0x0D, 0x00, 0x01, 0x02, 0x03}; //Token in HEX form

static const char *AWS_PUBLIC_CERT = R"=====(
-----BEGIN CERTIFICATE-----
Certificate here
-----END CERTIFICATE-----
)=====";
#endif

const char* pointPerfectAPI = "https://api.thingstream.io/ztp/pointperfect/credentials";
void checkRXMCOR(UBX_RXM_COR_data_t *ubxDataStruct);
float lBandEBNO = 0.0; //Used on system status menu
//=-=-=-=-=-=-=-=-=-=-=-=-=-=-=-=-=-=-=-=-=-=-=-=-=-=-=-=-=-=-=-=-=-=-=-=-=-=-=-=-=-=-=-=-=

//Global variables
//-=-=-=-=-=-=-=-=-=-=-=-=-=-=-=-=-=-=-=-=-=-=-=-=-=-=-=-=-=-=-=-=-
uint8_t unitMACAddress[6]; //Use MAC address in BT broadcast and display
char deviceName[70]; //The serial string that is broadcast. Ex: 'Surveyor Base-BC61'
const byte menuTimeout = 15; //Menus will exit/timeout after this number of seconds
int systemTime_minutes = 0; //Used to test if logging is less than max minutes
uint32_t powerPressedStartTime = 0; //Times how long user has been holding power button, used for power down
uint8_t debounceDelay = 20; //ms to delay between button reads
bool inMainMenu = false; //Set true when in the serial config menu system.

uint32_t lastBattUpdate = 0;
uint32_t lastDisplayUpdate = 0;
bool forceDisplayUpdate = false; //Goes true when setup is pressed, causes display to refresh real time
uint32_t lastSystemStateUpdate = 0;
bool forceSystemStateUpdate = false; //Set true to avoid update wait
uint32_t lastAccuracyLEDUpdate = 0;
uint32_t lastBaseLEDupdate = 0; //Controls the blinking of the Base LED

uint32_t lastFileReport = 0; //When logging, print file record stats every few seconds
long lastStackReport = 0; //Controls the report rate of stack highwater mark within a task
uint32_t lastHeapReport = 0; //Report heap every 1s if option enabled
uint32_t lastTaskHeapReport = 0; //Report task heap every 1s if option enabled
uint32_t lastCasterLEDupdate = 0; //Controls the cycling of position LEDs during casting
uint32_t lastRTCAttempt = 0; //Wait 1000ms between checking GNSS for current date/time
uint32_t lastPrintPosition = 0; //For periodic display of the position

uint32_t lastBaseIconUpdate = 0;
bool baseIconDisplayed = false; //Toggles as lastBaseIconUpdate goes above 1000ms
int loggingIconDisplayed = 0; //Increases every 500ms while logging

uint64_t lastLogSize = 0;
bool logIncreasing = false; //Goes true when log file is greater than lastLogSize
bool reuseLastLog = false; //Goes true if we have a reset due to software (rather than POR)

uint32_t rtcmPacketsSent = 0; //Used to count RTCM packets sent via processRTCM()

uint32_t maxSurveyInWait_s = 60L * 15L; //Re-start survey-in after X seconds

uint32_t totalWriteTime = 0; //Used to calculate overall write speed using SdFat library

bool setupByPowerButton = false; //We can change setup via tapping power button

uint16_t svinObservationTime = 0; //Use globals so we don't have to request these values multiple times (slow response)
float svinMeanAccuracy = 0;

uint32_t lastSetupMenuChange = 0; //Auto-selects the setup menu option after 1500ms
uint32_t lastTestMenuChange = 0; //Avoids exiting the test menu for at least 1 second

bool firstRoverStart = false; //Used to detect if user is toggling power button at POR to enter test menu

bool newEventToRecord = false; //Goes true when INT pin goes high
uint32_t triggerCount = 0; //Global copy - TM2 event counter
uint32_t towMsR = 0; //Global copy - Time Of Week of rising edge (ms)
uint32_t towSubMsR = 0; //Global copy - Millisecond fraction of Time Of Week of rising edge in nanoseconds

int timeBetweenGGAUpdate_ms = 10000; //GGA is required for Rev2 NTRIP casters. Don't transmit but once every 10 seconds
long lastTransmittedGGA_ms = 0;

//Used for GGA sentence parsing from incoming NMEA
bool ggaSentenceStarted = false;
bool ggaSentenceComplete = false;
bool ggaTransmitComplete = false; //Goes true once we transmit GGA to the caster
char ggaSentence[128] = {0};
byte ggaSentenceSpot = 0;
int ggaSentenceEndSpot = 0;

bool newAPSettings = false; //Goes true when new setting is received via AP config. Allows us to record settings when combined with a reset.

unsigned int binBytesSent = 0; //Tracks firmware bytes sent over WiFi OTA update via AP config.
int binBytesLastUpdate = 0; //Allows websocket notification to be sent every 100k bytes
bool firstPowerOn = true; //After boot, apply new settings to ZED if user switches between base or rover
unsigned long splashStart = 0; //Controls how long the splash is displayed for. Currently min of 2s.
bool restartBase = false; //If user modifies any NTRIP Server settings, we need to restart the base
bool restartRover = false; //If user modifies any NTRIP Client settings, we need to restart the rover

unsigned long startTime = 0; //Used for checking longest running functions
bool lbandCorrectionsReceived = false; //Used to display L-Band SIV icon when corrections are successfully decrypted
unsigned long lastLBandDecryption = 0; //Timestamp of last successfully decrypted PMP message
bool mqttMessageReceived = false; //Goes true when the subscribed MQTT channel reports back
uint8_t leapSeconds = 0; //Gets set if GNSS is online
unsigned long systemTestDisplayTime = 0; //Timestamp for swapping the graphic during testing
uint8_t systemTestDisplayNumber = 0; //Tracks which test screen we're looking at
unsigned long rtcWaitTime = 0; //At poweron, we give the RTC a few seconds to update during PointPerfect Key checking

TaskHandle_t idleTaskHandle[MAX_CPU_CORES];
uint32_t max_idle_count = MAX_IDLE_TIME_COUNT;

uint64_t uptime;
uint32_t previousMilliseconds;

//-=-=-=-=-=-=-=-=-=-=-=-=-=-=-=-=-=-=-=-=-=-=-=-=-=-=-=-=-=-=-=-=-

void setup()
{
  Serial.begin(115200); //UART0 for programming and debugging

  beginIdleTasks();

  Wire.begin(); //Start I2C on core 1
  //Wire.setClock(400000);

  beginDisplay(); //Start display first to be able to display any errors

  beginGNSS(); //Connect to GNSS to get module type

  beginFS(); //Start file system for settings

  beginBoard(); //Determine what hardware platform we are running on and check on button

  displaySplash(); //Display the RTK product name and firmware version

  beginLEDs(); //LED and PWM setup

  beginSD(); //Test if SD is present

  loadSettings(); //Attempt to load settings after SD is started so we can read the settings file if available

  beginUART2(); //Start UART2 on core 0, used to receive serial from ZED and pass out over SPP

  beginFuelGauge(); //Configure battery fuel guage monitor

  configureGNSS(); //Configure ZED module

  beginAccelerometer();

  beginLBand();

  beginExternalTriggers(); //Configure the time pulse output and TM2 input

  beginSystemState(); //Determine initial system state. Start task for button monitoring.

  updateRTC(); //The GNSS likely has time/date. Update ESP32 RTC to match. Needed for PointPerfect key expiration.

  Serial.flush(); //Complete any previous prints

  log_d("Boot time: %d", millis());

  danceLEDs(); //Turn on LEDs like a car dashboard
}

void loop()
{
  uint32_t delayTime;
  uint32_t currentMilliseconds;

  if (online.gnss == true)
  {
    i2cGNSS.checkUblox(); //Regularly poll to get latest data and any RTCM
    i2cGNSS.checkCallbacks(); //Process any callbacks: ie, eventTriggerReceived
  }

  updateSystemState();

  updateBattery();

  updateDisplay();

  updateRTC(); //Set system time to GNSS once we have fix

  updateLogs(); //Record any new data. Create or close files as needed.

  reportHeap(); //If debug enabled, report free heap

  updateSerial(); //Menu system via ESP32 USB connection

  wifiUpdate(); //Bring up WiFi, NTRIP connection and move data NTRIP <--> ZED

  updateLBand(); //Check if we've recently received PointPerfect corrections or not

  //Periodically print the position
  if (settings.enablePrintPosition && ((millis() - lastPrintPosition) > 15000))
  {
    printCurrentConditions();
    lastPrintPosition = millis();
  }

  //Convert current system time to minutes. This is used in F9PSerialReadTask()/updateLogs() to see if we are within max log window.
  systemTime_minutes = millis() / 1000L / 60;

<<<<<<< HEAD
=======
  //Display the CPU idle time
  if (settings.enablePrintIdleTime)
    printIdleTimes();

  //Monitor the days in uptime
  currentMilliseconds = millis();
  uptime = (uptime & 0xffffffff00000000ull) | currentMilliseconds;
  if (currentMilliseconds < previousMilliseconds)
    uptime += 0x100000000ull;
  previousMilliseconds = currentMilliseconds;

>>>>>>> e4431f04
  //A small delay prevents panic if no other I2C or functions are called
  delay(10);
}

//Create or close files as needed (startup or as user changes settings)
//Push new data to log as needed
void updateLogs()
{
  if (online.logging == false && settings.enableLogging == true)
  {
    beginLogging();
  }
  else if (online.logging == true && settings.enableLogging == false)
  {
    //Close down file
    endSD(false, true);
  }
  else if (online.logging == true && settings.enableLogging == true && (systemTime_minutes - startCurrentLogTime_minutes) >= settings.maxLogLength_minutes)
  {
    //Close down file. A new one will be created at the next calling of updateLogs().
    endSD(false, true);
  }

  if (online.logging == true)
  {
    //Force file sync every 5000ms
    if (millis() - lastUBXLogSyncTime > 5000)
    {
      if (xSemaphoreTake(sdCardSemaphore, fatSemaphore_shortWait_ms) == pdPASS)
      {
        if (productVariant == RTK_SURVEYOR)
          digitalWrite(pin_baseStatusLED, !digitalRead(pin_baseStatusLED)); //Blink LED to indicate logging activity

        long startWriteTime = micros();
        ubxFile->sync();
        long stopWriteTime = micros();
        totalWriteTime += stopWriteTime - startWriteTime; //Used to calculate overall write speed

        if (productVariant == RTK_SURVEYOR)
          digitalWrite(pin_baseStatusLED, !digitalRead(pin_baseStatusLED)); //Return LED to previous state

        updateDataFileAccess(ubxFile); // Update the file access time & date

        lastUBXLogSyncTime = millis();
        xSemaphoreGive(sdCardSemaphore);
      } //End sdCardSemaphore
      else
      {
        //This is OK because in the interim more data will be written to the log
        //and the log file will eventually be synced by the next call in loop
        log_d("sdCardSemaphore failed to yield, RTK_Surveyor.ino line %d\r\n", __LINE__);
      }
    }

    //Record any pending trigger events
    if (newEventToRecord == true)
    {
      Serial.println("Recording event");

      //Record trigger count with Time Of Week of rising edge (ms) and Millisecond fraction of Time Of Week of rising edge (ns)
      char eventData[82]; //Max NMEA sentence length is 82
      snprintf(eventData, sizeof(eventData), "%d,%d,%d", triggerCount, towMsR, towSubMsR);

      char nmeaMessage[82]; //Max NMEA sentence length is 82
      createNMEASentence(CUSTOM_NMEA_TYPE_EVENT, nmeaMessage, eventData); //textID, buffer, text

      if (xSemaphoreTake(sdCardSemaphore, fatSemaphore_shortWait_ms) == pdPASS)
      {
        ubxFile->println(nmeaMessage);

        xSemaphoreGive(sdCardSemaphore);
        newEventToRecord = false;
      }
      else
      {
        //While a retry does occur during the next loop, it is possible to loose
        //trigger events if they occur too rapidly or if the log file is closed
        //before the trigger event is written!
        log_w("sdCardSemaphore failed to yield, RTK_Surveyor.ino line %d\r\n", __LINE__);
      }
    }

    //Report file sizes to show recording is working
    if (millis() - lastFileReport > 5000)
    {
      long fileSize = 0;

      //Attempt to access file system. This avoids collisions with file writing from other functions like recordSystemSettingsToFile() and F9PSerialReadTask()
      if (xSemaphoreTake(sdCardSemaphore, fatSemaphore_shortWait_ms) == pdPASS)
      {
        fileSize = ubxFile->fileSize();

        xSemaphoreGive(sdCardSemaphore);
      }
      else
      {
        //This is OK because outputting this message is not critical to the RTK
        //operation and the message will be output by the next call in loop
        log_d("sdCardSemaphore failed to yield, RTK_Surveyor.ino line %d\r\n", __LINE__);
      }

      if (fileSize > 0)
      {
        lastFileReport = millis();
        Serial.printf("UBX file size: %ld", fileSize);

        if ((systemTime_minutes - startLogTime_minutes) < settings.maxLogTime_minutes)
        {
          //Calculate generation and write speeds every 5 seconds
          uint32_t fileSizeDelta = fileSize - lastLogSize;
          Serial.printf(" - Generation rate: %0.1fkB/s", fileSizeDelta / 5.0 / 1000.0);

          if (totalWriteTime > 0)
            Serial.printf(" - Write speed: %0.1fkB/s", fileSizeDelta / (totalWriteTime / 1000000.0) / 1000.0);
          else
            Serial.printf(" - Write speed: 0.0kB/s");
        }
        else
        {
          Serial.printf(" reached max log time %d", settings.maxLogTime_minutes);
        }

        Serial.println();

        totalWriteTime = 0; //Reset write time every 5s

        if (fileSize > lastLogSize)
        {
          lastLogSize = fileSize;
          logIncreasing = true;
        }
        else
        {
          log_d("No increase in file size");
          logIncreasing = false;
        }
      }
    }
  }
}

//Once we have a fix, sync system clock to GNSS
//All SD writes will use the system date/time
void updateRTC()
{
  if (online.rtc == false)
  {
    if (online.gnss == true)
    {
      if (millis() - lastRTCAttempt > 1000)
      {
        lastRTCAttempt = millis();

        i2cGNSS.checkUblox(); //Regularly poll to get latest data and any RTCM
        i2cGNSS.checkCallbacks(); //Process any callbacks: ie, eventTriggerReceived

        bool timeValid = false;
        if (validTime == true && validDate == true) //Will pass if ZED's RTC is reporting (regardless of GNSS fix)
          timeValid = true;
        if (confirmedTime == true && confirmedDate == true) //Requires GNSS fix
          timeValid = true;

        if (timeValid == true)
        {
          int hour;
          int minute;
          int second;

          //Get the latest time in the GNSS
          i2cGNSS.checkUblox();

          //Get the time values
          hour = i2cGNSS.getHour();     //Range: 0 - 23
          minute = i2cGNSS.getMinute(); //Range: 0 - 59
          second = i2cGNSS.getSecond(); //Range: 0 - 59

          //Perform time zone adjustment
          second += settings.timeZoneSeconds;
          minute += settings.timeZoneMinutes;
          hour += settings.timeZoneHours;

          //Set the internal system time
          //This is normally set with WiFi NTP but we will rarely have WiFi
          //rtc.setTime(gnssSecond, gnssMinute, gnssHour, gnssDay, gnssMonth, gnssYear);
          rtc.setTime(second, minute, hour, i2cGNSS.getDay(), i2cGNSS.getMonth(), i2cGNSS.getYear());

          online.rtc = true;

          Serial.print(F("System time set to: "));
          Serial.println(rtc.getDateTime(true));

          recordSystemSettingsToFileSD(settingsFileName); //This will re-record the setting file with current date/time.
        }
        else
        {
          Serial.println("No GNSS date/time available for system RTC.");
        } //End timeValid
      } //End lastRTCAttempt
    } //End online.gnss
  } //End online.rtc
}

void printElapsedTime(const char* title)
{
  Serial.printf("%s: %ld\n\r", title, millis() - startTime);
}<|MERGE_RESOLUTION|>--- conflicted
+++ resolved
@@ -520,20 +520,6 @@
   //Convert current system time to minutes. This is used in F9PSerialReadTask()/updateLogs() to see if we are within max log window.
   systemTime_minutes = millis() / 1000L / 60;
 
-<<<<<<< HEAD
-=======
-  //Display the CPU idle time
-  if (settings.enablePrintIdleTime)
-    printIdleTimes();
-
-  //Monitor the days in uptime
-  currentMilliseconds = millis();
-  uptime = (uptime & 0xffffffff00000000ull) | currentMilliseconds;
-  if (currentMilliseconds < previousMilliseconds)
-    uptime += 0x100000000ull;
-  previousMilliseconds = currentMilliseconds;
-
->>>>>>> e4431f04
   //A small delay prevents panic if no other I2C or functions are called
   delay(10);
 }
