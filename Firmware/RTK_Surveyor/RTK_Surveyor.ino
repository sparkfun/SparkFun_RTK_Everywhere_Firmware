--- conflicted
+++ resolved
@@ -217,7 +217,6 @@
 
 #ifdef COMPILE_WIFI
 #include "ESP32OTAPull.h" //http://librarymanager/All#ESP-OTA-Pull Used for getting
-<<<<<<< HEAD
 
 #define WIFI_STOP()                                                         \
 {                                                                           \
@@ -225,11 +224,7 @@
         systemPrintf("wifiStop called by %s %d\r\n", __FILE__, __LINE__);   \
     wifiStop();                                                             \
 }
-
-#endif  // COMPILE_WIFI
-=======
 #endif                    // COMPILE_WIFI
->>>>>>> 935bb60e
 
 #define OTA_FIRMWARE_JSON_URL                                                                                          \
     "https://raw.githubusercontent.com/sparkfun/SparkFun_RTK_Firmware_Binaries/main/RTK-Firmware.json"
