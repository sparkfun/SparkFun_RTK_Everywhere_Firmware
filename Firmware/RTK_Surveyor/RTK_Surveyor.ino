--- conflicted
+++ resolved
@@ -28,13 +28,9 @@
 #define COMPILE_WIFI //Comment out to remove WiFi functionality
 #define COMPILE_BT //Comment out to remove Bluetooth functionality
 #define COMPILE_AP //Comment out to remove Access Point functionality
-<<<<<<< HEAD
 #define COMPILE_L_BAND //Comment out to remove L-Band functionality
-//#define ENABLE_DEVELOPER //Uncomment this line to enable special developer modes (don't check power button at startup)
-=======
 #define COMPILE_ESPNOW //Comment out to remove ESP-Now functionality
 #define ENABLE_DEVELOPER //Uncomment this line to enable special developer modes (don't check power button at startup)
->>>>>>> 4b24eeb4
 
 //Define the RTK board identifier:
 //  This is an int which is unique to this variant of the RTK Surveyor hardware which allows us
