/*
  September 1st, 2020
  SparkFun Electronics
  Nathan Seidle

  This firmware runs the core of the SparkFun RTK products. It runs on an ESP32
  and communicates with the ZED-F9P.

  Compiled with Arduino v1.8.15 with ESP32 core v2.0.2.

  For compilation instructions see https://sparkfun.github.io/SparkFun_RTK_Firmware/firmware_update/#compiling-from-source

  Special thanks to Avinab Malla for guidance on getting xTasks implemented.

  The RTK Surveyor implements classic Bluetooth SPP to transfer data from the
  ZED-F9P to the phone and receive any RTCM from the phone and feed it back
  to the ZED-F9P to achieve RTK: F9PSerialWriteTask(), F9PSerialReadTask().

  Settings are loaded from microSD if available otherwise settings are pulled from ESP32's file system LittleFS.

  As of v1.2, the heap is approximately 94072 during Rover Fix, 142260 during WiFi Casting. This is
  important to maintain as unit will begin to have stability issues at ~30k.
*/

const int FIRMWARE_VERSION_MAJOR = 2;
const int FIRMWARE_VERSION_MINOR = 3;

#define COMPILE_WIFI //Comment out to remove WiFi functionality
#define COMPILE_BT //Comment out to remove Bluetooth functionality
#define COMPILE_AP //Comment out to remove Access Point functionality
#define ENABLE_DEVELOPER //Uncomment this line to enable special developer modes (don't check power button at startup)

//Define the RTK board identifier:
//  This is an int which is unique to this variant of the RTK Surveyor hardware which allows us
//  to make sure that the settings stored in flash (LittleFS) are correct for this version of the RTK
//  (sizeOfSettings is not necessarily unique and we want to avoid problems when swapping from one variant to another)
//  It is the sum of:
//    the major firmware version * 0x10
//    the minor firmware version
#define RTK_IDENTIFIER (FIRMWARE_VERSION_MAJOR * 0x10 + FIRMWARE_VERSION_MINOR)

#include "settings.h"

#define MAX_CPU_CORES               2
#define IDLE_COUNT_PER_SECOND       196289
#define IDLE_TIME_DISPLAY_SECONDS   5
#define MAX_IDLE_TIME_COUNT         (IDLE_TIME_DISPLAY_SECONDS * IDLE_COUNT_PER_SECOND)
#define MILLISECONDS_IN_A_SECOND    1000
#define MILLISECONDS_IN_A_MINUTE    (60 * MILLISECONDS_IN_A_SECOND)
#define MILLISECONDS_IN_AN_HOUR     (60 * MILLISECONDS_IN_A_MINUTE)
#define MILLISECONDS_IN_A_DAY       (24 * MILLISECONDS_IN_AN_HOUR)

//Hardware connections
//=-=-=-=-=-=-=-=-=-=-=-=-=-=-=-=-=-=-=-=-=-=-=-=-=-=-=-=-=-=-=-=-=-=-=-=-=-=-=-=-=-=-=-=-=
//These pins are set in beginBoard()
int pin_batteryLevelLED_Red;
int pin_batteryLevelLED_Green;
int pin_positionAccuracyLED_1cm;
int pin_positionAccuracyLED_10cm;
int pin_positionAccuracyLED_100cm;
int pin_baseStatusLED;
int pin_bluetoothStatusLED;
int pin_microSD_CS;
int pin_zed_tx_ready;
int pin_zed_reset;
int pin_batteryLevel_alert;

int pin_muxA;
int pin_muxB;
int pin_powerSenseAndControl;
int pin_setupButton;
int pin_powerFastOff;
int pin_dac26;
int pin_adc39;
int pin_peripheralPowerControl;

int pin_radio_rx;
int pin_radio_tx;
int pin_radio_rst;
int pin_radio_pwr;
int pin_radio_cts;
int pin_radio_rts;

//=-=-=-=-=-=-=-=-=-=-=-=-=-=-=-=-=-=-=-=-=-=-=-=-=-=-=-=-=-=-=-=-=-=-=-=-=-=-=-=-=-=-=-=-=

//I2C for GNSS, battery gauge, display, accelerometer
//-=-=-=-=-=-=-=-=-=-=-=-=-=-=-=-=-=-=-=-=-=-=-=-=-=-=-=-=-=-=-=-=-
#include <Wire.h>
//-=-=-=-=-=-=-=-=-=-=-=-=-=-=-=-=-=-=-=-=-=-=-=-=-=-=-=-=-=-=-=-=-

//LittleFS for storing settings for different user profiles
//-=-=-=-=-=-=-=-=-=-=-=-=-=-=-=-=-=-=-=-=-=-=-=-=-=-=-=-=-=-=-=-=-
#include <LittleFS.h>

#define MAX_PROFILE_COUNT 8
uint8_t activeProfiles = 0; //Bit vector indicating which profiles are active
uint8_t displayProfile; //Range: 0 - (MAX_PROFILE_COUNT - 1)
uint8_t profileNumber = MAX_PROFILE_COUNT; //profileNumber gets set once at boot to save loading time
char profileNames[MAX_PROFILE_COUNT][50]; //Populated based on names found in LittleFS and SD
char settingsFileName[60]; //Contains the %s_Settings_%d.txt with current profile number set
//-=-=-=-=-=-=-=-=-=-=-=-=-=-=-=-=-=-=-=-=-=-=-=-=-=-=-=-=-=-=-=-=-

//Handy library for setting ESP32 system time to GNSS time
//-=-=-=-=-=-=-=-=-=-=-=-=-=-=-=-=-=-=-=-=-=-=-=-=-=-=-=-=-=-=-=-=-
#include <ESP32Time.h> //http://librarymanager/All#ESP32Time
ESP32Time rtc;
//-=-=-=-=-=-=-=-=-=-=-=-=-=-=-=-=-=-=-=-=-=-=-=-=-=-=-=-=-=-=-=-=-

//microSD Interface
//-=-=-=-=-=-=-=-=-=-=-=-=-=-=-=-=-=-=-=-=-=-=-=-=-=-=-=-=-=-=-=-=-
#include <SPI.h>
#include "SdFat.h" //http://librarymanager/All#sdfat_exfat by Bill Greiman. Currently uses v2.1.1

SdFat * sd;

char platformFilePrefix[40] = "SFE_Surveyor"; //Sets the prefix for logs and settings files

SdFile * ubxFile; //File that all GNSS ubx messages sentences are written to
unsigned long lastUBXLogSyncTime = 0; //Used to record to SD every half second
int startLogTime_minutes = 0; //Mark when we start any logging so we can stop logging after maxLogTime_minutes
int startCurrentLogTime_minutes = 0; //Mark when we start this specific log file so we can close it after x minutes and start a new one

//System crashes if two tasks access a file at the same time
//So we use a semaphore to see if file system is available
SemaphoreHandle_t sdCardSemaphore;
const TickType_t fatSemaphore_shortWait_ms = 10 / portTICK_PERIOD_MS;
const TickType_t fatSemaphore_longWait_ms = 200 / portTICK_PERIOD_MS;

//Display used/free space in menu and config page
uint32_t sdCardSizeMB = 0;
uint32_t sdFreeSpaceMB = 0;
uint32_t sdUsedSpaceMB = 0;
//-=-=-=-=-=-=-=-=-=-=-=-=-=-=-=-=-=-=-=-=-=-=-=-=-=-=-=-=-=-=-=-=-

//Connection settings to NTRIP Caster
//=-=-=-=-=-=-=-=-=-=-=-=-=-=-=-=-=-=-=-=-=-=-=-=-=-=-=-=-=-=-=-=-=-=-=-=-=-=-=-=-=-=-=-=-=
#ifdef COMPILE_WIFI
#include <WiFi.h> //Built-in.
#include <HTTPClient.h> //Built-in. Needed for ThingStream API for ZTP
#include <ArduinoJson.h> //http://librarymanager/All#Arduino_JSON_messagepack v6.19.4
#include <WiFiClientSecure.h> //Built-in.
#include <PubSubClient.h> //Built-in. Used for MQTT obtaining of keys

#include "base64.h" //Built-in. Needed for NTRIP Client credential encoding.

#endif

char certificateContents[2000]; //Holds the contents of the keys prior to MQTT connection
char keyContents[2000];
//=-=-=-=-=-=-=-=-=-=-=-=-=-=-=-=-=-=-=-=-=-=-=-=-=-=-=-=-=-=-=-=-=-=-=-=-=-=-=-=-=-=-=-=-=

//GNSS configuration
//=-=-=-=-=-=-=-=-=-=-=-=-=-=-=-=-=-=-=-=-=-=-=-=-=-=-=-=-=-=-=-=-=-=-=-=-=-=-=-=-=-=-=-=-=
#include <SparkFun_u-blox_GNSS_Arduino_Library.h> //http://librarymanager/All#SparkFun_u-blox_GNSS

char zedFirmwareVersion[20]; //The string looks like 'HPG 1.12'. Output to system status menu and settings file.
char neoFirmwareVersion[20]; //Output to system status menu.
uint8_t zedFirmwareVersionInt = 0; //Controls which features (constellations) can be configured (v1.12 doesn't support SBAS)
uint8_t zedModuleType = PLATFORM_F9P; //Controls which messages are supported and configured

// Extend the class for getModuleInfo. Used to diplay ZED-F9P firmware version in debug menu.
class SFE_UBLOX_GNSS_ADD : public SFE_UBLOX_GNSS
{
  public:
    boolean getModuleInfo(uint16_t maxWait = 1100); //Queries module, texts

    struct minfoStructure // Structure to hold the module info (uses 341 bytes of RAM)
    {
      char swVersion[30];
      char hwVersion[10];
      uint8_t extensionNo = 0;
      char extension[10][30];
    } minfo;
};

SFE_UBLOX_GNSS_ADD i2cGNSS;

//Used for config ZED for things not supported in library: getPortSettings, getSerialRate, getNMEASettings, getRTCMSettings
//This array holds the payload data bytes. Global so that we can use between config functions.
#ifdef MAX_PAYLOAD_SIZE
#undef MAX_PAYLOAD_SIZE
#define MAX_PAYLOAD_SIZE 384 // Override MAX_PAYLOAD_SIZE for getModuleInfo which can return up to 348 bytes
#endif
uint8_t settingPayload[MAX_PAYLOAD_SIZE];

//These globals are updated regularly via the storePVTdata callback
bool pvtUpdated = false;
double latitude;
double longitude;
float altitude;
float horizontalAccuracy;
bool validDate;
bool validTime;
bool confirmedDate;
bool confirmedTime;
uint8_t gnssDay;
uint8_t gnssMonth;
uint16_t gnssYear;
uint8_t gnssHour;
uint8_t gnssMinute;
uint8_t gnssSecond;
uint16_t mseconds;
uint8_t numSV;
uint8_t fixType;
uint8_t carrSoln;
//=-=-=-=-=-=-=-=-=-=-=-=-=-=-=-=-=-=-=-=-=-=-=-=-=-=-=-=-=-=-=-=-=-=-=-=-=-=-=-=-=-=-=-=-=

//Battery fuel gauge and PWM LEDs
//=-=-=-=-=-=-=-=-=-=-=-=-=-=-=-=-=-=-=-=-=-=-=-=-=-=-=-=-=-=-=-=-=-=-=-=-=-=-=-=-=-=-=-=-=
#include <SparkFun_MAX1704x_Fuel_Gauge_Arduino_Library.h> // Click here to get the library: http://librarymanager/All#SparkFun_MAX1704x_Fuel_Gauge_Arduino_Library
SFE_MAX1704X lipo(MAX1704X_MAX17048);

// RTK Surveyor LED PWM properties
const int pwmFreq = 5000;
const int ledRedChannel = 0;
const int ledGreenChannel = 1;
const int ledBTChannel = 2;
const int pwmResolution = 8;

int pwmFadeAmount = 10;
int btFadeLevel = 0;

int battLevel = 0; //SOC measured from fuel gauge, in %. Used in multiple places (display, serial debug, log)
float battVoltage = 0.0;
float battChangeRate = 0.0;
//=-=-=-=-=-=-=-=-=-=-=-=-=-=-=-=-=-=-=-=-=-=-=-=-=-=-=-=-=-=-=-=-=-=-=-=-=-=-=-=-=-=-=-=-=

//Hardware serial and BT buffers
//=-=-=-=-=-=-=-=-=-=-=-=-=-=-=-=-=-=-=-=-=-=-=-=-=-=-=-=-=-=-=-=-=-=-=-=-=-=-=-=-=-=-=-=-=
#ifdef COMPILE_BT
//We use a local copy of the BluetoothSerial library so that we can increase the RX buffer. See issue: https://github.com/sparkfun/SparkFun_RTK_Firmware/issues/23
#include "src/BluetoothSerial/BluetoothSerial.h"
#endif

char platformPrefix[55] = "Surveyor"; //Sets the prefix for broadcast names

HardwareSerial serialGNSS(2); //TX on 17, RX on 16

#define SERIAL_SIZE_RX (1024 * 6) //Should match buffer size in BluetoothSerial.cpp. Reduced from 16384 to make room for WiFi/NTRIP server capabilities
TaskHandle_t F9PSerialReadTaskHandle = NULL; //Store handles so that we can kill them if user goes into WiFi NTRIP Server mode
const uint8_t F9PSerialReadTaskPriority = 1; //3 being the highest, and 0 being the lowest

#define SERIAL_SIZE_TX (1024 * 2)
uint8_t wBuffer[SERIAL_SIZE_TX]; //Buffer for writing from incoming SPP to F9P
TaskHandle_t F9PSerialWriteTaskHandle = NULL; //Store handles so that we can kill them if user goes into WiFi NTRIP Server mode
const uint8_t F9PSerialWriteTaskPriority = 1; //3 being the highest, and 0 being the lowest

TaskHandle_t pinUART2TaskHandle = NULL; //Dummy task to start UART2 on core 0.
volatile bool uart2pinned = false; //This variable is touched by core 0 but checked by core 1. Must be volatile.

//Reduced stack size from 10,000 to 2,000 to make room for WiFi/NTRIP server capabilities
const int readTaskStackSize = 2500;
const int writeTaskStackSize = 2000;

bool zedUartPassed = false; //Goes true during testing if ESP can communicate with ZED over UART
//=-=-=-=-=-=-=-=-=-=-=-=-=-=-=-=-=-=-=-=-=-=-=-=-=-=-=-=-=-=-=-=-=-=-=-=-=-=-=-=-=-=-=-=-=

//External Display
//=-=-=-=-=-=-=-=-=-=-=-=-=-=-=-=-=-=-=-=-=-=-=-=-=-=-=-=-=-=-=-=-=-=-=-=-=-=-=-=-=-=-=-=-=
#include <SparkFun_Qwiic_OLED.h> //http://librarymanager/All#SparkFun_Qwiic_Graphic_OLED
//=-=-=-=-=-=-=-=-=-=-=-=-=-=-=-=-=-=-=-=-=-=-=-=-=-=-=-=-=-=-=-=-=-=-=-=-=-=-=-=-=-=-=-=-=

//Firmware binaries loaded from SD
//=-=-=-=-=-=-=-=-=-=-=-=-=-=-=-=-=-=-=-=-=-=-=-=-=-=-=-=-=-=-=-=-=-=-=-=-=-=-=-=-=-=-=-=-=
#include <Update.h>
int binCount = 0;
const int maxBinFiles = 10;
char binFileNames[maxBinFiles][50];
const char* forceFirmwareFileName = "RTK_Surveyor_Firmware_Force.bin"; //File that will be loaded at startup regardless of user input
//=-=-=-=-=-=-=-=-=-=-=-=-=-=-=-=-=-=-=-=-=-=-=-=-=-=-=-=-=-=-=-=-=-=-=-=-=-=-=-=-=-=-=-=-=

//Low frequency tasks
//=-=-=-=-=-=-=-=-=-=-=-=-=-=-=-=-=-=-=-=-=-=-=-=-=-=-=-=-=-=-=-=-=-=-=-=-=-=-=-=-=-=-=-=-=
#include <Ticker.h>

Ticker btLEDTask;
float btLEDTaskPace2Hz = 0.5;
float btLEDTaskPace33Hz = 0.03;
//=-=-=-=-=-=-=-=-=-=-=-=-=-=-=-=-=-=-=-=-=-=-=-=-=-=-=-=-=-=-=-=-=-=-=-=-=-=-=-=-=-=-=-=-=

//Accelerometer for bubble leveling
//=-=-=-=-=-=-=-=-=-=-=-=-=-=-=-=-=-=-=-=-=-=-=-=-=-=-=-=-=-=-=-=-=-=-=-=-=-=-=-=-=-=-=-=-=
#include "SparkFun_LIS2DH12.h" //Click here to get the library: http://librarymanager/All#SparkFun_LIS2DH12
SPARKFUN_LIS2DH12 accel;
//=-=-=-=-=-=-=-=-=-=-=-=-=-=-=-=-=-=-=-=-=-=-=-=-=-=-=-=-=-=-=-=-=-=-=-=-=-=-=-=-=-=-=-=-=

//Buttons - Interrupt driven and debounce
//-=-=-=-=-=-=-=-=-=-=-=-=-=-=-=-=-=-=-=-=-=-=-=-=-=-=-=-=-=-=-=-=-
#include <JC_Button.h> // http://librarymanager/All#JC_Button
Button *setupBtn = NULL; //We can't instantiate the buttons here because we don't yet know what pin numbers to use
Button *powerBtn = NULL;

TaskHandle_t ButtonCheckTaskHandle = NULL;
const uint8_t ButtonCheckTaskPriority = 1; //3 being the highest, and 0 being the lowest
const int buttonTaskStackSize = 2000;

const int shutDownButtonTime = 2000; //ms press and hold before shutdown
unsigned long lastRockerSwitchChange = 0; //If quick toggle is detected (less than 500ms), enter WiFi AP Config mode
//-=-=-=-=-=-=-=-=-=-=-=-=-=-=-=-=-=-=-=-=-=-=-=-=-=-=-=-=-=-=-=-=-

//Webserver for serving config page from ESP32 as Acess Point
//=-=-=-=-=-=-=-=-=-=-=-=-=-=-=-=-=-=-=-=-=-=-=-=-=-=-=-=-=-=-=-=-=-=-=-=-=-=-=-=-=-=-=-=-=
#ifdef COMPILE_WIFI
#ifdef COMPILE_AP

#include "ESPAsyncWebServer.h" //Get from: https://github.com/me-no-dev/ESPAsyncWebServer
#include "form.h"

AsyncWebServer server(80);
AsyncWebSocket ws("/ws");
#endif
#endif

//Because the incoming string is longer than max len, there are multiple callbacks so we
//use a global to combine the incoming
#define AP_CONFIG_SETTING_SIZE 5000
char incomingSettings[AP_CONFIG_SETTING_SIZE];
int incomingSettingsSpot = 0;
unsigned long timeSinceLastIncomingSetting = 0;
//=-=-=-=-=-=-=-=-=-=-=-=-=-=-=-=-=-=-=-=-=-=-=-=-=-=-=-=-=-=-=-=-=-=-=-=-=-=-=-=-=-=-=-=-=

//PointPerfect Corrections
//=-=-=-=-=-=-=-=-=-=-=-=-=-=-=-=-=-=-=-=-=-=-=-=-=-=-=-=-=-=-=-=-=-=-=-=-=-=-=-=-=-=-=-=-=
SFE_UBLOX_GNSS_ADD i2cLBand; // NEO-D9S
const char* pointPerfectKeyTopic = "/pp/ubx/0236/Lb";

#if __has_include("tokens.h")
#include "tokens.h"
#else
uint8_t pointPerfectTokenArray[] = {0xAA, 0xBB, 0xCC, 0xDD, 0x00, 0x11, 0x22, 0x33, 0x0A, 0x0B, 0x0C, 0x0D, 0x00, 0x01, 0x02, 0x03}; //Token in HEX form

static const char *AWS_PUBLIC_CERT = R"=====(
-----BEGIN CERTIFICATE-----
Certificate here
-----END CERTIFICATE-----
)=====";
#endif

const char* pointPerfectAPI = "https://api.thingstream.io/ztp/pointperfect/credentials";
void checkRXMCOR(UBX_RXM_COR_data_t *ubxDataStruct);
float lBandEBNO = 0.0; //Used on system status menu
//=-=-=-=-=-=-=-=-=-=-=-=-=-=-=-=-=-=-=-=-=-=-=-=-=-=-=-=-=-=-=-=-=-=-=-=-=-=-=-=-=-=-=-=-=

//Global variables
//-=-=-=-=-=-=-=-=-=-=-=-=-=-=-=-=-=-=-=-=-=-=-=-=-=-=-=-=-=-=-=-=-
uint8_t unitMACAddress[6]; //Use MAC address in BT broadcast and display
char deviceName[70]; //The serial string that is broadcast. Ex: 'Surveyor Base-BC61'
const byte menuTimeout = 15; //Menus will exit/timeout after this number of seconds
int systemTime_minutes = 0; //Used to test if logging is less than max minutes
uint32_t powerPressedStartTime = 0; //Times how long user has been holding power button, used for power down
uint8_t debounceDelay = 20; //ms to delay between button reads
bool inMainMenu = false; //Set true when in the serial config menu system.

uint32_t lastBattUpdate = 0;
uint32_t lastDisplayUpdate = 0;
bool forceDisplayUpdate = false; //Goes true when setup is pressed, causes display to refresh real time
uint32_t lastSystemStateUpdate = 0;
bool forceSystemStateUpdate = false; //Set true to avoid update wait
uint32_t lastAccuracyLEDUpdate = 0;
uint32_t lastBaseLEDupdate = 0; //Controls the blinking of the Base LED

uint32_t lastFileReport = 0; //When logging, print file record stats every few seconds
long lastStackReport = 0; //Controls the report rate of stack highwater mark within a task
uint32_t lastHeapReport = 0; //Report heap every 1s if option enabled
uint32_t lastTaskHeapReport = 0; //Report task heap every 1s if option enabled
uint32_t lastCasterLEDupdate = 0; //Controls the cycling of position LEDs during casting
uint32_t lastRTCAttempt = 0; //Wait 1000ms between checking GNSS for current date/time
uint32_t lastPrintPosition = 0; //For periodic display of the position

uint32_t lastBaseIconUpdate = 0;
bool baseIconDisplayed = false; //Toggles as lastBaseIconUpdate goes above 1000ms
int loggingIconDisplayed = 0; //Increases every 500ms while logging

uint64_t lastLogSize = 0;
bool logIncreasing = false; //Goes true when log file is greater than lastLogSize
bool reuseLastLog = false; //Goes true if we have a reset due to software (rather than POR)

uint32_t rtcmPacketsSent = 0; //Used to count RTCM packets sent via processRTCM()

uint32_t maxSurveyInWait_s = 60L * 15L; //Re-start survey-in after X seconds

uint32_t totalWriteTime = 0; //Used to calculate overall write speed using SdFat library

bool setupByPowerButton = false; //We can change setup via tapping power button

uint16_t svinObservationTime = 0; //Use globals so we don't have to request these values multiple times (slow response)
float svinMeanAccuracy = 0;

uint32_t lastSetupMenuChange = 0; //Auto-selects the setup menu option after 1500ms
uint32_t lastTestMenuChange = 0; //Avoids exiting the test menu for at least 1 second

bool firstRoverStart = false; //Used to detect if user is toggling power button at POR to enter test menu

bool newEventToRecord = false; //Goes true when INT pin goes high
uint32_t triggerCount = 0; //Global copy - TM2 event counter
uint32_t towMsR = 0; //Global copy - Time Of Week of rising edge (ms)
uint32_t towSubMsR = 0; //Global copy - Millisecond fraction of Time Of Week of rising edge in nanoseconds

int timeBetweenGGAUpdate_ms = 10000; //GGA is required for Rev2 NTRIP casters. Don't transmit but once every 10 seconds
long lastTransmittedGGA_ms = 0;

//Used for GGA sentence parsing from incoming NMEA
bool ggaSentenceStarted = false;
bool ggaSentenceComplete = false;
bool ggaTransmitComplete = false; //Goes true once we transmit GGA to the caster
char ggaSentence[128] = {0};
byte ggaSentenceSpot = 0;
int ggaSentenceEndSpot = 0;

bool newAPSettings = false; //Goes true when new setting is received via AP config. Allows us to record settings when combined with a reset.

unsigned int binBytesSent = 0; //Tracks firmware bytes sent over WiFi OTA update via AP config.
int binBytesLastUpdate = 0; //Allows websocket notification to be sent every 100k bytes
bool firstPowerOn = true; //After boot, apply new settings to ZED if user switches between base or rover
unsigned long splashStart = 0; //Controls how long the splash is displayed for. Currently min of 2s.
bool restartBase = false; //If user modifies any NTRIP Server settings, we need to restart the base
bool restartRover = false; //If user modifies any NTRIP Client settings, we need to restart the rover

unsigned long startTime = 0; //Used for checking longest running functions
bool lbandCorrectionsReceived = false; //Used to display L-Band SIV icon when corrections are successfully decrypted
unsigned long lastLBandDecryption = 0; //Timestamp of last successfully decrypted PMP message
bool mqttMessageReceived = false; //Goes true when the subscribed MQTT channel reports back
uint8_t leapSeconds = 0; //Gets set if GNSS is online
unsigned long systemTestDisplayTime = 0; //Timestamp for swapping the graphic during testing
uint8_t systemTestDisplayNumber = 0; //Tracks which test screen we're looking at
unsigned long rtcWaitTime = 0; //At poweron, we give the RTC a few seconds to update during PointPerfect Key checking

uint32_t cpuIdleCount[MAX_CPU_CORES];
TaskHandle_t idleTaskHandle[MAX_CPU_CORES];
uint32_t cpuLastIdleDisplayTime;

uint64_t uptime;
uint32_t previousMilliseconds;

//-=-=-=-=-=-=-=-=-=-=-=-=-=-=-=-=-=-=-=-=-=-=-=-=-=-=-=-=-=-=-=-=-

void setup()
{
  Serial.begin(115200); //UART0 for programming and debugging

  Wire.begin(); //Start I2C on core 1
  //Wire.setClock(400000);

  //Initialize the CPU idle time counts
  for (int index = 0; index < MAX_CPU_CORES; index++)
    cpuIdleCount[index] = 0;
  cpuLastIdleDisplayTime = millis();

  beginDisplay(); //Start display first to be able to display any errors

  beginGNSS(); //Connect to GNSS to get module type

  beginFS(); //Start file system for settings

  beginBoard(); //Determine what hardware platform we are running on and check on button

  displaySplash(); //Display the RTK product name and firmware version

  beginLEDs(); //LED and PWM setup

  beginSD(); //Test if SD is present

  loadSettings(); //Attempt to load settings after SD is started so we can read the settings file if available

  beginUART2(); //Start UART2 on core 0, used to receive serial from ZED and pass out over SPP

  beginFuelGauge(); //Configure battery fuel guage monitor

  configureGNSS(); //Configure ZED module

  beginAccelerometer();

  beginLBand();

  beginExternalTriggers(); //Configure the time pulse output and TM2 input

  beginSystemState(); //Determine initial system state. Start task for button monitoring.

  updateRTC(); //The GNSS likely has time/date. Update ESP32 RTC to match. Needed for PointPerfect key expiration.

  Serial.flush(); //Complete any previous prints

  log_d("Boot time: %d", millis());

  danceLEDs(); //Turn on LEDs like a car dashboard

  beginIdleTasks();
}

void loop()
{
<<<<<<< HEAD
  uint32_t delayTime;
  uint32_t currentMilliseconds;

=======
>>>>>>> ee50be2c
  if (online.gnss == true)
  {
    i2cGNSS.checkUblox(); //Regularly poll to get latest data and any RTCM
    i2cGNSS.checkCallbacks(); //Process any callbacks: ie, eventTriggerReceived
  }

  updateSystemState();

  updateBattery();

  updateDisplay();

  updateRTC(); //Set system time to GNSS once we have fix

  updateLogs(); //Record any new data. Create or close files as needed.

  reportHeap(); //If debug enabled, report free heap

  updateSerial(); //Menu system via ESP32 USB connection

  wifiUpdate(); //Bring up WiFi, NTRIP connection and move data NTRIP <--> ZED

  updateLBand(); //Check if we've recently received PointPerfect corrections or not

  //Periodically print the position
  if (settings.enablePrintPosition && ((millis() - lastPrintPosition) > 15000))
  {
    printCurrentConditions();
    lastPrintPosition = millis();
  }

  //Convert current system time to minutes. This is used in F9PSerialReadTask()/updateLogs() to see if we are within max log window.
  systemTime_minutes = millis() / 1000L / 60;

  //Display the CPU idle time
  if (settings.enablePrintIdleTime)
    printIdleTimes();

  //Monitor the days in uptime
  currentMilliseconds = millis();
  uptime = (uptime & 0xffffffff00000000ull) | currentMilliseconds;
  if (currentMilliseconds < previousMilliseconds)
    uptime += 0x100000000ull;
  previousMilliseconds = currentMilliseconds;

  //A small delay prevents panic if no other I2C or functions are called
  delay(10);
}

//Print the CPU idle times
void printIdleTimes()
{
  uint32_t idleCount[MAX_CPU_CORES];
  int index;

  //Determine if it is time to print the CPU idle times
  if ((millis() - cpuLastIdleDisplayTime) >= (IDLE_TIME_DISPLAY_SECONDS * 1000))
  {
    //Get the idle times
    cpuLastIdleDisplayTime = millis();
    for (index = 0; index < MAX_CPU_CORES; index++)
    {
      idleCount[index] = cpuIdleCount[index];
      cpuIdleCount[index] = 0;
    }

    //Display the idle times
    for (int index = 0; index < MAX_CPU_CORES; index++)
      Serial.printf("CPU %d idle time: %d%% (%d/%d)\r\n", index,
                    idleCount[index] * 100 / MAX_IDLE_TIME_COUNT,
                    idleCount[index], MAX_IDLE_TIME_COUNT);

    //Print the task count
    Serial.printf("%d Tasks\r\n", uxTaskGetNumberOfTasks());
  }
}

//Create or close files as needed (startup or as user changes settings)
//Push new data to log as needed
void updateLogs()
{
  if (online.logging == false && settings.enableLogging == true)
  {
    beginLogging();
  }
  else if (online.logging == true && settings.enableLogging == false)
  {
    //Close down file
    endSD(false, true);
  }
  else if (online.logging == true && settings.enableLogging == true && (systemTime_minutes - startCurrentLogTime_minutes) >= settings.maxLogLength_minutes)
  {
    //Close down file. A new one will be created at the next calling of updateLogs().
    endSD(false, true);
  }

  if (online.logging == true)
  {
    //Force file sync every 5000ms
    if (millis() - lastUBXLogSyncTime > 5000)
    {
      if (xSemaphoreTake(sdCardSemaphore, fatSemaphore_shortWait_ms) == pdPASS)
      {
        if (productVariant == RTK_SURVEYOR)
          digitalWrite(pin_baseStatusLED, !digitalRead(pin_baseStatusLED)); //Blink LED to indicate logging activity

        long startWriteTime = micros();
        ubxFile->sync();
        long stopWriteTime = micros();
        totalWriteTime += stopWriteTime - startWriteTime; //Used to calculate overall write speed

        if (productVariant == RTK_SURVEYOR)
          digitalWrite(pin_baseStatusLED, !digitalRead(pin_baseStatusLED)); //Return LED to previous state

        updateDataFileAccess(ubxFile); // Update the file access time & date

        lastUBXLogSyncTime = millis();
        xSemaphoreGive(sdCardSemaphore);
      } //End sdCardSemaphore
      else
      {
        //This is OK because in the interim more data will be written to the log
        //and the log file will eventually be synced by the next call in loop
        log_d("sdCardSemaphore failed to yield, RTK_Surveyor.ino line %d\r\n", __LINE__);
      }
    }

    //Record any pending trigger events
    if (newEventToRecord == true)
    {
      Serial.println("Recording event");

      //Record trigger count with Time Of Week of rising edge (ms) and Millisecond fraction of Time Of Week of rising edge (ns)
      char eventData[82]; //Max NMEA sentence length is 82
      snprintf(eventData, sizeof(eventData), "%d,%d,%d", triggerCount, towMsR, towSubMsR);

      char nmeaMessage[82]; //Max NMEA sentence length is 82
      createNMEASentence(CUSTOM_NMEA_TYPE_EVENT, nmeaMessage, eventData); //textID, buffer, text

      if (xSemaphoreTake(sdCardSemaphore, fatSemaphore_shortWait_ms) == pdPASS)
      {
        ubxFile->println(nmeaMessage);

        xSemaphoreGive(sdCardSemaphore);
        newEventToRecord = false;
      }
      else
      {
        //While a retry does occur during the next loop, it is possible to loose
        //trigger events if they occur too rapidly or if the log file is closed
        //before the trigger event is written!
        log_w("sdCardSemaphore failed to yield, RTK_Surveyor.ino line %d\r\n", __LINE__);
      }
    }

    //Report file sizes to show recording is working
    if (millis() - lastFileReport > 5000)
    {
      long fileSize = 0;

      //Attempt to access file system. This avoids collisions with file writing from other functions like recordSystemSettingsToFile() and F9PSerialReadTask()
      if (xSemaphoreTake(sdCardSemaphore, fatSemaphore_shortWait_ms) == pdPASS)
      {
        fileSize = ubxFile->fileSize();

        xSemaphoreGive(sdCardSemaphore);
      }
      else
      {
        //This is OK because outputting this message is not critical to the RTK
        //operation and the message will be output by the next call in loop
        log_d("sdCardSemaphore failed to yield, RTK_Surveyor.ino line %d\r\n", __LINE__);
      }

      if (fileSize > 0)
      {
        lastFileReport = millis();
        Serial.printf("UBX file size: %ld", fileSize);

        if ((systemTime_minutes - startLogTime_minutes) < settings.maxLogTime_minutes)
        {
          //Calculate generation and write speeds every 5 seconds
          uint32_t fileSizeDelta = fileSize - lastLogSize;
          Serial.printf(" - Generation rate: %0.1fkB/s", fileSizeDelta / 5.0 / 1000.0);

          if (totalWriteTime > 0)
            Serial.printf(" - Write speed: %0.1fkB/s", fileSizeDelta / (totalWriteTime / 1000000.0) / 1000.0);
          else
            Serial.printf(" - Write speed: 0.0kB/s");
        }
        else
        {
          Serial.printf(" reached max log time %d", settings.maxLogTime_minutes);
        }

        Serial.println();

        totalWriteTime = 0; //Reset write time every 5s

        if (fileSize > lastLogSize)
        {
          lastLogSize = fileSize;
          logIncreasing = true;
        }
        else
        {
          log_d("No increase in file size");
          logIncreasing = false;
        }
      }
    }
  }
}

//Once we have a fix, sync system clock to GNSS
//All SD writes will use the system date/time
void updateRTC()
{
  if (online.rtc == false)
  {
    if (online.gnss == true)
    {
      if (millis() - lastRTCAttempt > 1000)
      {
        lastRTCAttempt = millis();

        i2cGNSS.checkUblox(); //Regularly poll to get latest data and any RTCM
        i2cGNSS.checkCallbacks(); //Process any callbacks: ie, eventTriggerReceived

        bool timeValid = false;
        if (validTime == true && validDate == true) //Will pass if ZED's RTC is reporting (regardless of GNSS fix)
          timeValid = true;
        if (confirmedTime == true && confirmedDate == true) //Requires GNSS fix
          timeValid = true;

        if (timeValid == true)
        {
          int hour;
          int minute;
          int second;

          //Get the latest time in the GNSS
          i2cGNSS.checkUblox();

          //Get the time values
          hour = i2cGNSS.getHour();     //Range: 0 - 23
          minute = i2cGNSS.getMinute(); //Range: 0 - 59
          second = i2cGNSS.getSecond(); //Range: 0 - 59

          //Perform time zone adjustment
          second += settings.timeZoneSeconds;
          minute += settings.timeZoneMinutes;
          hour += settings.timeZoneHours;

          //Set the internal system time
          //This is normally set with WiFi NTP but we will rarely have WiFi
          //rtc.setTime(gnssSecond, gnssMinute, gnssHour, gnssDay, gnssMonth, gnssYear);
          rtc.setTime(second, minute, hour, i2cGNSS.getDay(), i2cGNSS.getMonth(), i2cGNSS.getYear());

          online.rtc = true;

          Serial.print(F("System time set to: "));
          Serial.println(rtc.getDateTime(true));

          recordSystemSettingsToFileSD(settingsFileName); //This will re-record the setting file with current date/time.
        }
        else
        {
          Serial.println("No GNSS date/time available for system RTC.");
        } //End timeValid
      } //End lastRTCAttempt
    } //End online.gnss
  } //End online.rtc
}

void printElapsedTime(const char* title)
{
  Serial.printf("%s: %ld\n\r", title, millis() - startTime);
}<|MERGE_RESOLUTION|>--- conflicted
+++ resolved
@@ -489,12 +489,9 @@
 
 void loop()
 {
-<<<<<<< HEAD
   uint32_t delayTime;
   uint32_t currentMilliseconds;
 
-=======
->>>>>>> ee50be2c
   if (online.gnss == true)
   {
     i2cGNSS.checkUblox(); //Regularly poll to get latest data and any RTCM
