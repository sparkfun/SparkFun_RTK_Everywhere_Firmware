/*=-=-=-=-=-=-=-=-=-=-=-=-=-=-=-=-=-=-=-=-=-=-=-=-=-=-=-=-=-=-=-=-=-=-=-=-=-=-=-=-=-=-=-=-=
NTRIP Server States:
    NTRIP_SERVER_OFF: Using Bluetooth or NTRIP server
    NTRIP_SERVER_ON: WIFI_ON state
    NTRIP_SERVER_WIFI_CONNECTING: Connecting to WiFi access point
    NTRIP_SERVER_WIFI_CONNECTED: WiFi connected to an access point
    NTRIP_SERVER_WAIT_GNSS_DATA: Waiting for correction data from GNSS
    NTRIP_SERVER_CONNECTING: Attempting a connection to the NTRIP caster
    NTRIP_SERVER_AUTHORIZATION: Validate the credentials
    NTRIP_SERVER_CASTING: Sending correction data to the NTRIP caster

                               NTRIP_SERVER_OFF
                                       |   ^
                      ntripServerStart |   | ntripServerStop(true)
                                       v   |
                    .---------> NTRIP_SERVER_ON <-------------.
                    |                  |                      |
                    |                  |                      | ntripServerStop(false)
                    |                  v                Fail  |
                    |    NTRIP_SERVER_WIFI_CONNECTING ------->+
                    |                  |                      ^
                    |                  |                      |
                    |                  v                Fail  |
                    |    NTRIP_SERVER_WIFI_CONNECTED -------->+
                    |                  |                      ^
                    |                  |                WiFi  |
                    |                  v                Fail  |
                    |    NTRIP_SERVER_WAIT_GNSS_DATA -------->+
                    |                  |                      ^
                    |                  | Discard Data   WiFi  |
                    |                  v                Fail  |
                    |      NTRIP_SERVER_CONNECTING ---------->+
                    |                  |                      ^
                    |                  | Discard Data   WiFi  |
                    |                  v                Fail  |
                    |     NTRIP_SERVER_AUTHORIZATION -------->+
                    |                  |                      ^
                    |                  | Discard Data   Wifi  |
                    |                  v                Fail  |
                    |         NTRIP_SERVER_CASTING -----------'
                    |                  |
                    |                  | Data timeout
                    |                  |
                    |                  | Close Server connection
                    '------------------'

=-=-=-=-=-=-=-=-=-=-=-=-=-=-=-=-=-=-=-=-=-=-=-=-=-=-=-=-=-=-=-=-=-=-=-=-=-=-=-=-=-=-=-=-=*/

//----------------------------------------
// Constants - compiled out
//----------------------------------------

#ifdef  COMPILE_WIFI

//Give up connecting after this number of attempts
static const int MAX_NTRIP_SERVER_CONNECTION_ATTEMPTS = 3;

//----------------------------------------
// Locals - compiled out
//----------------------------------------

// WiFi connection used to push RTCM to NTRIP caster over WiFi
static WiFiClient * ntripServer;

//Count of bytes sent by the NTRIP server to the NTRIP caster
uint32_t ntripServerBytesSent = 0;

//Count the number of connection attempts
static int ntripServerConnectionAttempts;

//Last time the NTRIP server state was displayed
static uint32_t ntripServerStateLastDisplayed = 0;

//NTRIP server timer usage:
//  * Measure the connection response time
//  * Receive RTCM correction data timeout
static uint32_t ntripServerTimer;

//----------------------------------------
// NTRIP Server Routines - compiled out
//----------------------------------------

//Determine if more connections are allowed
void ntripServerAllowMoreConnections()
{
  ntripServerConnectionAttempts = 0;
}

//Initiate a connection to the NTRIP caster
bool ntripServerConnectCaster()
{
  const int SERVER_BUFFER_SIZE = 512;
  char serverBuffer[SERVER_BUFFER_SIZE];

  //Attempt a connection to the NTRIP caster
  if (!ntripServer->connect(settings.ntripServer_CasterHost,
                            settings.ntripServer_CasterPort))
    return false;

  //Note the connection to the NTRIP caster
  Serial.printf("Connected to %s:%d\n\r", settings.ntripServer_CasterHost,
                                          settings.ntripServer_CasterPort);

  //Build the authorization credentials message
  //  * Mount point
  //  * Password
  //  * Agent
  snprintf(serverBuffer, SERVER_BUFFER_SIZE,
           "SOURCE %s /%s\r\nSource-Agent: NTRIP SparkFun_RTK_%s/v%d.%d\r\n\r\n",
           settings.ntripServer_MountPointPW,
           settings.ntripServer_MountPoint,
           platformPrefix,
           FIRMWARE_VERSION_MAJOR,
           FIRMWARE_VERSION_MINOR);

  //Send the authorization credentials to the NTRIP caster
  ntripServer->write(serverBuffer, strlen(serverBuffer));
  return true;
}

//Determine if the connection limit has been reached
bool ntripServerConnectLimitReached()
{
  //Shutdown the NTRIP server
  ntripServerStop(false);

  //Retry the connection a few times
  bool limitReached = (ntripServerConnectionAttempts++ >= MAX_NTRIP_SERVER_CONNECTION_ATTEMPTS);
  if (!limitReached)
    //Display the heap state
    reportHeapNow();
  else
  {
    //No more connection attempts, switching to Bluetooth
    Serial.println("NTRIP Server connection attempts exceeded!");
    ntripServerSwitchToBluetooth();
  }
  return limitReached;
}

//Read the authorization response from the NTRIP caster
void ntripServerResponse(char * response, size_t maxLength)
{
  char * responseEnd;

  //Make sure that we can zero terminate the response
  responseEnd = &response[maxLength - 1];

  // Read bytes from the caster and store them
  while ((response < responseEnd) && ntripServer->available())
    *response++ = ntripServer->read();

  // Zero terminate the response
  *response = '\0';
}

static byte ntripServerCrcState = RTCM_TRANSPORT_STATE_WAIT_FOR_PREAMBLE_D3;

//Parse the RTCM transport data
bool ntripServerRtcmMessage(uint8_t data)
{
  static uint16_t bytesRemaining;
  static uint16_t length;
  static uint16_t message;
  static bool sendMessage = false;

  //
  //    RTCM Standard 10403.2 - Chapter 4, Transport Layer
  //
  //    |<------------- 3 bytes ------------>|<----- length ----->|<- 3 bytes ->|
  //    |                                    |                    |             |
  //    +----------+--------+----------------+---------+----------+-------------+
  //    | Preamble |  Fill  | Message Length | Message |   Fill   |   CRC-24Q   |
  //    |  8 bits  | 6 bits |    10 bits     |  n-bits | 0-7 bits |   24 bits   |
  //    |   0xd3   | 000000 |   (in bytes)   |         |   zeros  |             |
  //    +----------+--------+----------------+---------+----------+-------------+
  //    |                                                                       |
  //    |<-------------------------------- CRC -------------------------------->|
  //

  switch (ntripServerCrcState)
  {
    //Read the upper two bits of the length
    case RTCM_TRANSPORT_STATE_READ_LENGTH_1:
      if (!(data & 3))
      {
        length = data << 8;
        crcState = RTCM_TRANSPORT_STATE_READ_LENGTH_2;
        break;
      }

      //Wait for the preamble byte
      crcState = RTCM_TRANSPORT_STATE_WAIT_FOR_PREAMBLE_D3;

      //Fall through
      //     |
      //     |
      //     V

    //Wait for the preamble byte (0xd3)
    case RTCM_TRANSPORT_STATE_WAIT_FOR_PREAMBLE_D3:
      sendMessage = false;
      if (data == 0xd3)
      {
        ntripServerCrcState = RTCM_TRANSPORT_STATE_READ_LENGTH_1;
        sendMessage = (ntripServerState == NTRIP_SERVER_CASTING);
      }
      break;

<<<<<<< HEAD
=======
    //Read the upper two bits of the length
    case RTCM_TRANSPORT_STATE_READ_LENGTH_1:
      length = data << 8;
      ntripServerCrcState = RTCM_TRANSPORT_STATE_READ_LENGTH_2;
      break;

>>>>>>> 18428f7a
    //Read the lower 8 bits of the length
    case RTCM_TRANSPORT_STATE_READ_LENGTH_2:
      length |= data;
      bytesRemaining = length;
      ntripServerCrcState = RTCM_TRANSPORT_STATE_READ_MESSAGE_1;
      break;

    //Read the upper 8 bits of the message number
    case RTCM_TRANSPORT_STATE_READ_MESSAGE_1:
      message = data << 4;
      bytesRemaining -= 1;
      ntripServerCrcState = RTCM_TRANSPORT_STATE_READ_MESSAGE_2;
      break;

    //Read the lower 4 bits of the message number
    case RTCM_TRANSPORT_STATE_READ_MESSAGE_2:
      message |= data >> 4;
      bytesRemaining -= 1;
      ntripServerCrcState = RTCM_TRANSPORT_STATE_READ_DATA;
      break;

    //Read the rest of the message
    case RTCM_TRANSPORT_STATE_READ_DATA:
      bytesRemaining -= 1;
      if (bytesRemaining <= 0)
        ntripServerCrcState = RTCM_TRANSPORT_STATE_READ_CRC_1;
      break;

    //Read the upper 8 bits of the CRC
    case RTCM_TRANSPORT_STATE_READ_CRC_1:
      ntripServerCrcState = RTCM_TRANSPORT_STATE_READ_CRC_2;
      break;

    //Read the middle 8 bits of the CRC
    case RTCM_TRANSPORT_STATE_READ_CRC_2:
      ntripServerCrcState = RTCM_TRANSPORT_STATE_READ_CRC_3;
      break;

    //Read the lower 8 bits of the CRC
    case RTCM_TRANSPORT_STATE_READ_CRC_3:
      ntripServerCrcState = RTCM_TRANSPORT_STATE_CHECK_CRC;
      break;
  }

  //Check the CRC
  if (ntripServerCrcState == RTCM_TRANSPORT_STATE_CHECK_CRC)
  {
    ntripServerCrcState = RTCM_TRANSPORT_STATE_WAIT_FOR_PREAMBLE_D3;

    //Account for this message
    rtcmPacketsSent++;

    //Display the RTCM message header
    if (settings.enablePrintNtripServerRtcm && (!inMainMenu))
    {
      printTimeStamp();
      Serial.printf ("    Tx RTCM %d, %2d bytes\r\n", message, 3 + length + 3);
    }
  }

  //Let the upper layer know if this message should be sent
  return sendMessage && (ntripServerState == NTRIP_SERVER_CASTING);
}

//Update the state of the NTRIP server state machine
void ntripServerSetState(byte newState)
{
  if (ntripServerState == newState)
    Serial.print("*");
  ntripServerState = newState;
  switch (newState)
  {
    default:
      Serial.printf("Unknown NTRIP Server state: %d\r\n", newState);
      break;
    case NTRIP_SERVER_OFF:
      Serial.println("NTRIP_SERVER_OFF");
      break;
    case NTRIP_SERVER_ON:
      Serial.println("NTRIP_SERVER_ON");
      break;
    case NTRIP_SERVER_WIFI_CONNECTING:
      Serial.println("NTRIP_SERVER_WIFI_CONNECTING");
      break;
    case NTRIP_SERVER_WIFI_CONNECTED:
      Serial.println("NTRIP_SERVER_WIFI_CONNECTED");
      break;
    case NTRIP_SERVER_WAIT_GNSS_DATA:
      Serial.println("NTRIP_SERVER_WAIT_GNSS_DATA");
      break;
    case NTRIP_SERVER_CONNECTING:
      Serial.println("NTRIP_SERVER_CONNECTING");
      break;
    case NTRIP_SERVER_AUTHORIZATION:
      Serial.println("NTRIP_SERVER_AUTHORIZATION");
      break;
    case NTRIP_SERVER_CASTING:
      Serial.println("NTRIP_SERVER_CASTING");
      break;
  }
}

//Switch to Bluetooth operation
void ntripServerSwitchToBluetooth()
{
  Serial.println("NTRIP Server failure, switching to Bluetooth!");

  //Stop WiFi operations
  ntripServerStop(true);

  //Turn on Bluetooth with 'Rover' name
  bluetoothStart();
}

#endif  // COMPILE_WIFI

//----------------------------------------
// Global NTRIP Server Routines
//----------------------------------------

//This function gets called as each RTCM byte comes in
void ntripServerProcessRTCM(uint8_t incoming)
{
  uint32_t currentMilliseconds;
  static uint32_t previousMilliseconds = 0;

  //Check for too many digits
  if (settings.enableResetDisplay == true)
  {
    if (rtcmPacketsSent > 99) rtcmPacketsSent = 1; //Trim to two digits to avoid overlap
  }
  else if (logIncreasing == true)
  {
    if (rtcmPacketsSent > 999) rtcmPacketsSent = 1; //Trim to three digits to avoid log icon
  }
  else
  {
    if (rtcmPacketsSent > 9999) rtcmPacketsSent = 1;
  }

#ifdef  COMPILE_WIFI
  if (online.rtc && (ntripServerState == NTRIP_SERVER_CASTING))
  {
    //Timestamp the RTCM messages
    currentMilliseconds = millis();
    if (settings.enablePrintNtripServerRtcm
        && (!settings.enableNtripServerMessageParsing)
        && (!inMainMenu)
        && ((currentMilliseconds - previousMilliseconds) > 5))
    {
      printTimeStamp();
      //         1         2         3
      //123456789012345678901234567890
      //YYYY-mm-dd HH:MM:SS.xxxrn0
      struct tm timeinfo = rtc.getTimeStruct();
      char timestamp[30];
      strftime(timestamp, sizeof(timestamp), "%Y-%m-%d %H:%M:%S", &timeinfo);
      Serial.printf("    Tx RTCM: %s.%03ld\r\n", timestamp, rtc.getMillis());
    }
    previousMilliseconds = currentMilliseconds;

    //Parse the RTCM message
    if ((!settings.enableNtripServerMessageParsing) || ntripServerRtcmMessage(incoming))
    {
      ntripServer->write(incoming); //Send this byte to socket
      ntripServerBytesSent++;
      ntripServerTimer = millis();
      online.txNtripDataCasting = true;
    }
  }

  //Indicate that the GNSS is providing correction data
  else if (ntripServerState == NTRIP_SERVER_WAIT_GNSS_DATA)
  {
    ntripServerSetState(NTRIP_SERVER_CONNECTING);
    ntripServerCrcState = RTCM_TRANSPORT_STATE_WAIT_FOR_PREAMBLE_D3;
  }
#endif  //COMPILE_WIFI
}

//Start the NTRIP server
void ntripServerStart()
{
#ifdef  COMPILE_WIFI
  //Stop NTRIP server and WiFi
  ntripServerStop(true);

  //Start the NTRIP server if enabled
  if ((settings.ntripServer_StartAtSurveyIn == true)
    || (settings.enableNtripServer == true))
  {
    //Display the heap state
    reportHeapNow();
    Serial.println("NTRIP Server start");

    //Allocate the ntripServer structure
    ntripServer = new WiFiClient();

    //Restart WiFi and the NTRIP server if possible
    if (ntripServer)
      ntripServerSetState(NTRIP_SERVER_ON);
  }

  //Only fallback to Bluetooth once, then try WiFi again.  This enables changes
  //to the WiFi SSID and password to properly restart the WiFi.
  ntripServerAllowMoreConnections();
#endif  //COMPILE_WIFI
}

//Stop the NTRIP server
void ntripServerStop(bool done)
{
#ifdef  COMPILE_WIFI
  if (ntripServer)
  {
    //Break the NTRIP server connection if necessary
    if (ntripServer->connected())
      ntripServer->stop();

    //Free the NTRIP server resources
    delete ntripServer;
    ntripServer = NULL;

    //Allocate the NTRIP server structure if not done
    if (!done)
      ntripServer = new WiFiClient();
  }

  //Stop WiFi if in use
  if (ntripServerState > NTRIP_SERVER_ON)
    wifiStop();

  //Determine the next NTRIP server state
  ntripServerSetState((ntripServer && (!done)) ? NTRIP_SERVER_ON : NTRIP_SERVER_OFF);
  online.ntripServer = false;
#endif  //COMPILE_WIFI
}

//Update the NTRIP server state machine
void ntripServerUpdate()
{
#ifdef  COMPILE_WIFI
  //Periodically display the NTRIP server state
  if (settings.enablePrintNtripServerState && ((millis() - ntripServerStateLastDisplayed) > 15000))
  {
    ntripServerSetState (ntripServerState);
    ntripServerStateLastDisplayed = millis();
  }

  //Enable WiFi and the NTRIP server if requested
  switch (ntripServerState)
  {
    //Bluetooth enabled
    case NTRIP_SERVER_OFF:
      break;

    //Start WiFi
    case NTRIP_SERVER_ON:
      wifiStart(settings.ntripServer_wifiSSID, settings.ntripServer_wifiPW);
      ntripServerSetState(NTRIP_SERVER_WIFI_CONNECTING);
      break;

    //Wait for connection to an access point
    case NTRIP_SERVER_WIFI_CONNECTING:
      if (!wifiIsConnected())
      {
        if (wifiConnectionTimeout())
        {
          //Assume AP weak signal, the AP is unable to respond successfully
          if (ntripServerConnectLimitReached())
            //Display the WiFi failure
            paintNtripWiFiFail(4000, false);
        }
      }
      else
      {
        //WiFi connection established
        ntripServerSetState(NTRIP_SERVER_WIFI_CONNECTED);

        // Start the SD card server
//        sdCardServerBegin(&server, true, true);
      }
      break;

    //WiFi connected to an access point
    case NTRIP_SERVER_WIFI_CONNECTED:
      if (settings.enableNtripServer)
      {
        //No RTCM correction data sent yet
        rtcmPacketsSent = 0;

        //Open socket to NTRIP caster
        ntripServerSetState(NTRIP_SERVER_WAIT_GNSS_DATA);
      }
      break;

    //Wait for GNSS correction data
    case NTRIP_SERVER_WAIT_GNSS_DATA:
      //State change handled in ntripServerProcessRTCM
      break;

    //Initiate the connection to the NTRIP caster
    case NTRIP_SERVER_CONNECTING:
        //Attempt a connection to the NTRIP caster
        if (!ntripServerConnectCaster())
        {
          log_d("NTRIP Server caster failed to connect. Trying again.");

          //Assume service not available
          if (ntripServerConnectLimitReached())
            Serial.println("NTRIP Server failed to connect! Do you have your caster address and port correct?");
        }
        else
        {
          //Connection open to NTRIP caster, wait for the authorization response
          ntripServerTimer = millis();
          ntripServerSetState(NTRIP_SERVER_AUTHORIZATION);
        }
      break;

    //Wait for authorization response
    case NTRIP_SERVER_AUTHORIZATION:
      //Check if caster service responded
      if (ntripServer->available() == 0)
      {
        //Check for response timeout
        if (millis() - ntripServerTimer > 5000)
        {
          //NTRIP web service did not respone
          if (ntripServerConnectLimitReached())
            Serial.println("Caster failed to respond. Do you have your caster address and port correct?");
        }
      }
      else
      {
        //NTRIP caster's authorization response received
        char response[512];
        ntripServerResponse(response, sizeof(response));

        //Look for '200 OK'
        if (strstr(response, "200") == NULL)
        {
          //Look for '401 Unauthorized'
          Serial.printf("NTRIP Server caster responded with bad news: %s. Are you sure your caster credentials are correct?\n\r", response);

          //Switch to Bluetooth operation
          ntripServerSwitchToBluetooth();
        }
        else
        {
          Serial.printf("NTRIP Server connected to %s:%d %s\r\n",
                        settings.ntripServer_CasterHost,
                        settings.ntripServer_CasterPort,
                        settings.ntripServer_MountPoint);

          //Connection is now open, start the RTCM correction data timer
          ntripServerTimer = millis();

          //We don't use a task because we use I2C hardware (and don't have a semphore).
          online.ntripServer = true;
          ntripServerAllowMoreConnections();
          ntripServerSetState(NTRIP_SERVER_CASTING);
        }
      }
      break;

    //NTRIP server authorized to send RTCM correction data to NTRIP caster
    case NTRIP_SERVER_CASTING:
      //Check for a broken connection
      if (!ntripServer->connected())
      {
        //Broken connection, retry the NTRIP server connection
        Serial.println("NTRIP Server connection dropped");
        ntripServerStop(false);
      }
      else if ((millis() - ntripServerTimer) > 1000)
      {
        //GNSS stopped sending RTCM correction data
        Serial.println("NTRIP Server breaking caster connection due to lack of RTCM data!");
        ntripServerStop(false);
      }
      else
        cyclePositionLEDs();
      break;
  }
#endif  //COMPILE_WIFI
}<|MERGE_RESOLUTION|>--- conflicted
+++ resolved
@@ -207,15 +207,6 @@
       }
       break;
 
-<<<<<<< HEAD
-=======
-    //Read the upper two bits of the length
-    case RTCM_TRANSPORT_STATE_READ_LENGTH_1:
-      length = data << 8;
-      ntripServerCrcState = RTCM_TRANSPORT_STATE_READ_LENGTH_2;
-      break;
-
->>>>>>> 18428f7a
     //Read the lower 8 bits of the length
     case RTCM_TRANSPORT_STATE_READ_LENGTH_2:
       length |= data;
