/*=-=-=-=-=-=-=-=-=-=-=-=-=-=-=-=-=-=-=-=-=-=-=-=-=-=-=-=-=-=-=-=-=-=-=-=-=-=-=-=-=-=-=-=-=
  NTRIP Server States:
    NTRIP_SERVER_OFF: WiFi off or using NTRIP Client
    NTRIP_SERVER_ON: WIFI_START state
    NTRIP_SERVER_WIFI_ETHERNET_STARTED: Connecting to WiFi access point
    NTRIP_SERVER_WIFI_ETHERNET_CONNECTED: WiFi connected to an access point
    NTRIP_SERVER_WAIT_GNSS_DATA: Waiting for correction data from GNSS
    NTRIP_SERVER_CONNECTING: Attempting a connection to the NTRIP caster
    NTRIP_SERVER_AUTHORIZATION: Validate the credentials
    NTRIP_SERVER_CASTING: Sending correction data to the NTRIP caster

                               NTRIP_SERVER_OFF
                                       |   ^
                      ntripServerStart |   | ntripServerStop(true)
                                       v   |
                    .---------> NTRIP_SERVER_ON <-------------------.
                    |                  |                            |
                    |                  |                            | ntripServerStop(false)
                    |                  v                      Fail  |
                    |    NTRIP_SERVER_WIFI_ETHERNET_STARTED ------->+
                    |                  |                            ^
                    |                  |                            |
                    |                  v                      Fail  |
                    |    NTRIP_SERVER_WIFI_ETHERNET_CONNECTED ----->+
                    |                  |                            ^
                    |                  |                      WiFi  |
                    |                  v                      Fail  |
                    |    NTRIP_SERVER_WAIT_GNSS_DATA -------------->+
                    |                  |                            ^
                    |                  | Discard Data         WiFi  |
                    |                  v                      Fail  |
                    |      NTRIP_SERVER_CONNECTING ---------------->+
                    |                  |                            ^
                    |                  | Discard Data         WiFi  |
                    |                  v                      Fail  |
                    |     NTRIP_SERVER_AUTHORIZATION -------------->+
                    |                  |                            ^
                    |                  | Discard Data         WiFi  |
                    |                  v                      Fail  |
                    |         NTRIP_SERVER_CASTING -----------------'
                    |                  |
                    |                  | Data timeout
                    |                  |
                    |                  | Close Server connection
                    '------------------'

  =-=-=-=-=-=-=-=-=-=-=-=-=-=-=-=-=-=-=-=-=-=-=-=-=-=-=-=-=-=-=-=-=-=-=-=-=-=-=-=-=-=-=-=-=*/

//----------------------------------------
//Constants - compiled out
//----------------------------------------

#ifdef COMPILE_WIFI

//Give up connecting after this number of attempts
//Connection attempts are throttled to increase the time between attempts
//30 attempts with 5 minute increases will take over 38 hours
static const int MAX_NTRIP_SERVER_CONNECTION_ATTEMPTS = 30;

//----------------------------------------
//Locals - compiled out
//----------------------------------------

//WiFi connection used to push RTCM to NTRIP caster over WiFi
static NTRIPClient * ntripServer;

//Count of bytes sent by the NTRIP server to the NTRIP caster
uint32_t ntripServerBytesSent = 0;

//Throttle the time between connection attempts
//ms - Max of 4,294,967,295 or 4.3M seconds or 71,000 minutes or 1193 hours or 49 days between attempts
static uint32_t ntripServerConnectionAttemptTimeout = 0;
static uint32_t ntripServerLastConnectionAttempt = 0;

//Last time the NTRIP server state was displayed
static uint32_t ntripServerStateLastDisplayed = 0;

//----------------------------------------
//NTRIP Server Routines - compiled out
//----------------------------------------

//Initiate a connection to the NTRIP caster
bool ntripServerConnectCaster()
{
  const int SERVER_BUFFER_SIZE = 512;
  char serverBuffer[SERVER_BUFFER_SIZE];

  //Remove any http:// or https:// prefix from host name
  char hostname[51];
  strncpy(hostname, settings.ntripServer_CasterHost, sizeof(hostname) - 1); //strtok modifies string to be parsed so we create a copy
  char *token = strtok(hostname, "//");
  if (token != nullptr)
  {
    token = strtok(nullptr, "//"); //Advance to data after //
    if (token != nullptr)
      strcpy(settings.ntripServer_CasterHost, token);
  }

  systemPrintf("NTRIP Server connecting to %s:%d\r\n", settings.ntripServer_CasterHost,
               settings.ntripServer_CasterPort);

  //Attempt a connection to the NTRIP caster
  if (!ntripServer->connect(settings.ntripServer_CasterHost,
                            settings.ntripServer_CasterPort))
    return false;

  systemPrintln("NTRIP Server connected");

  //Build the authorization credentials message
  // * Mount point
  // * Password
  // * Agent
  snprintf(serverBuffer, SERVER_BUFFER_SIZE,
           "SOURCE %s /%s\r\nSource-Agent: NTRIP SparkFun_RTK_%s/v%d.%d\r\n\r\n",
           settings.ntripServer_MountPointPW,
           settings.ntripServer_MountPoint,
           platformPrefix,
           FIRMWARE_VERSION_MAJOR,
           FIRMWARE_VERSION_MINOR);

  //Send the authorization credentials to the NTRIP caster
  ntripServer->write((const uint8_t *)serverBuffer, strlen(serverBuffer));
  return true;
}

//Determine if the connection limit has been reached
bool ntripServerConnectLimitReached()
{
  //Shutdown the NTRIP server
  ntripServerStop(false); //Allocate new wifiClient

  //Retry the connection a few times
  bool limitReached = false;
  if (ntripServerConnectionAttempts++ >= MAX_NTRIP_SERVER_CONNECTION_ATTEMPTS) limitReached = true;

  ntripServerConnectionAttemptsTotal++;

  if (limitReached == false)
  {
    ntripServerConnectionAttemptTimeout = ntripServerConnectionAttempts * 5 * 60 * 1000L; //Wait 5, 10, 15, etc minutes between attempts

    reportHeapNow();
  }
  else
  {
    //No more connection attempts
    systemPrintln("NTRIP Server connection attempts exceeded!");
    ntripServerStop(true);  //Don't allocate new wifiClient
  }
  return limitReached;
}

//Read the authorization response from the NTRIP caster
void ntripServerResponse(char * response, size_t maxLength)
{
  char * responseEnd;

  //Make sure that we can zero terminate the response
  responseEnd = &response[maxLength - 1];

  //Read bytes from the caster and store them
  while ((response < responseEnd) && ntripServer->available())
    *response++ = ntripServer->read();

  //Zero terminate the response
  *response = '\0';
}

//Update the state of the NTRIP server state machine
void ntripServerSetState(byte newState)
{
  if (ntripServerState == newState)
    systemPrint("*");
  ntripServerState = newState;
  switch (newState)
  {
    default:
      systemPrintf("Unknown NTRIP Server state: %d\r\n", newState);
      break;
    case NTRIP_SERVER_OFF:
      systemPrintln("NTRIP_SERVER_OFF");
      break;
    case NTRIP_SERVER_ON:
      systemPrintln("NTRIP_SERVER_ON");
      break;
    case NTRIP_SERVER_WIFI_ETHERNET_STARTED:
      systemPrintln("NTRIP_SERVER_WIFI_ETHERNET_STARTED");
      break;
    case NTRIP_SERVER_WIFI_ETHERNET_CONNECTED:
      systemPrintln("NTRIP_SERVER_WIFI_ETHERNET_CONNECTED");
      break;
    case NTRIP_SERVER_WAIT_GNSS_DATA:
      systemPrintln("NTRIP_SERVER_WAIT_GNSS_DATA");
      break;
    case NTRIP_SERVER_CONNECTING:
      systemPrintln("NTRIP_SERVER_CONNECTING");
      break;
    case NTRIP_SERVER_AUTHORIZATION:
      systemPrintln("NTRIP_SERVER_AUTHORIZATION");
      break;
    case NTRIP_SERVER_CASTING:
      systemPrintln("NTRIP_SERVER_CASTING");
      break;
  }
}
#endif  //COMPILE_WIFI

//----------------------------------------
//Global NTRIP Server Routines
//----------------------------------------

//This function gets called as each RTCM byte comes in
void ntripServerProcessRTCM(uint8_t incoming)
{
#ifdef COMPILE_WIFI

  if (ntripServerState == NTRIP_SERVER_CASTING)
  {
    //Generate and print timestamp if needed
    uint32_t currentMilliseconds;
    static uint32_t previousMilliseconds = 0;
    if (online.rtc)
    {
      //Timestamp the RTCM messages
      currentMilliseconds = millis();
      if (settings.enablePrintNtripServerRtcm
          && (!settings.enableRtcmMessageChecking)
          && (!inMainMenu)
          && ((currentMilliseconds - previousMilliseconds) > 5))
      {
        printTimeStamp();
        //         1         2         3
        //123456789012345678901234567890
        //YYYY-mm-dd HH:MM:SS.xxxrn0
        struct tm timeinfo = rtc.getTimeStruct();
        char timestamp[30];
        strftime(timestamp, sizeof(timestamp), "%Y-%m-%d %H:%M:%S", &timeinfo);
        systemPrintf("    Tx RTCM: %s.%03ld\r\n", timestamp, rtc.getMillis());
      }
      previousMilliseconds = currentMilliseconds;
    }

    //If we have not gotten new RTCM bytes for a period of time, assume end of frame
    if (millis() - ntripServerTimer > 100 && ntripServerBytesSent > 0)
    {
      if (!inMainMenu && settings.enablePrintNtripServerState)
        systemPrintf("NTRIP Server transmitted %d RTCM bytes to Caster\r\n", ntripServerBytesSent);

      ntripServerBytesSent = 0;
    }

    if (ntripServer->connected())
    {
      ntripServer->write(incoming); //Send this byte to socket
      ntripServerBytesSent++;
      ntripServerTimer = millis();
      wifiOutgoingRTCM = true;
    }
  }

  //Indicate that the GNSS is providing correction data
  else if (ntripServerState == NTRIP_SERVER_WAIT_GNSS_DATA)
  {
    ntripServerSetState(NTRIP_SERVER_CONNECTING);
    rtcmParsingState = RTCM_TRANSPORT_STATE_WAIT_FOR_PREAMBLE_D3;
  }
#endif  //COMPILE_WIFI
}

//Start the NTRIP server
void ntripServerStart()
{
#ifdef COMPILE_WIFI
  //Stop NTRIP server and WiFi
  ntripServerStop(true); //Don't allocate new wifiClient

  //Start the NTRIP server if enabled
  if ((settings.ntripServer_StartAtSurveyIn == true)
      || (settings.enableNtripServer == true))
  {
    //Display the heap state
    reportHeapNow();

    //Allocate the ntripServer structure
    ntripServer = new NTRIPClient();

    //Restart WiFi and the NTRIP server if possible
    if (ntripServer)
      ntripServerSetState(NTRIP_SERVER_ON);
  }

  ntripServerConnectionAttempts = 0;
#endif  //COMPILE_WIFI
}

//Stop the NTRIP server
void ntripServerStop(bool wifiClientAllocated)
{
#ifdef COMPILE_WIFI
  if (ntripServer)
  {
    //Break the NTRIP server connection if necessary
    if (ntripServer->connected())
      ntripServer->stop();

    //Free the NTRIP server resources
    delete ntripServer;
    ntripServer = nullptr;

    //Allocate the NTRIP server structure if not done
    if (wifiClientAllocated == false)
      ntripServer = new NTRIPClient();
  }

  //Increase timeouts if we started WiFi
  if (ntripServerState > NTRIP_SERVER_ON)
  {
    ntripServerLastConnectionAttempt = millis(); //Mark the Server stop so that we don't immediately attempt re-connect to Caster
    ntripServerConnectionAttemptTimeout = 15 * 1000L; //Wait 15s between stopping and the first re-connection attempt. 5 is too short for Emlid.
  }

  //Determine the next NTRIP server state
  ntripServerSetState((ntripServer && (wifiClientAllocated == false)) ? NTRIP_SERVER_ON : NTRIP_SERVER_OFF);

  online.ntripServer = false;
#endif  //COMPILE_WIFI
}

//Update the NTRIP server state machine
void ntripServerUpdate()
{
  // Skip if in configure-via-ethernet mode
  if (configureViaEthernet)
  {
    //log_d("configureViaEthernet: skipping ntripServerUpdate");
    return;
  }

<<<<<<< HEAD
  //For Ref Stn, process any RTCM data waiting in the u-blox library RTCM Buffer
  //This causes the state change from NTRIP_SERVER_WAIT_GNSS_DATA to NTRIP_SERVER_CONNECTING
  processRTCMBuffer();

=======
>>>>>>> cdf8095f
  if (settings.enableNtripServer == false)
  {
    //If user turns off NTRIP Server via settings, stop server
    if (ntripServerState > NTRIP_SERVER_OFF)
      ntripServerStop(true);  //Don't allocate new wifiClient
    return;
  }

  if (wifiInConfigMode()) return; //Do not service NTRIP during WiFi config

#ifdef COMPILE_WIFI
  //Periodically display the NTRIP server state
  if (settings.enablePrintNtripServerState && ((millis() - ntripServerStateLastDisplayed) > 15000))
  {
    ntripServerSetState(ntripServerState);
    ntripServerStateLastDisplayed = millis();
  }

  //Enable WiFi and the NTRIP server if requested
  switch (ntripServerState)
  {
    case NTRIP_SERVER_OFF:
      break;

    //Start WiFi
    case NTRIP_SERVER_ON:
#ifdef COMPILE_ETHERNET
      if (HAS_ETHERNET)
      {
        if (online.ethernetStatus < ETH_BEGUN_NO_LINK)
        {
          systemPrintln("Error: Please connect Ethernet before starting NTRIP Server");
          ntripServerStop(true); //Do not allocate new wifiClient
        }
        else
        {
          //Pause until connection timeout has passed
          if (millis() - ntripServerLastConnectionAttempt > ntripServerConnectionAttemptTimeout)
          {
            ntripServerLastConnectionAttempt = millis();
            log_d("NTRIP Server starting on Ethernet");
            ntripServerSetState(NTRIP_SERVER_WIFI_ETHERNET_STARTED);
          }
        }
      }
      else
#endif
      {
        if (wifiNetworkCount() == 0)
        {
          systemPrintln("Error: Please enter at least one SSID before starting NTRIP Server");
          ntripServerStop(true); //Do not allocate new wifiClient
        }
        else
        {
          //Pause until connection timeout has passed
          if (millis() - ntripServerLastConnectionAttempt > ntripServerConnectionAttemptTimeout)
          {
            ntripServerLastConnectionAttempt = millis();
            log_d("NTRIP Server starting WiFi");
            wifiStart();
            ntripServerSetState(NTRIP_SERVER_WIFI_ETHERNET_STARTED);
          }
        }
      }
      break;

    //Wait for connection to an access point
    case NTRIP_SERVER_WIFI_ETHERNET_STARTED:
#ifdef COMPILE_ETHERNET
      if (HAS_ETHERNET)
      {
        if (online.ethernetStatus == ETH_CONNECTED)
          ntripServerSetState(NTRIP_SERVER_WIFI_ETHERNET_CONNECTED);
        else if (online.ethernetStatus >= ETH_BEGUN_NO_LINK)
          ntripServerSetState(NTRIP_SERVER_OFF);
      }
      else
#endif
      {
        if (wifiIsConnected())
          ntripServerSetState(NTRIP_SERVER_WIFI_ETHERNET_CONNECTED);
        else if (wifiState == WIFI_OFF)
          ntripServerSetState(NTRIP_SERVER_OFF);
      }
      break;

    //WiFi connected to an access point
    case NTRIP_SERVER_WIFI_ETHERNET_CONNECTED:
      if (settings.enableNtripServer)
      {
        //No RTCM correction data sent yet
        rtcmPacketsSent = 0;

        //Open socket to NTRIP caster
        ntripServerSetState(NTRIP_SERVER_WAIT_GNSS_DATA);
      }
      break;

    //Wait for GNSS correction data
    case NTRIP_SERVER_WAIT_GNSS_DATA:
      //State change handled in ntripServerProcessRTCM
      break;

    //Initiate the connection to the NTRIP caster
    case NTRIP_SERVER_CONNECTING:
      //Attempt a connection to the NTRIP caster
      if (!ntripServerConnectCaster())
      {
        if (ntripServerConnectionAttemptTimeout / 1000 < 120)
          systemPrintf("NTRIP Server failed to connect to caster. Trying again in %d seconds.\r\n", ntripServerConnectionAttemptTimeout / 1000);
        else
          systemPrintf("NTRIP Server failed to connect to caster. Trying again in %d minutes.\r\n", ntripServerConnectionAttemptTimeout / 1000 / 60);

        //Assume service not available
        if (ntripServerConnectLimitReached())
        {
          systemPrintln("NTRIP Server failed to connect! Do you have your caster address and port correct?");
        }
      }
      else
      {
        //Connection open to NTRIP caster, wait for the authorization response
        ntripServerTimer = millis();
        ntripServerSetState(NTRIP_SERVER_AUTHORIZATION);
      }
      break;

    //Wait for authorization response
    case NTRIP_SERVER_AUTHORIZATION:
      //Check if caster service responded
      if (ntripServer->available() < strlen("ICY 200 OK")) //Wait until at least a few bytes have arrived
      {
        //Check for response timeout
        if (millis() - ntripServerTimer > 10000)
        {
          if (ntripServerConnectLimitReached())
          {
            systemPrintln("Caster failed to respond. Do you have your caster address and port correct?");
          }
          else
          {
            if (ntripServerConnectionAttemptTimeout / 1000 < 120)
              systemPrintf("NTRIP caster failed to respond. Trying again in %d seconds.\r\n", ntripServerConnectionAttemptTimeout / 1000);
            else
              systemPrintf("NTRIP caster failed to respond. Trying again in %d minutes.\r\n", ntripServerConnectionAttemptTimeout / 1000 / 60);
          }
        }
      }
      else
      {
        //NTRIP caster's authorization response received
        char response[512];
        ntripServerResponse(response, sizeof(response));

        //Look for various responses
        if (strstr(response, "401") != nullptr)
        {
          //Look for '401 Unauthorized'
          systemPrintf("NTRIP Caster responded with bad news: %s. Are you sure your caster credentials are correct?\r\n", response);

          //Give up - Stop WiFi operations
          ntripServerStop(true); //Do not allocate new wifiClient
        }
        else if (strstr(response, "banned") != nullptr) //'Banned' found
        {
          //Look for 'HTTP/1.1 200 OK' and banned IP information
          systemPrintf("NTRIP Server connected to caster but caster responded with problem: %s", response);

          //Give up - Stop WiFi operations
          ntripServerStop(true); //Do not allocate new wifiClient
        }
        else if (strstr(response, "200") == nullptr) //'200' not found
        {
          //Look for 'ERROR - Mountpoint taken' from Emlid.
          systemPrintf("NTRIP Server connected but caster responded with problem: %s", response);

          //Attempt to reconnect after throttle controlled timeout
          if (ntripServerConnectLimitReached())
          {
            systemPrintln("Caster failed to respond. Do you have your caster address and port correct?");
          }
        }
        else if (strstr(response, "200") != nullptr) //'200' found

        {
          systemPrintf("NTRIP Server connected to %s:%d %s\r\n",
                       settings.ntripServer_CasterHost,
                       settings.ntripServer_CasterPort,
                       settings.ntripServer_MountPoint);

          //Connection is now open, start the RTCM correction data timer
          ntripServerTimer = millis();

          //We don't use a task because we use I2C hardware (and don't have a semphore).
          online.ntripServer = true;
          ntripServerConnectionAttempts = 0;
          ntripServerSetState(NTRIP_SERVER_CASTING);
        }
      }
      break;

    //NTRIP server authorized to send RTCM correction data to NTRIP caster
    case NTRIP_SERVER_CASTING:
      //Check for a broken connection
      if (!ntripServer->connected())
      {
        //Broken connection, retry the NTRIP connection
        systemPrintln("Connection to NTRIP Caster was lost");
        ntripServerStop(false); //Allocate new wifiClient
      }
      else if ((millis() - ntripServerTimer) > (3 * 1000))
      {
        //GNSS stopped sending RTCM correction data
        systemPrintln("NTRIP Server breaking connection to caster due to lack of RTCM data!");
        ntripServerStop(false); //Allocate new wifiClient
      }
      else
      {
        //All is well
        cyclePositionLEDs();
      }

      break;
  }
#endif  //COMPILE_WIFI
}<|MERGE_RESOLUTION|>--- conflicted
+++ resolved
@@ -336,13 +336,10 @@
     return;
   }
 
-<<<<<<< HEAD
   //For Ref Stn, process any RTCM data waiting in the u-blox library RTCM Buffer
   //This causes the state change from NTRIP_SERVER_WAIT_GNSS_DATA to NTRIP_SERVER_CONNECTING
   processRTCMBuffer();
 
-=======
->>>>>>> cdf8095f
   if (settings.enableNtripServer == false)
   {
     //If user turns off NTRIP Server via settings, stop server
