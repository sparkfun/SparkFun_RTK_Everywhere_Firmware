//Setup the u-blox module for any setup (base or rover)
//In general we check if the setting is incorrect before writing it. Otherwise, the set commands have, on rare occasion, become
//corrupt. The worst is when the I2C port gets turned off or the I2C address gets borked.
bool configureUbloxModule()
{
  if (online.gnss == false) return (false);

  bool response = true;

  //Turn on/off debug messages
  if (settings.enableI2Cdebug)
  {
#if defined(REF_STN_GNSS_DEBUG)
    if (ENABLE_DEVELOPER && productVariant == REFERENCE_STATION)
      theGNSS.enableDebugging(serialGNSS); //Output all debug messages over serialGNSS
    else
#endif
      theGNSS.enableDebugging(Serial, true); //Enable only the critical debug messages over Serial
  }
  else
    theGNSS.disableDebugging();

  //Wait for initial report from module
  int maxWait = 2000;
  startTime = millis();
  while (pvtUpdated == false)
  {
    theGNSS.checkUblox(); //Regularly poll to get latest data and any RTCM
    theGNSS.checkCallbacks(); //Process any callbacks: ie, eventTriggerReceived
    delay(10);
    if ((millis() - startTime) > maxWait)
    {
      log_d("PVT Update failed");
      break;
    }
  }

  //The first thing we do is go to 1Hz to lighten any I2C traffic from a previous configuration
  response &= theGNSS.newCfgValset();
  response &= theGNSS.addCfgValset(UBLOX_CFG_RATE_MEAS, 1000);
  response &= theGNSS.addCfgValset(UBLOX_CFG_RATE_NAV, 1);

  if (commandSupported(UBLOX_CFG_TMODE_MODE) == true)
    response &= theGNSS.addCfgValset(UBLOX_CFG_TMODE_MODE, 0); //Disable survey-in mode

  //UART1 will primarily be used to pass NMEA and UBX from ZED to ESP32 (eventually to cell phone)
  //but the phone can also provide RTCM data and a user may want to configure the ZED over Bluetooth.
  //So let's be sure to enable UBX+NMEA+RTCM on the input
  if (USE_I2C_GNSS)
  {
    response &= theGNSS.addCfgValset(UBLOX_CFG_UART1OUTPROT_UBX, 1);
    response &= theGNSS.addCfgValset(UBLOX_CFG_UART1OUTPROT_NMEA, 1);
    if (commandSupported(UBLOX_CFG_UART1OUTPROT_RTCM3X) == true)
      response &= theGNSS.addCfgValset(UBLOX_CFG_UART1OUTPROT_RTCM3X, 1);
    response &= theGNSS.addCfgValset(UBLOX_CFG_UART1INPROT_UBX, 1);
    response &= theGNSS.addCfgValset(UBLOX_CFG_UART1INPROT_NMEA, 1);
    response &= theGNSS.addCfgValset(UBLOX_CFG_UART1INPROT_RTCM3X, 1);
    if (commandSupported(UBLOX_CFG_UART1INPROT_SPARTN) == true)
      response &= theGNSS.addCfgValset(UBLOX_CFG_UART1INPROT_SPARTN, 0);

    response &= theGNSS.addCfgValset(UBLOX_CFG_UART1_BAUDRATE, settings.dataPortBaud); //Defaults to 230400 to maximize message output support
    response &= theGNSS.addCfgValset(UBLOX_CFG_UART2_BAUDRATE, settings.radioPortBaud); //Defaults to 57600 to match SiK telemetry radio firmware default

    //Disable SPI port - This is just to remove some overhead by ZED
    response &= theGNSS.addCfgValset(UBLOX_CFG_SPIOUTPROT_UBX, 0);
    response &= theGNSS.addCfgValset(UBLOX_CFG_SPIOUTPROT_NMEA, 0);
    if (commandSupported(UBLOX_CFG_SPIOUTPROT_RTCM3X) == true)
      response &= theGNSS.addCfgValset(UBLOX_CFG_SPIOUTPROT_RTCM3X, 0);

    response &= theGNSS.addCfgValset(UBLOX_CFG_SPIINPROT_UBX, 0);
    response &= theGNSS.addCfgValset(UBLOX_CFG_SPIINPROT_NMEA, 0);
    response &= theGNSS.addCfgValset(UBLOX_CFG_SPIINPROT_RTCM3X, 0);
    if (commandSupported(UBLOX_CFG_SPIINPROT_SPARTN) == true)
      response &= theGNSS.addCfgValset(UBLOX_CFG_SPIINPROT_SPARTN, 0);
  }
  else //SPI GNSS
  {
    response &= theGNSS.addCfgValset(UBLOX_CFG_SPIOUTPROT_UBX, 1);
    response &= theGNSS.addCfgValset(UBLOX_CFG_SPIOUTPROT_NMEA, 1);
    if (commandSupported(UBLOX_CFG_SPIOUTPROT_RTCM3X) == true)
      response &= theGNSS.addCfgValset(UBLOX_CFG_SPIOUTPROT_RTCM3X, 1);
    response &= theGNSS.addCfgValset(UBLOX_CFG_SPIINPROT_UBX, 1);
    response &= theGNSS.addCfgValset(UBLOX_CFG_SPIINPROT_NMEA, 1);
    response &= theGNSS.addCfgValset(UBLOX_CFG_SPIINPROT_RTCM3X, 1);
    if (commandSupported(UBLOX_CFG_SPIINPROT_SPARTN) == true)
      response &= theGNSS.addCfgValset(UBLOX_CFG_SPIINPROT_SPARTN, 0);

    //Disable I2C and UART1 ports - This is just to remove some overhead by ZED
    response &= theGNSS.addCfgValset(UBLOX_CFG_I2COUTPROT_UBX, 0);
    response &= theGNSS.addCfgValset(UBLOX_CFG_I2COUTPROT_NMEA, 0);
    if (commandSupported(UBLOX_CFG_I2COUTPROT_RTCM3X) == true)
      response &= theGNSS.addCfgValset(UBLOX_CFG_I2COUTPROT_RTCM3X, 0);

    response &= theGNSS.addCfgValset(UBLOX_CFG_I2CINPROT_UBX, 0);
    response &= theGNSS.addCfgValset(UBLOX_CFG_I2CINPROT_NMEA, 0);
    response &= theGNSS.addCfgValset(UBLOX_CFG_I2CINPROT_RTCM3X, 0);
    if (commandSupported(UBLOX_CFG_I2CINPROT_SPARTN) == true)
      response &= theGNSS.addCfgValset(UBLOX_CFG_I2CINPROT_SPARTN, 0);

    response &= theGNSS.addCfgValset(UBLOX_CFG_UART1OUTPROT_UBX, 0);
    response &= theGNSS.addCfgValset(UBLOX_CFG_UART1OUTPROT_NMEA, 0);
    if (commandSupported(UBLOX_CFG_UART1OUTPROT_RTCM3X) == true)
      response &= theGNSS.addCfgValset(UBLOX_CFG_UART1OUTPROT_RTCM3X, 0);

    response &= theGNSS.addCfgValset(UBLOX_CFG_UART1INPROT_UBX, 0);
    response &= theGNSS.addCfgValset(UBLOX_CFG_UART1INPROT_NMEA, 0);
    response &= theGNSS.addCfgValset(UBLOX_CFG_UART1INPROT_RTCM3X, 0);
    if (commandSupported(UBLOX_CFG_UART1INPROT_SPARTN) == true)
      response &= theGNSS.addCfgValset(UBLOX_CFG_UART1INPROT_SPARTN, 0);
  }

  //Set the UART2 to only do RTCM (in case this device goes into base mode)
  response &= theGNSS.addCfgValset(UBLOX_CFG_UART2OUTPROT_UBX, 0);
  response &= theGNSS.addCfgValset(UBLOX_CFG_UART2OUTPROT_NMEA, 0);
  if (commandSupported(UBLOX_CFG_UART2OUTPROT_RTCM3X) == true)
    response &= theGNSS.addCfgValset(UBLOX_CFG_UART2OUTPROT_RTCM3X, 1);
  response &= theGNSS.addCfgValset(UBLOX_CFG_UART2INPROT_UBX, 0);
  response &= theGNSS.addCfgValset(UBLOX_CFG_UART2INPROT_NMEA, 0);
  response &= theGNSS.addCfgValset(UBLOX_CFG_UART2INPROT_RTCM3X, 1);
  if (commandSupported(UBLOX_CFG_UART2INPROT_SPARTN) == true)
    response &= theGNSS.addCfgValset(UBLOX_CFG_UART2INPROT_SPARTN, 0);

  //We don't want NMEA over I2C, but we will want to deliver RTCM, and UBX+RTCM is not an option
  if (USE_I2C_GNSS)
  {
    response &= theGNSS.addCfgValset(UBLOX_CFG_I2COUTPROT_UBX, 1);
    response &= theGNSS.addCfgValset(UBLOX_CFG_I2COUTPROT_NMEA, 1);
    if (commandSupported(UBLOX_CFG_I2COUTPROT_RTCM3X) == true)
      response &= theGNSS.addCfgValset(UBLOX_CFG_I2COUTPROT_RTCM3X, 1);

    response &= theGNSS.addCfgValset(UBLOX_CFG_I2CINPROT_UBX, 1);
    response &= theGNSS.addCfgValset(UBLOX_CFG_I2CINPROT_NMEA, 1);
    response &= theGNSS.addCfgValset(UBLOX_CFG_I2CINPROT_RTCM3X, 1);

    if (commandSupported(UBLOX_CFG_I2CINPROT_SPARTN) == true)
    {
      if (productVariant == RTK_FACET_LBAND)
        response &= theGNSS.addCfgValset(UBLOX_CFG_I2CINPROT_SPARTN, 1); //We push NEO-D9S correction data (SPARTN) to ZED-F9P over the I2C interface
      else
        response &= theGNSS.addCfgValset(UBLOX_CFG_I2CINPROT_SPARTN, 0);
    }
  }

  //The USB port on the ZED may be used for RTCM to/from the computer (as an NTRIP caster or client)
  //So let's be sure all protocols are on for the USB port
  response &= theGNSS.addCfgValset(UBLOX_CFG_USBOUTPROT_UBX, 1);
  response &= theGNSS.addCfgValset(UBLOX_CFG_USBOUTPROT_NMEA, 1);
  if (commandSupported(UBLOX_CFG_USBOUTPROT_RTCM3X) == true)
    response &= theGNSS.addCfgValset(UBLOX_CFG_USBOUTPROT_RTCM3X, 1);
  response &= theGNSS.addCfgValset(UBLOX_CFG_USBINPROT_UBX, 1);
  response &= theGNSS.addCfgValset(UBLOX_CFG_USBINPROT_NMEA, 1);
  response &= theGNSS.addCfgValset(UBLOX_CFG_USBINPROT_RTCM3X, 1);
  if (commandSupported(UBLOX_CFG_USBINPROT_SPARTN) == true)
    response &= theGNSS.addCfgValset(UBLOX_CFG_USBINPROT_SPARTN, 0);

  if (commandSupported(UBLOX_CFG_NAVSPG_INFIL_MINCNO) == true)
  {
    if (zedModuleType == PLATFORM_F9R)
      response &= theGNSS.addCfgValset(UBLOX_CFG_NAVSPG_INFIL_MINCNO, settings.minCNO_F9R); //Set minimum satellite signal level for navigation - default 20
    else
      response &= theGNSS.addCfgValset(UBLOX_CFG_NAVSPG_INFIL_MINCNO, settings.minCNO_F9P); //Set minimum satellite signal level for navigation - default 6
  }

  if (commandSupported(UBLOX_CFG_NAV2_OUT_ENABLED) == true)
    response &= theGNSS.addCfgValset(UBLOX_CFG_NAV2_OUT_ENABLED, 1); //Enable NAV2 messages no matter what

  response &= theGNSS.sendCfgValset();

  if (response == false)
    systemPrintln("Module failed config block 0");
  response = true; //Reset

  //Enable the constellations the user has set
  response &= setConstellations(true); //19 messages. Send newCfg or sendCfg with value set
  if (response == false)
    systemPrintln("Module failed config block 1");
  response = true; //Reset

  //Make sure the appropriate messages are enabled
<<<<<<< HEAD
  response &= setMessages(MAX_SET_MESSAGES_RETRIES); //Does a complete open/closed val set
=======
  response &= setMessages(); //Step through ubxMessageRates array
>>>>>>> 599a176d
  if (response == false)
    systemPrintln("Module failed config block 2");
  response = true; //Reset

  //Disable NMEA messages on all but UART1
  response &= theGNSS.newCfgValset();

  response &= theGNSS.addCfgValset(UBLOX_CFG_MSGOUT_NMEA_ID_GGA_I2C, 0);
  response &= theGNSS.addCfgValset(UBLOX_CFG_MSGOUT_NMEA_ID_GSA_I2C, 0);
  response &= theGNSS.addCfgValset(UBLOX_CFG_MSGOUT_NMEA_ID_GSV_I2C, 0);
  response &= theGNSS.addCfgValset(UBLOX_CFG_MSGOUT_NMEA_ID_RMC_I2C, 0);
  response &= theGNSS.addCfgValset(UBLOX_CFG_MSGOUT_NMEA_ID_GST_I2C, 0);
  response &= theGNSS.addCfgValset(UBLOX_CFG_MSGOUT_NMEA_ID_GLL_I2C, 0);
  response &= theGNSS.addCfgValset(UBLOX_CFG_MSGOUT_NMEA_ID_VTG_I2C, 0);

  response &= theGNSS.addCfgValset(UBLOX_CFG_MSGOUT_NMEA_ID_GGA_UART2, 0);
  response &= theGNSS.addCfgValset(UBLOX_CFG_MSGOUT_NMEA_ID_GSA_UART2, 0);
  response &= theGNSS.addCfgValset(UBLOX_CFG_MSGOUT_NMEA_ID_GSV_UART2, 0);
  response &= theGNSS.addCfgValset(UBLOX_CFG_MSGOUT_NMEA_ID_RMC_UART2, 0);
  response &= theGNSS.addCfgValset(UBLOX_CFG_MSGOUT_NMEA_ID_GST_UART2, 0);
  response &= theGNSS.addCfgValset(UBLOX_CFG_MSGOUT_NMEA_ID_GLL_UART2, 0);
  response &= theGNSS.addCfgValset(UBLOX_CFG_MSGOUT_NMEA_ID_VTG_UART2, 0);

  if (USE_I2C_GNSS) //Don't disable NMEA on SPI if the GNSS is SPI!
  {
    response &= theGNSS.addCfgValset(UBLOX_CFG_MSGOUT_NMEA_ID_GGA_SPI, 0);
    response &= theGNSS.addCfgValset(UBLOX_CFG_MSGOUT_NMEA_ID_GSA_SPI, 0);
    response &= theGNSS.addCfgValset(UBLOX_CFG_MSGOUT_NMEA_ID_GSV_SPI, 0);
    response &= theGNSS.addCfgValset(UBLOX_CFG_MSGOUT_NMEA_ID_RMC_SPI, 0);
    response &= theGNSS.addCfgValset(UBLOX_CFG_MSGOUT_NMEA_ID_GST_SPI, 0);
    response &= theGNSS.addCfgValset(UBLOX_CFG_MSGOUT_NMEA_ID_GLL_SPI, 0);
    response &= theGNSS.addCfgValset(UBLOX_CFG_MSGOUT_NMEA_ID_VTG_SPI, 0);
  }

<<<<<<< HEAD
  if (USE_SPI_GNSS) //If the GNSS is SPI, _do_ disable NMEA on UART1
  {
    response &= theGNSS.addCfgValset(UBLOX_CFG_MSGOUT_NMEA_ID_GGA_UART1, 0);
    response &= theGNSS.addCfgValset(UBLOX_CFG_MSGOUT_NMEA_ID_GSA_UART1, 0);
    response &= theGNSS.addCfgValset(UBLOX_CFG_MSGOUT_NMEA_ID_GSV_UART1, 0);
    response &= theGNSS.addCfgValset(UBLOX_CFG_MSGOUT_NMEA_ID_RMC_UART1, 0);
    response &= theGNSS.addCfgValset(UBLOX_CFG_MSGOUT_NMEA_ID_GST_UART1, 0);
    response &= theGNSS.addCfgValset(UBLOX_CFG_MSGOUT_NMEA_ID_GLL_UART1, 0);
    response &= theGNSS.addCfgValset(UBLOX_CFG_MSGOUT_NMEA_ID_VTG_UART1, 0);
  }
  
  
=======
>>>>>>> 599a176d
  response &= theGNSS.sendCfgValset();

  if (response == false)
    systemPrintln("Module failed config block 3");

  if (zedModuleType == PLATFORM_F9R)
  {
    response &= theGNSS.setAutoESFSTATUS(true, false); //Tell the GPS to "send" each ESF Status, but do not update stale data when accessed
  }

  return (response);
}

//Turn on indicator LEDs to verify LED function and indicate setup sucess
void danceLEDs()
{
  if (productVariant == RTK_SURVEYOR)
  {
    for (int x = 0 ; x < 2 ; x++)
    {
      digitalWrite(pin_positionAccuracyLED_1cm, HIGH);
      digitalWrite(pin_positionAccuracyLED_10cm, HIGH);
      digitalWrite(pin_positionAccuracyLED_100cm, HIGH);
      digitalWrite(pin_baseStatusLED, HIGH);
      digitalWrite(pin_bluetoothStatusLED, HIGH);
      delay(100);
      digitalWrite(pin_positionAccuracyLED_1cm, LOW);
      digitalWrite(pin_positionAccuracyLED_10cm, LOW);
      digitalWrite(pin_positionAccuracyLED_100cm, LOW);
      digitalWrite(pin_baseStatusLED, LOW);
      digitalWrite(pin_bluetoothStatusLED, LOW);
      delay(100);
    }

    digitalWrite(pin_positionAccuracyLED_1cm, HIGH);
    digitalWrite(pin_positionAccuracyLED_10cm, HIGH);
    digitalWrite(pin_positionAccuracyLED_100cm, HIGH);
    digitalWrite(pin_baseStatusLED, HIGH);
    digitalWrite(pin_bluetoothStatusLED, HIGH);

    delay(250);
    digitalWrite(pin_positionAccuracyLED_1cm, LOW);
    delay(250);
    digitalWrite(pin_positionAccuracyLED_10cm, LOW);
    delay(250);
    digitalWrite(pin_positionAccuracyLED_100cm, LOW);

    delay(250);
    digitalWrite(pin_baseStatusLED, LOW);
    delay(250);
    digitalWrite(pin_bluetoothStatusLED, LOW);
  }
  else
  {
    //Units can boot under 1s. Keep splash screen up for at least 2s.
    while ((millis() - splashStart) < 2000) delay(1);
  }
}

//Update Battery level LEDs every 5s
void updateBattery()
{
  if (millis() - lastBattUpdate > 5000)
  {
    lastBattUpdate = millis();

    checkBatteryLevels();
  }
}

//When called, checks level of battery and updates the LED brightnesses
//And outputs a serial message to USB
void checkBatteryLevels()
{
  if (online.battery == true)
  {
    battLevel = lipo.getSOC();
    battVoltage = lipo.getVoltage();
    battChangeRate = lipo.getChangeRate();
  }
  else
  {
    //False numbers but above system cut-off level
    battLevel = 10;
    battVoltage = 3.7;
    battChangeRate = 0;
  }

  if (settings.enablePrintBatteryMessages)
  {
    systemPrintf("Batt (%d%%): Voltage: %0.02fV", battLevel, battVoltage);

    char tempStr[25];
    if (battChangeRate >= -0.01)
    {
      snprintf(tempStr, sizeof(tempStr), "C");
      externalPowerConnected = true;
    }
    else
    {
      snprintf(tempStr, sizeof(tempStr), "Disc");
      externalPowerConnected = false;
    }

    systemPrintf(" %sharging: %0.02f%%/hr ", tempStr, battChangeRate);

    if (battLevel < 10)
      snprintf(tempStr, sizeof(tempStr), "Red");
    else if (battLevel < 50)
      snprintf(tempStr, sizeof(tempStr), "Yellow");
    else if (battLevel >= 50)
      snprintf(tempStr, sizeof(tempStr), "Green");
    else
      snprintf(tempStr, sizeof(tempStr), "No batt");

    systemPrintf("%s\r\n", tempStr);
  }

  if (productVariant == RTK_SURVEYOR)
  {
    if (battLevel < 10)
    {
      ledcWrite(ledRedChannel, 255);
      ledcWrite(ledGreenChannel, 0);
    }
    else if (battLevel < 50)
    {
      ledcWrite(ledRedChannel, 128);
      ledcWrite(ledGreenChannel, 128);
    }
    else if (battLevel >= 50)
    {
      ledcWrite(ledRedChannel, 0);
      ledcWrite(ledGreenChannel, 255);
    }
    else
    {
      ledcWrite(ledRedChannel, 10);
      ledcWrite(ledGreenChannel, 0);
    }
  }
}

//Ping an I2C device and see if it responds
bool isConnected(uint8_t deviceAddress)
{
  Wire.beginTransmission(deviceAddress);
  if (Wire.endTransmission() == 0)
    return true;
  return false;
}

//Create a test file in file structure to make sure we can
bool createTestFile()
{
  FileSdFatMMC testFile;

  //TODO: double-check that SdFat tollerates preceeding slashes
  char testFileName[40] = "/testfile.txt";

  //Attempt to write to the file system
  if (testFile.open(testFileName, O_CREAT | O_APPEND | O_WRITE) != true)
  {
    systemPrintln("createTestFile: failed to create (open) test file");
    return (false);
  }

  testFile.println("Testing...");

  //File successfully created
  testFile.close();

  if (USE_SPI_MICROSD)
  {
    if (sd->exists(testFileName))
      sd->remove(testFileName);
    return (!sd->exists(testFileName));
  }
#ifdef COMPILE_SD_MMC
  else
  {
    if (SD_MMC.exists(testFileName))
      SD_MMC.remove(testFileName);
    return (!SD_MMC.exists(testFileName));
  }
#endif

  return (false);
}

//If debug option is on, print available heap
void reportHeapNow()
{
  if (settings.enableHeapReport == true)
  {
    lastHeapReport = millis();
    systemPrintf("FreeHeap: %d / HeapLowestPoint: %d / LargestBlock: %d\r\n", ESP.getFreeHeap(), xPortGetMinimumEverFreeHeapSize(), heap_caps_get_largest_free_block(MALLOC_CAP_8BIT));
  }
}

//If debug option is on, print available heap
void reportHeap()
{
  if (settings.enableHeapReport == true)
  {
    if (millis() - lastHeapReport > 1000)
    {
      reportHeapNow();
    }
  }
}

//Based on current LED state, blink upwards fashion
//Used to indicate casting
void cyclePositionLEDs()
{
  if (productVariant == RTK_SURVEYOR)
  {
    //Cycle position LEDs to indicate casting
    if (millis() - lastCasterLEDupdate > 500)
    {
      lastCasterLEDupdate = millis();
      if (digitalRead(pin_positionAccuracyLED_100cm) == HIGH)
      {
        digitalWrite(pin_positionAccuracyLED_1cm, LOW);
        digitalWrite(pin_positionAccuracyLED_10cm, HIGH);
        digitalWrite(pin_positionAccuracyLED_100cm, LOW);
      }
      else if (digitalRead(pin_positionAccuracyLED_10cm) == HIGH)
      {
        digitalWrite(pin_positionAccuracyLED_1cm, HIGH);
        digitalWrite(pin_positionAccuracyLED_10cm, LOW);
        digitalWrite(pin_positionAccuracyLED_100cm, LOW);
      }
      else //Catch all
      {
        digitalWrite(pin_positionAccuracyLED_1cm, LOW);
        digitalWrite(pin_positionAccuracyLED_10cm, LOW);
        digitalWrite(pin_positionAccuracyLED_100cm, HIGH);
      }
    }
  }
}

//Set the port of the 1:4 dual channel analog mux
//This allows NMEA, I2C, PPS/Event, and ADC/DAC to be routed through data port via software select
void setMuxport(int channelNumber)
{
  if (productVariant == RTK_EXPRESS || productVariant == RTK_EXPRESS_PLUS || productVariant == RTK_FACET || productVariant == RTK_FACET_LBAND)
  {
    pinMode(pin_muxA, OUTPUT);
    pinMode(pin_muxB, OUTPUT);

    if (channelNumber > 3) return; //Error check

    switch (channelNumber)
    {
      case 0:
        digitalWrite(pin_muxA, LOW);
        digitalWrite(pin_muxB, LOW);
        break;
      case 1:
        digitalWrite(pin_muxA, HIGH);
        digitalWrite(pin_muxB, LOW);
        break;
      case 2:
        digitalWrite(pin_muxA, LOW);
        digitalWrite(pin_muxB, HIGH);
        break;
      case 3:
        digitalWrite(pin_muxA, HIGH);
        digitalWrite(pin_muxB, HIGH);
        break;
    }
  }
}

//Create $GNTXT, type message complete with CRC
//https://www.nmea.org/Assets/20160520%20txt%20amendment.pdf
//Used for recording system events (boot reason, event triggers, etc) inside the log
void createNMEASentence(customNmeaType_e textID, char *nmeaMessage, size_t sizeOfNmeaMessage, char *textMessage)
{
  //Currently we don't have messages longer than 82 char max so we hardcode the sentence numbers
  const uint8_t totalNumberOfSentences = 1;
  const uint8_t sentenceNumber = 1;

  char nmeaTxt[200]; //Max NMEA sentence length is 82
  snprintf(nmeaTxt, sizeof(nmeaTxt), "$GNTXT,%02d,%02d,%02d,%s*", totalNumberOfSentences, sentenceNumber, textID, textMessage);

  //From: http://engineeringnotes.blogspot.com/2015/02/generate-crc-for-nmea-strings-arduino.html
  byte CRC = 0; //XOR chars between '$' and '*'
  for (byte x = 1 ; x < strlen(nmeaTxt) - 1; x++)
    CRC = CRC ^ nmeaTxt[x];

  snprintf(nmeaMessage, sizeOfNmeaMessage, "%s%02X", nmeaTxt, CRC);
}

//Reset settings struct to default initializers
void settingsToDefaults()
{
  settings = defaultSettings;
}

//Given a spot in the ubxMsg array, return true if this message is supported on this platform and firmware version
bool messageSupported(int messageNumber)
{
  bool messageSupported = false;

  if ( (zedModuleType == PLATFORM_F9P) && (zedFirmwareVersionInt >= ubxMessages[messageNumber].f9pFirmwareVersionSupported) )
    messageSupported = true;
  else if ( (zedModuleType == PLATFORM_F9R) && (zedFirmwareVersionInt >= ubxMessages[messageNumber].f9rFirmwareVersionSupported) )
    messageSupported = true;

  return (messageSupported);
}
//Given a command key, return true if that key is supported on this platform and fimrware version
bool commandSupported(const uint32_t key)
{
  bool commandSupported = false;

  //Locate this key in the known key array
  int commandNumber = 0;
  for ( ; commandNumber < MAX_UBX_CMD ; commandNumber++)
  {
    if (ubxCommands[commandNumber].cmdKey == key) break;
  }
  if (commandNumber == MAX_UBX_CMD)
  {
    Serial.printf("commandSupported: Unknown command key 0x%02X\r\n", key);
    commandSupported = false;
  }
  else
  {
    if ( (zedModuleType == PLATFORM_F9P) && (zedFirmwareVersionInt >= ubxCommands[commandNumber].f9pFirmwareVersionSupported) )
      commandSupported = true;
    else if ( (zedModuleType == PLATFORM_F9R) && (zedFirmwareVersionInt >= ubxCommands[commandNumber].f9rFirmwareVersionSupported) )
      commandSupported = true;
  }
  return (commandSupported);
}

//Enable all the valid messages for this platform
<<<<<<< HEAD
//There are ~89 messages so split into batches. VALSET is limited to 64 max per batch
=======
//There are many messages so split into batches. VALSET is limited to 64 max per batch
>>>>>>> 599a176d
//Uses dummy newCfg and sendCfg values to be sure we open/close a complete set
bool setMessages(int maxRetries)
{
<<<<<<< HEAD
=======
  bool response = true;

>>>>>>> 599a176d
  uint32_t spiOffset = 0; //Set to 3 if using SPI to convert UART1 keys to SPI. This is brittle and non-perfect, but works.
  if (USE_SPI_GNSS)
    spiOffset = 3;

<<<<<<< HEAD
  bool success = false;
  int tryNo = -1;
  while ((++tryNo < maxRetries) && !success)
  {
    bool response = true;
    
    int x = 0;
    while (x < MAX_UBX_MSG)
    {
      response &= theGNSS.newCfgValset();
      
      do
      {
        if (ubxMessages[x].supported & zedModuleType)
        {
          uint8_t rate = settings.ubxMessageRates[x];
  
          //If the GNSS is SPI, we need to make sure that NAV_PVT, NAV_HPPOSLLH, ESF_STATUS and TIM_TP remained enabled
          //(but not enabled for logging)
          if (USE_SPI_GNSS)
          {
            if (ubxMessages[x].msgClass == UBX_CLASS_NAV)
              if ((ubxMessages[x].msgID == UBX_NAV_PVT) || (ubxMessages[x].msgID == UBX_NAV_HPPOSLLH))
                if (rate == 0)
                  rate = 1;
            if (ubxMessages[x].msgClass == UBX_CLASS_ESF)
              if (ubxMessages[x].msgID ==  UBX_ESF_STATUS)
                if (zedModuleType == PLATFORM_F9R)
                  if (rate == 0)
                    rate = 1;
            if (ubxMessages[x].msgClass == UBX_CLASS_TIM)
            {
              if (ubxMessages[x].msgID ==  UBX_TIM_TM2)
                if (rate == 0)
                  rate = 1;
              if (ubxMessages[x].msgID ==  UBX_TIM_TP)
                if (HAS_GNSS_TP_INT)
                  if (rate == 0)
                    rate = 1;
            }
            if (ubxMessages[x].msgClass == UBX_CLASS_RXM)
              if (ubxMessages[x].msgID ==  UBX_RXM_COR)
                if (rate == 0)
                  rate = 1;
            if (ubxMessages[x].msgClass == UBX_CLASS_NMEA)
              if (ubxMessages[x].msgID ==  UBX_NMEA_GGA)
                if (rate == 0)
                  rate = 1;
          }
          
          response &= theGNSS.addCfgValset(ubxMessages[x].msgConfigKey + spiOffset, rate);
        }
        x++;
      }
      while (((x % 43) < 42) && (x < MAX_UBX_MSG)); //Limit 1st batch to 42. Batches after that will be (up to) 43 in size. It's a HHGTTG thing.
      
      response &= theGNSS.sendCfgValset();
    }
  
    //For SPI GNSS products, we need to add each message to the GNSS Library logging buffer
    //to mimic UART1
    if (USE_SPI_GNSS)
    {
      uint32_t logRTCMMessages = 0;
      uint32_t logNMEAMessages = 0;
      
      for (x = 0; x < MAX_UBX_MSG; x++)
      {
        if (ubxMessages[x].msgClass == UBX_RTCM_MSB) //RTCM messages
        {
          if ((settings.ubxMessageRates[x] > 0) && (ubxMessages[x].supported & zedModuleType))
=======
  int messageNumber = 0;
  while (messageNumber < MAX_UBX_MSG)
  {
    response &= theGNSS.newCfgValset();

    do
    {
      if (messageSupported(messageNumber) == true)
      {
        uint8_t rate = settings.ubxMessageRates[messageNumber];

        //If the GNSS is SPI, we need to make sure that NAV_PVT, NAV_HPPOSLLH and ESF_STATUS remained enabled
        //(but not enabled for logging)
        if (USE_SPI_GNSS)
        {
          if (ubxMessages[messageNumber].msgClass == UBX_CLASS_NAV)
            if ((ubxMessages[messageNumber].msgID == UBX_NAV_PVT) || (ubxMessages[messageNumber].msgID == UBX_NAV_HPPOSLLH))
              rate = 1;
          if (ubxMessages[messageNumber].msgClass == UBX_CLASS_ESF)
            if (ubxMessages[messageNumber].msgID == UBX_ESF_STATUS)
              if (zedModuleType == PLATFORM_F9R)
                rate = 1;
          if (ubxMessages[messageNumber].msgClass == UBX_CLASS_TIM)
            if (ubxMessages[messageNumber].msgID == UBX_TIM_TM2)
              rate = 1;
        }

        response &= theGNSS.addCfgValset(ubxMessages[messageNumber].msgConfigKey + spiOffset, rate);
      }
      messageNumber++;
    }
    while (((messageNumber % 43) < 42) && (messageNumber < MAX_UBX_MSG)); //Limit 1st batch to 42. Batches after that will be (up to) 43 in size. It's a HHGTTG thing.

    response &= theGNSS.sendCfgValset();

    if (response == false)
    {
      log_d("sendCfg failed at messageNumber %d %s\r\n", messageNumber, ubxMessages[messageNumber].msgTextName);
      response = true;
    }
  }

  //For SPI GNSS products, we need to add each message to the GNSS Library logging buffer
  //to mimic UART1
  if (USE_SPI_GNSS)
  {
    uint32_t logRTCMMessages = 0;
    uint32_t logNMEAMessages = 0;

    for (int x = 0; x < MAX_UBX_MSG; x++)
    {
      if (messageSupported(x) == true)
      {
        if (ubxMessages[x].msgClass == UBX_RTCM_MSB) //RTCM messages
        {
          if (settings.ubxMessageRates[x] > 0)
>>>>>>> 599a176d
            logRTCMMessages |= ubxMessages[x].filterMask;
        }
        else if (ubxMessages[x].msgClass == UBX_CLASS_NMEA) //NMEA messages
        {
<<<<<<< HEAD
          if ((settings.ubxMessageRates[x] > 0) && (ubxMessages[x].supported & zedModuleType))
=======
          if (settings.ubxMessageRates[x] > 0)
>>>>>>> 599a176d
            logNMEAMessages |= ubxMessages[x].filterMask;
        }
        else //UBX messages
        {
<<<<<<< HEAD
          if (ubxMessages[x].supported & zedModuleType)
            theGNSS.enableUBXlogging(ubxMessages[x].msgClass, ubxMessages[x].msgID, settings.ubxMessageRates[x] > 0);
=======
          theGNSS.enableUBXlogging(ubxMessages[x].msgClass, ubxMessages[x].msgID, settings.ubxMessageRates[x] > 0);
>>>>>>> 599a176d
        }
      }
  
      theGNSS.setRTCMLoggingMask(logRTCMMessages);
      theGNSS.setNMEALoggingMask(logNMEAMessages);
    }
  
  if (response)
    success = true;
  }

  return (success);
}

//Enable all the valid messages for this platform over the USB port
//Add 2 to every UART1 key. This is brittle and non-perfect, but works.
bool setMessagesUSB(int maxRetries)
{
<<<<<<< HEAD
  bool success = false;
  int tryNo = -1;
  while ((++tryNo < maxRetries) && !success)
  {
    bool response = true;
    
    int x = 0;
    while (x < MAX_UBX_MSG)
    {
      response &= theGNSS.newCfgValset();
      
      do
      {
        if (ubxMessages[x].supported & zedModuleType)
          response &= theGNSS.addCfgValset(ubxMessages[x].msgConfigKey + 2, settings.ubxMessageRates[x]);
        x++;
      }
      while (((x % 43) < 42) && (x < MAX_UBX_MSG)); //Limit 1st batch to 42. Batches after that will be (up to) 43 in size. It's a HHGTTG thing.
      
      response &= theGNSS.sendCfgValset();
    }

  if (response)
    success = true;
=======
  bool response = true;

  int messageNumber = 0;
  while (messageNumber < MAX_UBX_MSG)
  {
    response &= theGNSS.newCfgValset();

    do
    {
      if (messageSupported(messageNumber) == true)
        response &= theGNSS.addCfgValset(ubxMessages[messageNumber].msgConfigKey + 2, settings.ubxMessageRates[messageNumber]);
      messageNumber++;
    }
    while (((messageNumber % 43) < 42) && (messageNumber < MAX_UBX_MSG)); //Limit 1st batch to 42. Batches after that will be (up to) 43 in size. It's a HHGTTG thing.

    response &= theGNSS.sendCfgValset();
>>>>>>> 599a176d
  }

  return (success);
}

//Enable all the valid constellations and bands for this platform
//Band support varies between platforms and firmware versions
//We open/close a complete set if sendCompleteBatch = true
//19 messages
bool setConstellations(bool sendCompleteBatch)
{
  bool response = true;

  if (sendCompleteBatch)
    response &= theGNSS.newCfgValset();

  bool enableMe = settings.ubxConstellations[0].enabled;
  response &= theGNSS.addCfgValset(settings.ubxConstellations[0].configKey, enableMe); //GPS

  response &= theGNSS.addCfgValset(UBLOX_CFG_SIGNAL_GPS_L1CA_ENA, settings.ubxConstellations[0].enabled);
  response &= theGNSS.addCfgValset(UBLOX_CFG_SIGNAL_GPS_L2C_ENA, settings.ubxConstellations[0].enabled);

  //v1.12 ZED-F9P firmware does not allow for SBAS control
  //Also, if we can't identify the version (99), skip SBAS enable
  if ((zedModuleType == PLATFORM_F9P) && ((zedFirmwareVersionInt == 112) || (zedFirmwareVersionInt == 99)))
  {
    //Skip
  }
  else
  {
    response &= theGNSS.addCfgValset(settings.ubxConstellations[1].configKey, settings.ubxConstellations[1].enabled); //SBAS
    response &= theGNSS.addCfgValset(UBLOX_CFG_SIGNAL_SBAS_L1CA_ENA, settings.ubxConstellations[1].enabled);
  }

  response &= theGNSS.addCfgValset(settings.ubxConstellations[2].configKey, settings.ubxConstellations[2].enabled); //GAL
  response &= theGNSS.addCfgValset(UBLOX_CFG_SIGNAL_GAL_E1_ENA, settings.ubxConstellations[2].enabled);
  response &= theGNSS.addCfgValset(UBLOX_CFG_SIGNAL_GAL_E5B_ENA, settings.ubxConstellations[2].enabled);

  response &= theGNSS.addCfgValset(settings.ubxConstellations[3].configKey, settings.ubxConstellations[3].enabled); //BDS
  response &= theGNSS.addCfgValset(UBLOX_CFG_SIGNAL_BDS_B1_ENA, settings.ubxConstellations[3].enabled);
  response &= theGNSS.addCfgValset(UBLOX_CFG_SIGNAL_BDS_B2_ENA, settings.ubxConstellations[3].enabled);

  response &= theGNSS.addCfgValset(settings.ubxConstellations[4].configKey, settings.ubxConstellations[4].enabled); //QZSS
  response &= theGNSS.addCfgValset(UBLOX_CFG_SIGNAL_QZSS_L1CA_ENA, settings.ubxConstellations[4].enabled);

  //UBLOX_CFG_SIGNAL_QZSS_L1S_ENA not supported on F9R in v1.21 and below
  if (zedModuleType == PLATFORM_F9P)
    response &= theGNSS.addCfgValset(UBLOX_CFG_SIGNAL_QZSS_L1S_ENA, settings.ubxConstellations[4].enabled);
  else if ((zedModuleType == PLATFORM_F9R) && (zedFirmwareVersionInt > 121))
    response &= theGNSS.addCfgValset(UBLOX_CFG_SIGNAL_QZSS_L1S_ENA, settings.ubxConstellations[4].enabled);

  response &= theGNSS.addCfgValset(UBLOX_CFG_SIGNAL_QZSS_L2C_ENA, settings.ubxConstellations[4].enabled);

  response &= theGNSS.addCfgValset(settings.ubxConstellations[5].configKey, settings.ubxConstellations[5].enabled); //GLO
  response &= theGNSS.addCfgValset(UBLOX_CFG_SIGNAL_GLO_L1_ENA, settings.ubxConstellations[5].enabled);
  response &= theGNSS.addCfgValset(UBLOX_CFG_SIGNAL_GLO_L2_ENA, settings.ubxConstellations[5].enabled);

  if (sendCompleteBatch)
    response &= theGNSS.sendCfgValset();

  return (response);
}

//Periodically print position if enabled
void printPosition()
{
  //Periodically print the position
  if (settings.enablePrintPosition && ((millis() - lastPrintPosition) > 15000))
  {
    printCurrentConditions();
    lastPrintPosition = millis();
  }
}

//Given a user's string, try to identify the type and return the coordinate in DD.ddddddddd format
CoordinateInputType identifyInputType(char* userEntryOriginal, double* coordinate)
{
  char userEntry[50];
  strncpy(userEntry, userEntryOriginal, sizeof(userEntry) - 1); //strtok modifies the message so make copy into userEntry

  *coordinate = 0.0; //Clear what is given to us

  CoordinateInputType coordinateInputType = COORDINATE_INPUT_TYPE_INVALID_UNKNOWN;

  int dashCount = 0;
  int spaceCount = 0;
  int decimalCount = 0;
  int lengthOfLeadingNumber = 0;

  //Scan entry for invalid chars
  //A valid entry has only numbers, -, ' ', and .
  for (int x = 0 ; x < strlen(userEntry) ; x++)
  {
    if (isdigit(userEntry[x])) //All good
    {
      if (decimalCount == 0) lengthOfLeadingNumber++;
    }
    else if (userEntry[x] == '-') dashCount++; //All good
    else if (userEntry[x] == ' ') spaceCount++; //All good
    else if (userEntry[x] == '.') decimalCount++; //All good
    else return (COORDINATE_INPUT_TYPE_INVALID_UNKNOWN); //String contains invalid character
  }

  // Seven possible entry types
  // DD.dddddd
  // DDMM.mmmmmmm
  // DD MM.mmmmmmm
  // DD-MM.mmmmmmm
  // DDMMSS.ssssss
  // DD MM SS.ssssss
  // DD-MM-SS.ssssss

  if (decimalCount != 1) return (COORDINATE_INPUT_TYPE_INVALID_UNKNOWN); //Just no. 40.09033470 is valid.
  if (spaceCount > 2) return (COORDINATE_INPUT_TYPE_INVALID_UNKNOWN); //Only 0, 1, or 2 allowed. 40 05 25.2049 is valid.
  if (dashCount > 3) return (COORDINATE_INPUT_TYPE_INVALID_UNKNOWN); //Only 0, 1, 2, or 3 allowed. -105-11-05.1629 is valid.
  if (lengthOfLeadingNumber > 7) return (COORDINATE_INPUT_TYPE_INVALID_UNKNOWN); //Only 7 or fewer. -1051105.188992 (DDDMMSS or DDMMSS) is valid

  bool negativeSign = false;
  if (userEntry[0] == '-')
  {
    userEntry[0] = ' ';
    negativeSign = true;
    dashCount--; //Use dashCount as the internal dashes only, not the leading negative sign
  }

  if (spaceCount == 0 && dashCount == 0 && (lengthOfLeadingNumber == 7 || lengthOfLeadingNumber == 6) ) //DDMMSS.ssssss
  {
    coordinateInputType = COORDINATE_INPUT_TYPE_DDMMSS;

    long intPortion = atoi(userEntry); //Get DDDMMSS
    long decimal = intPortion / 10000L; //Get DDD
    intPortion -= (decimal * 10000L);
    long minutes = intPortion / 100L; //Get MM
    double seconds = atof(userEntry); //Get DDDMMSS.ssssss
    seconds -= (decimal * 10000); //Remove DDD
    seconds -= (minutes * 100); //Remove MM
    *coordinate = decimal + (minutes / (double)60) + (seconds / (double)3600);
    if (negativeSign) *coordinate *= -1;
  }
  else if (spaceCount == 0 && dashCount == 0 && (lengthOfLeadingNumber == 5 || lengthOfLeadingNumber == 4)) //DDMM.mmmmmmm
  {
    coordinateInputType = COORDINATE_INPUT_TYPE_DDMM;

    long intPortion = atoi(userEntry); //Get DDDMM
    long decimal = intPortion / 100L; //Get DDD
    intPortion -= (decimal * 100L);
    double minutes = atof(userEntry); //Get DDDMM.mmmmmmm
    minutes -= (decimal * 100L); //Remove DDD
    *coordinate = decimal + (minutes / (double)60);
    if (negativeSign) *coordinate *= -1;
  }
  else if (dashCount == 1) //DD-MM.mmmmmmm
  {
    coordinateInputType = COORDINATE_INPUT_TYPE_DD_MM_DASH;

    char* token = strtok(userEntry, "-"); //Modifies the given array
    //We trust that token points at something because the dashCount is > 0
    int decimal = atoi(token); //Get DD
    token = strtok(nullptr, "-");
    double minutes = atof(token); //Get MM.mmmmmmm
    *coordinate = decimal + (minutes / 60.0);
    if (negativeSign) *coordinate *= -1;
  }
  else if (dashCount == 2) //DD-MM-SS.ssss
  {
    coordinateInputType = COORDINATE_INPUT_TYPE_DD_MM_SS_DASH;

    char* token = strtok(userEntry, "-"); //Modifies the given array
    //We trust that token points at something because the spaceCount is > 0
    int decimal = atoi(token); //Get DD
    token = strtok(nullptr, "-");
    int minutes = atoi(token); //Get MM
    token = strtok(nullptr, "-");
    double seconds = atof(token); //Get SS.ssssss
    *coordinate = decimal + (minutes / (double)60) + (seconds / (double)3600);
    if (negativeSign) *coordinate *= -1;
  }
  else if (spaceCount == 0) //DD.dddddd
  {
    coordinateInputType = COORDINATE_INPUT_TYPE_DD;
    sscanf(userEntry, "%lf", coordinate); //Load float from userEntry into coordinate
    if (negativeSign) *coordinate *= -1;
  }
  else if (spaceCount == 1) //DD MM.mmmmmmm
  {
    coordinateInputType = COORDINATE_INPUT_TYPE_DD_MM;

    char* token = strtok(userEntry, " "); //Modifies the given array
    //We trust that token points at something because the spaceCount is > 0
    int decimal = atoi(token); //Get DD
    token = strtok(nullptr, " ");
    double minutes = atof(token); //Get MM.mmmmmmm
    *coordinate = decimal + (minutes / 60.0);
    if (negativeSign) *coordinate *= -1;
  }
  else if (spaceCount == 2) //DD MM SS.ssssss
  {
    coordinateInputType = COORDINATE_INPUT_TYPE_DD_MM_SS;

    char* token = strtok(userEntry, " "); //Modifies the given array
    //We trust that token points at something because the spaceCount is > 0
    int decimal = atoi(token); //Get DD
    token = strtok(nullptr, " ");
    int minutes = atoi(token); //Get MM
    token = strtok(nullptr, " ");
    double seconds = atof(token); //Get SS.ssssss
    *coordinate = decimal + (minutes / (double)60) + (seconds / (double)3600);
    if (negativeSign) *coordinate *= -1;
  }

  return (coordinateInputType);
}

//Given a coordinate and input type, output a string
//So DD.ddddddddd can become 'DD MM SS.ssssss', etc
void convertInput(double coordinate, CoordinateInputType coordinateInputType, char* coordinateString, int sizeOfCoordinateString)
{
  if (coordinateInputType == COORDINATE_INPUT_TYPE_DD)
  {
    snprintf(coordinateString, sizeOfCoordinateString, "%0.9f", coordinate);
  }
  else if (coordinateInputType == COORDINATE_INPUT_TYPE_DD_MM
           || coordinateInputType == COORDINATE_INPUT_TYPE_DDMM
           || coordinateInputType == COORDINATE_INPUT_TYPE_DD_MM_DASH
           || coordinateInputType == COORDINATE_INPUT_TYPE_DD_MM_SYMBOL
          )
  {
    int longitudeDegrees = (int)coordinate;
    coordinate -= longitudeDegrees;
    coordinate *= 60;
    if (coordinate < 1)
      coordinate *= -1;

    if (coordinateInputType == COORDINATE_INPUT_TYPE_DDMM)
      snprintf(coordinateString, sizeOfCoordinateString, "%02d%010.7f", longitudeDegrees, coordinate);
    else if (coordinateInputType == COORDINATE_INPUT_TYPE_DD_MM_DASH)
      snprintf(coordinateString, sizeOfCoordinateString, "%02d-%010.7f", longitudeDegrees, coordinate);
    else if (coordinateInputType == COORDINATE_INPUT_TYPE_DD_MM_SYMBOL)
      snprintf(coordinateString, sizeOfCoordinateString, "%02d°%010.7f'", longitudeDegrees, coordinate);
    else if (coordinateInputType == COORDINATE_INPUT_TYPE_DD_MM)
      snprintf(coordinateString, sizeOfCoordinateString, "%02d %010.7f", longitudeDegrees, coordinate);
  }
  else if (coordinateInputType == COORDINATE_INPUT_TYPE_DD_MM_SS
           || coordinateInputType == COORDINATE_INPUT_TYPE_DDMMSS
           || coordinateInputType == COORDINATE_INPUT_TYPE_DD_MM_SS_DASH
           || coordinateInputType == COORDINATE_INPUT_TYPE_DD_MM_SS_SYMBOL
          )
  {
    int longitudeDegrees = (int)coordinate;
    coordinate -= longitudeDegrees;
    coordinate *= 60;
    if (coordinate < 1)
      coordinate *= -1;

    int longitudeMinutes = (int)coordinate;
    coordinate -= longitudeMinutes;
    coordinate *= 60;
    if (coordinateInputType == COORDINATE_INPUT_TYPE_DDMMSS)
      snprintf(coordinateString, sizeOfCoordinateString, "%02d%02d%09.6f", longitudeDegrees, longitudeMinutes, coordinate);
    else if (coordinateInputType == COORDINATE_INPUT_TYPE_DD_MM_SS_DASH)
      snprintf(coordinateString, sizeOfCoordinateString, "%02d-%02d-%09.6f", longitudeDegrees, longitudeMinutes, coordinate);
    else if (coordinateInputType == COORDINATE_INPUT_TYPE_DD_MM_SS_SYMBOL)
      snprintf(coordinateString, sizeOfCoordinateString, "%02d°%02d'%09.6f\"", longitudeDegrees, longitudeMinutes, coordinate);
    else if (coordinateInputType == COORDINATE_INPUT_TYPE_DD_MM_SS)
      snprintf(coordinateString, sizeOfCoordinateString, "%02d %02d %09.6f", longitudeDegrees, longitudeMinutes, coordinate);
  }
}

//Given an input type, return a printable string
const char* printableInputType(CoordinateInputType coordinateInputType)
{
  switch (coordinateInputType)
  {
    default:
      return ("Unknown");
      break;
    case (COORDINATE_INPUT_TYPE_DD):
      return ("DD.ddddddddd");
      break;
    case (COORDINATE_INPUT_TYPE_DDMM):
      return ("DDMM.mmmmmmm");
      break;
    case (COORDINATE_INPUT_TYPE_DD_MM):
      return ("DD MM.mmmmmmm");
      break;
    case (COORDINATE_INPUT_TYPE_DD_MM_DASH):
      return ("DD-MM.mmmmmmm");
      break;
    case (COORDINATE_INPUT_TYPE_DD_MM_SYMBOL):
      return ("DD°MM.mmmmmmm'");
      break;
    case (COORDINATE_INPUT_TYPE_DDMMSS):
      return ("DDMMSS.ssssss");
      break;
    case (COORDINATE_INPUT_TYPE_DD_MM_SS):
      return ("DD MM SS.ssssss");
      break;
    case (COORDINATE_INPUT_TYPE_DD_MM_SS_DASH):
      return ("DD-MM-SS.ssssss");
      break;
    case (COORDINATE_INPUT_TYPE_DD_MM_SS_SYMBOL):
      return ("DD°MM'SS.ssssss\"");
      break;
  }
  return ("Unknown");
}<|MERGE_RESOLUTION|>--- conflicted
+++ resolved
@@ -177,11 +177,7 @@
   response = true; //Reset
 
   //Make sure the appropriate messages are enabled
-<<<<<<< HEAD
   response &= setMessages(MAX_SET_MESSAGES_RETRIES); //Does a complete open/closed val set
-=======
-  response &= setMessages(); //Step through ubxMessageRates array
->>>>>>> 599a176d
   if (response == false)
     systemPrintln("Module failed config block 2");
   response = true; //Reset
@@ -216,7 +212,6 @@
     response &= theGNSS.addCfgValset(UBLOX_CFG_MSGOUT_NMEA_ID_VTG_SPI, 0);
   }
 
-<<<<<<< HEAD
   if (USE_SPI_GNSS) //If the GNSS is SPI, _do_ disable NMEA on UART1
   {
     response &= theGNSS.addCfgValset(UBLOX_CFG_MSGOUT_NMEA_ID_GGA_UART1, 0);
@@ -229,8 +224,6 @@
   }
   
   
-=======
->>>>>>> 599a176d
   response &= theGNSS.sendCfgValset();
 
   if (response == false)
@@ -573,81 +566,78 @@
 }
 
 //Enable all the valid messages for this platform
-<<<<<<< HEAD
-//There are ~89 messages so split into batches. VALSET is limited to 64 max per batch
-=======
 //There are many messages so split into batches. VALSET is limited to 64 max per batch
->>>>>>> 599a176d
 //Uses dummy newCfg and sendCfg values to be sure we open/close a complete set
 bool setMessages(int maxRetries)
 {
-<<<<<<< HEAD
-=======
-  bool response = true;
-
->>>>>>> 599a176d
   uint32_t spiOffset = 0; //Set to 3 if using SPI to convert UART1 keys to SPI. This is brittle and non-perfect, but works.
   if (USE_SPI_GNSS)
     spiOffset = 3;
 
-<<<<<<< HEAD
   bool success = false;
   int tryNo = -1;
+
   while ((++tryNo < maxRetries) && !success)
   {
     bool response = true;
+    int messageNumber = 0;
     
-    int x = 0;
-    while (x < MAX_UBX_MSG)
+    while (messageNumber < MAX_UBX_MSG)
     {
       response &= theGNSS.newCfgValset();
-      
+
       do
       {
-        if (ubxMessages[x].supported & zedModuleType)
+        if (messageSupported(messageNumber) == true)
         {
-          uint8_t rate = settings.ubxMessageRates[x];
-  
-          //If the GNSS is SPI, we need to make sure that NAV_PVT, NAV_HPPOSLLH, ESF_STATUS and TIM_TP remained enabled
+          uint8_t rate = settings.ubxMessageRates[messageNumber];
+
+          //If the GNSS is SPI, we need to make sure that NAV_PVT, NAV_HPPOSLLH and ESF_STATUS remained enabled
           //(but not enabled for logging)
           if (USE_SPI_GNSS)
           {
-            if (ubxMessages[x].msgClass == UBX_CLASS_NAV)
-              if ((ubxMessages[x].msgID == UBX_NAV_PVT) || (ubxMessages[x].msgID == UBX_NAV_HPPOSLLH))
+            if (ubxMessages[messageNumber].msgClass == UBX_CLASS_NAV)
+              if ((ubxMessages[messageNumber].msgID == UBX_NAV_PVT) || (ubxMessages[messageNumber].msgID == UBX_NAV_HPPOSLLH))
                 if (rate == 0)
                   rate = 1;
-            if (ubxMessages[x].msgClass == UBX_CLASS_ESF)
-              if (ubxMessages[x].msgID ==  UBX_ESF_STATUS)
+            if (ubxMessages[messageNumber].msgClass == UBX_CLASS_ESF)
+              if (ubxMessages[messageNumber].msgID == UBX_ESF_STATUS)
                 if (zedModuleType == PLATFORM_F9R)
                   if (rate == 0)
                     rate = 1;
-            if (ubxMessages[x].msgClass == UBX_CLASS_TIM)
+            if (ubxMessages[messageNumber].msgClass == UBX_CLASS_TIM)
             {
-              if (ubxMessages[x].msgID ==  UBX_TIM_TM2)
+              if (ubxMessages[messageNumber].msgID ==  UBX_TIM_TM2)
                 if (rate == 0)
                   rate = 1;
-              if (ubxMessages[x].msgID ==  UBX_TIM_TP)
+              if (ubxMessages[messageNumber].msgID ==  UBX_TIM_TP)
                 if (HAS_GNSS_TP_INT)
                   if (rate == 0)
                     rate = 1;
             }
-            if (ubxMessages[x].msgClass == UBX_CLASS_RXM)
-              if (ubxMessages[x].msgID ==  UBX_RXM_COR)
+            if (ubxMessages[messageNumber].msgClass == UBX_CLASS_RXM)
+              if (ubxMessages[messageNumber].msgID ==  UBX_RXM_COR)
                 if (rate == 0)
                   rate = 1;
-            if (ubxMessages[x].msgClass == UBX_CLASS_NMEA)
-              if (ubxMessages[x].msgID ==  UBX_NMEA_GGA)
+            if (ubxMessages[messageNumber].msgClass == UBX_CLASS_NMEA)
+              if (ubxMessages[messageNumber].msgID ==  UBX_NMEA_GGA)
                 if (rate == 0)
                   rate = 1;
           }
-          
-          response &= theGNSS.addCfgValset(ubxMessages[x].msgConfigKey + spiOffset, rate);
+
+          response &= theGNSS.addCfgValset(ubxMessages[messageNumber].msgConfigKey + spiOffset, rate);
         }
-        x++;
+        messageNumber++;
       }
-      while (((x % 43) < 42) && (x < MAX_UBX_MSG)); //Limit 1st batch to 42. Batches after that will be (up to) 43 in size. It's a HHGTTG thing.
-      
+      while (((messageNumber % 43) < 42) && (messageNumber < MAX_UBX_MSG)); //Limit 1st batch to 42. Batches after that will be (up to) 43 in size. It's a HHGTTG thing.
+
       response &= theGNSS.sendCfgValset();
+
+      if (response == false)
+      {
+        log_d("sendCfg failed at messageNumber %d %s\r\n", messageNumber, ubxMessages[messageNumber].msgTextName);
+        response = true;
+      }
     }
   
     //For SPI GNSS products, we need to add each message to the GNSS Library logging buffer
@@ -662,83 +652,17 @@
         if (ubxMessages[x].msgClass == UBX_RTCM_MSB) //RTCM messages
         {
           if ((settings.ubxMessageRates[x] > 0) && (ubxMessages[x].supported & zedModuleType))
-=======
-  int messageNumber = 0;
-  while (messageNumber < MAX_UBX_MSG)
-  {
-    response &= theGNSS.newCfgValset();
-
-    do
-    {
-      if (messageSupported(messageNumber) == true)
-      {
-        uint8_t rate = settings.ubxMessageRates[messageNumber];
-
-        //If the GNSS is SPI, we need to make sure that NAV_PVT, NAV_HPPOSLLH and ESF_STATUS remained enabled
-        //(but not enabled for logging)
-        if (USE_SPI_GNSS)
-        {
-          if (ubxMessages[messageNumber].msgClass == UBX_CLASS_NAV)
-            if ((ubxMessages[messageNumber].msgID == UBX_NAV_PVT) || (ubxMessages[messageNumber].msgID == UBX_NAV_HPPOSLLH))
-              rate = 1;
-          if (ubxMessages[messageNumber].msgClass == UBX_CLASS_ESF)
-            if (ubxMessages[messageNumber].msgID == UBX_ESF_STATUS)
-              if (zedModuleType == PLATFORM_F9R)
-                rate = 1;
-          if (ubxMessages[messageNumber].msgClass == UBX_CLASS_TIM)
-            if (ubxMessages[messageNumber].msgID == UBX_TIM_TM2)
-              rate = 1;
-        }
-
-        response &= theGNSS.addCfgValset(ubxMessages[messageNumber].msgConfigKey + spiOffset, rate);
-      }
-      messageNumber++;
-    }
-    while (((messageNumber % 43) < 42) && (messageNumber < MAX_UBX_MSG)); //Limit 1st batch to 42. Batches after that will be (up to) 43 in size. It's a HHGTTG thing.
-
-    response &= theGNSS.sendCfgValset();
-
-    if (response == false)
-    {
-      log_d("sendCfg failed at messageNumber %d %s\r\n", messageNumber, ubxMessages[messageNumber].msgTextName);
-      response = true;
-    }
-  }
-
-  //For SPI GNSS products, we need to add each message to the GNSS Library logging buffer
-  //to mimic UART1
-  if (USE_SPI_GNSS)
-  {
-    uint32_t logRTCMMessages = 0;
-    uint32_t logNMEAMessages = 0;
-
-    for (int x = 0; x < MAX_UBX_MSG; x++)
-    {
-      if (messageSupported(x) == true)
-      {
-        if (ubxMessages[x].msgClass == UBX_RTCM_MSB) //RTCM messages
-        {
-          if (settings.ubxMessageRates[x] > 0)
->>>>>>> 599a176d
             logRTCMMessages |= ubxMessages[x].filterMask;
         }
         else if (ubxMessages[x].msgClass == UBX_CLASS_NMEA) //NMEA messages
         {
-<<<<<<< HEAD
           if ((settings.ubxMessageRates[x] > 0) && (ubxMessages[x].supported & zedModuleType))
-=======
-          if (settings.ubxMessageRates[x] > 0)
->>>>>>> 599a176d
             logNMEAMessages |= ubxMessages[x].filterMask;
         }
         else //UBX messages
         {
-<<<<<<< HEAD
           if (ubxMessages[x].supported & zedModuleType)
             theGNSS.enableUBXlogging(ubxMessages[x].msgClass, ubxMessages[x].msgID, settings.ubxMessageRates[x] > 0);
-=======
-          theGNSS.enableUBXlogging(ubxMessages[x].msgClass, ubxMessages[x].msgID, settings.ubxMessageRates[x] > 0);
->>>>>>> 599a176d
         }
       }
   
@@ -757,49 +681,31 @@
 //Add 2 to every UART1 key. This is brittle and non-perfect, but works.
 bool setMessagesUSB(int maxRetries)
 {
-<<<<<<< HEAD
   bool success = false;
   int tryNo = -1;
+
   while ((++tryNo < maxRetries) && !success)
   {
     bool response = true;
+    int messageNumber = 0;
     
-    int x = 0;
-    while (x < MAX_UBX_MSG)
+    while (messageNumber < MAX_UBX_MSG)
     {
       response &= theGNSS.newCfgValset();
-      
+
       do
       {
-        if (ubxMessages[x].supported & zedModuleType)
-          response &= theGNSS.addCfgValset(ubxMessages[x].msgConfigKey + 2, settings.ubxMessageRates[x]);
-        x++;
+        if (messageSupported(messageNumber) == true)
+          response &= theGNSS.addCfgValset(ubxMessages[messageNumber].msgConfigKey + 2, settings.ubxMessageRates[messageNumber]);
+        messageNumber++;
       }
-      while (((x % 43) < 42) && (x < MAX_UBX_MSG)); //Limit 1st batch to 42. Batches after that will be (up to) 43 in size. It's a HHGTTG thing.
-      
+      while (((messageNumber % 43) < 42) && (messageNumber < MAX_UBX_MSG)); //Limit 1st batch to 42. Batches after that will be (up to) 43 in size. It's a HHGTTG thing.
+
       response &= theGNSS.sendCfgValset();
     }
 
-  if (response)
-    success = true;
-=======
-  bool response = true;
-
-  int messageNumber = 0;
-  while (messageNumber < MAX_UBX_MSG)
-  {
-    response &= theGNSS.newCfgValset();
-
-    do
-    {
-      if (messageSupported(messageNumber) == true)
-        response &= theGNSS.addCfgValset(ubxMessages[messageNumber].msgConfigKey + 2, settings.ubxMessageRates[messageNumber]);
-      messageNumber++;
-    }
-    while (((messageNumber % 43) < 42) && (messageNumber < MAX_UBX_MSG)); //Limit 1st batch to 42. Batches after that will be (up to) 43 in size. It's a HHGTTG thing.
-
-    response &= theGNSS.sendCfgValset();
->>>>>>> 599a176d
+    if (response)
+      success = true;
   }
 
   return (success);
