--- conflicted
+++ resolved
@@ -539,46 +539,34 @@
         //(but not enabled for logging)
         if (USE_SPI_GNSS)
         {
-<<<<<<< HEAD
-          if (settings.ubxMessages[x].msgClass == UBX_CLASS_NAV)
-            if ((settings.ubxMessages[x].msgID ==  UBX_NAV_PVT) || (settings.ubxMessages[x].msgID ==  UBX_NAV_HPPOSLLH))
+          if (ubxMessages[x].msgClass == UBX_CLASS_NAV)
+            if ((ubxMessages[x].msgID ==  UBX_NAV_PVT) || (ubxMessages[x].msgID ==  UBX_NAV_HPPOSLLH))
               if (rate == 0)
                 rate = 1;
-          if (settings.ubxMessages[x].msgClass == UBX_CLASS_ESF)
-              if (settings.ubxMessages[x].msgID ==  UBX_ESF_STATUS)
-                if (zedModuleType == PLATFORM_F9R)
-                  if (rate == 0)
-                    rate = 1;
-          if (settings.ubxMessages[x].msgClass == UBX_CLASS_TIM)
-          {
-            if (settings.ubxMessages[x].msgID ==  UBX_TIM_TM2)
-              if (rate == 0)
-                rate = 1;
-            if (settings.ubxMessages[x].msgID ==  UBX_TIM_TP)
-              if (HAS_GNSS_TP_INT)
+          if (ubxMessages[x].msgClass == UBX_CLASS_ESF)
+            if (ubxMessages[x].msgID ==  UBX_ESF_STATUS)
+              if (zedModuleType == PLATFORM_F9R)
                 if (rate == 0)
-                  rate = 1;
-          }
-          if (settings.ubxMessages[x].msgClass == UBX_CLASS_RXM)
-              if (settings.ubxMessages[x].msgID ==  UBX_RXM_COR)
-                if (rate == 0)
-                  rate = 1;
-          if (settings.ubxMessages[x].msgClass == UBX_CLASS_NMEA)
-              if (settings.ubxMessages[x].msgID ==  UBX_NMEA_GGA)
-                if (rate == 0)
-                  rate = 1;
-=======
-          if (ubxMessages[x].msgClass == UBX_CLASS_NAV)
-            if ((ubxMessages[x].msgID ==  UBX_NAV_PVT) || (ubxMessages[x].msgID ==  UBX_NAV_HPPOSLLH))
-              rate = 1;
-          if (ubxMessages[x].msgClass == UBX_CLASS_ESF)
-              if (ubxMessages[x].msgID ==  UBX_ESF_STATUS)
-                if (zedModuleType == PLATFORM_F9R)
                   rate = 1;
           if (ubxMessages[x].msgClass == UBX_CLASS_TIM)
             if (ubxMessages[x].msgID ==  UBX_TIM_TM2)
-              rate = 1;
->>>>>>> d63ab784
+            {
+              if (ubxMessages[x].msgID ==  UBX_TIM_TM2)
+                if (rate == 0)
+                  rate = 1;
+              if (ubxMessages[x].msgID ==  UBX_TIM_TP)
+                if (HAS_GNSS_TP_INT)
+                  if (rate == 0)
+                    rate = 1;
+            }
+          if (ubxMessages[x].msgClass == UBX_CLASS_RXM)
+            if (ubxMessages[x].msgID ==  UBX_RXM_COR)
+              if (rate == 0)
+                rate = 1;
+          if (ubxMessages[x].msgClass == UBX_CLASS_NMEA)
+            if (ubxMessages[x].msgID ==  UBX_NMEA_GGA)
+              if (rate == 0)
+                rate = 1;
         }
         
         response &= theGNSS.addCfgValset(ubxMessages[x].msgConfigKey + spiOffset, rate);
