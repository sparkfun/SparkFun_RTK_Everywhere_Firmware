--- conflicted
+++ resolved
@@ -377,13 +377,11 @@
 
     Serial.println("30) Run Bluetooth Test");
 
-<<<<<<< HEAD
     Serial.print("31) Print NMEA TCP status: ");
     Serial.printf("%s\r\n", settings.enablePrintNmeaTcpStatus ? "Enabled" : "Disabled");
-=======
-    Serial.print("31) ESP-Now Broadcast Override: ");
+ 
+    Serial.print("32) ESP-Now Broadcast Override: ");
     Serial.printf("%s\r\n", settings.espnowBroadcast ? "Enabled" : "Disabled");
->>>>>>> 6efdcd51
 
     Serial.println("t) Enter Test Screen");
 
@@ -575,16 +573,13 @@
       else if (incoming == 30)
       {
         bluetoothTest(true);
-<<<<<<< HEAD
       else if (incoming == 31)
       {
         settings.enablePrintNmeaTcpStatus ^= 1;
-=======
-      }
-      else if (incoming == 31)
+      }
+      else if (incoming == 32)
       {
         settings.espnowBroadcast ^= 1;
->>>>>>> 6efdcd51
       }
       else
         printUnknown(incoming);
