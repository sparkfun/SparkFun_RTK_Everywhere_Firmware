--- conflicted
+++ resolved
@@ -636,7 +636,6 @@
     systemPrint("36) Print SD and UART buffer sizes: ");
     systemPrintf("%s\r\n", settings.enablePrintSDBuffers ? "Enabled" : "Disabled");
 
-<<<<<<< HEAD
     systemPrint("37) Print RTC resyncs: ");
     systemPrintf("%s\r\n", settings.enablePrintRtcSync ? "Enabled" : "Disabled");
 
@@ -645,10 +644,9 @@
 
     systemPrint("39) Print Ethernet diagnostics: ");
     systemPrintf("%s\r\n", settings.enablePrintEthernetDiag ? "Enabled" : "Disabled");
-=======
-    systemPrint("37) Set L-Band RTK Fix Timeout (seconds): ");
+
+    systemPrint("40) Set L-Band RTK Fix Timeout (seconds): ");
     systemPrintln(settings.lbandFixTimeout_seconds);
->>>>>>> 599a176d
 
     systemPrintln("t) Enter Test Screen");
 
@@ -877,7 +875,6 @@
     }
     else if (incoming == 37)
     {
-<<<<<<< HEAD
       settings.enablePrintRtcSync ^= 1;
     }
     else if (incoming == 38)
@@ -887,7 +884,9 @@
     else if (incoming == 39)
     {
       settings.enablePrintEthernetDiag ^= 1;
-=======
+    }
+    else if (incoming == 40)
+    {
       systemPrint("Enter number of seconds in RTK float before hot-start (30 to 1200): ");
       int timeout = getNumber(); //Returns EXIT, TIMEOUT, or long
       if ((timeout != INPUT_RESPONSE_GETNUMBER_EXIT) && (timeout != INPUT_RESPONSE_GETNUMBER_TIMEOUT))
@@ -897,7 +896,6 @@
         else
           settings.lbandFixTimeout_seconds = timeout; //Recorded to NVM and file at main menu exit
       }
->>>>>>> 599a176d
     }
     else if (incoming == 'e')
     {
