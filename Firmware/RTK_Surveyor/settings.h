--- conflicted
+++ resolved
@@ -1072,7 +1072,6 @@
     bool enablePvtServer = false;
     uint16_t pvtServerPort = 2948; // PVT server port, 2948 is GPS Daemon: http://tcp-udp-ports.com/port-2948.htm
 
-<<<<<<< HEAD
     float um980MessageRatesNMEA[MAX_UM980_NMEA_MSG] = {254}; // Mark first record with key so defaults will be applied.
     float um980MessageRatesRTCMRover[MAX_UM980_RTCM_MSG] = {
         254}; // Mark first record with key so defaults will be applied. Int value for each supported message - Report
@@ -1084,12 +1083,10 @@
     int16_t minCNO_um980 = 10;                // Minimum satellite signal level for navigation.
     bool enableTiltCompensation = true; // Allow user to disable tilt compensation on the models that have an IMU
     float tiltPoleLength = 1.8; // Length of the rod that the device is attached to. Should not include ARP.
-=======
     uint8_t rtcmTimeoutBeforeUsingLBand_s = 10; //If 10s have passed without RTCM, enable PMP corrections over L-Band if available
 
     //Add new settings above
     //<------------------------------------------------------------>
->>>>>>> 479b53be
 
 } Settings;
 Settings settings;
