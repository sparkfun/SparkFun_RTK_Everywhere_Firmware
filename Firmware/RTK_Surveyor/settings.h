--- conflicted
+++ resolved
@@ -1065,18 +1065,16 @@
     bool enablePvtServer = false;
     uint16_t pvtServerPort = 2948; // PVT server port, 2948 is GPS Daemon: http://tcp-udp-ports.com/port-2948.htm
 
-<<<<<<< HEAD
     // UDP Server
     bool debugPvtUdpServer = false;
     bool enablePvtUdpServer = false;
     uint16_t pvtUdpServerPort =
         10110; //https://www.iana.org/assignments/service-names-port-numbers/service-names-port-numbers.xhtml?search=nmea
-=======
+    
     uint8_t rtcmTimeoutBeforeUsingLBand_s = 10; //If 10s have passed without RTCM, enable PMP corrections over L-Band if available
 
     //Add new settings above
     //<------------------------------------------------------------>
->>>>>>> 577cadc1
 
 } Settings;
 Settings settings;
