--- conflicted
+++ resolved
@@ -451,13 +451,10 @@
   bool enablePrintNtripClientRtcm = false;
   bool enablePrintStates = true;
   bool enablePrintDuplicateStates = false;
-<<<<<<< HEAD
-  bool enableNtripServerMessageParsing = false;
-=======
   radioType_e radioType = RADIO_EXTERNAL;
   uint8_t espnowPeers[5][6]; //Max of 5 peers. Contains the MAC addresses (6 bytes) of paired units
   uint8_t espnowPeerCount;
->>>>>>> c353544c
+  bool enableNtripServerMessageParsing = false;
 } Settings;
 Settings settings;
 
