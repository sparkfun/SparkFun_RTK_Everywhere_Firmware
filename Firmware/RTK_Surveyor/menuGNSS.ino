//Configure the basic GNSS reception settings
//Update rate, constellations, etc
void menuGNSS()
{
  restartRover = false; //If user modifies any NTRIP settings, we need to restart the rover

  while (1)
  {
    systemPrintln();
    systemPrintln("Menu: GNSS Receiver");

    //Because we may be in base mode, do not get freq from module, use settings instead
    float measurementFrequency = (1000.0 / settings.measurementRate) / settings.navigationRate;

    systemPrint("1) Set measurement rate in Hz: ");
    systemPrintln(measurementFrequency, 5);

    systemPrint("2) Set measurement rate in seconds between measurements: ");
    systemPrintln(1 / measurementFrequency, 5);

    systemPrint("3) Set dynamic model: ");
    switch (settings.dynamicModel)
    {
      case DYN_MODEL_PORTABLE:
        systemPrint("Portable");
        break;
      case DYN_MODEL_STATIONARY:
        systemPrint("Stationary");
        break;
      case DYN_MODEL_PEDESTRIAN:
        systemPrint("Pedestrian");
        break;
      case DYN_MODEL_AUTOMOTIVE:
        systemPrint("Automotive");
        break;
      case DYN_MODEL_SEA:
        systemPrint("Sea");
        break;
      case DYN_MODEL_AIRBORNE1g:
        systemPrint("Airborne 1g");
        break;
      case DYN_MODEL_AIRBORNE2g:
        systemPrint("Airborne 2g");
        break;
      case DYN_MODEL_AIRBORNE4g:
        systemPrint("Airborne 4g");
        break;
      case DYN_MODEL_WRIST:
        systemPrint("Wrist");
        break;
      case DYN_MODEL_BIKE:
        systemPrint("Bike");
        break;
      case DYN_MODEL_MOWER:
        systemPrint("Mower");
        break;
      case DYN_MODEL_ESCOOTER:
        systemPrint("E-Scooter");
        break;
      default:
        systemPrint("Unknown");
        break;
    }
    systemPrintln();

    systemPrintln("4) Set Constellations");

    systemPrint("5) Toggle NTRIP Client: ");
    if (settings.enableNtripClient == true) systemPrintln("Enabled");
    else systemPrintln("Disabled");

    if (settings.enableNtripClient == true)
    {
      systemPrint("6) Set Caster Address: ");
      systemPrintln(settings.ntripClient_CasterHost);

      systemPrint("7) Set Caster Port: ");
      systemPrintln(settings.ntripClient_CasterPort);

      systemPrint("8) Set Caster User Name: ");
      systemPrintln(settings.ntripClient_CasterUser);

      systemPrint("9) Set Caster User Password: ");
      systemPrintln(settings.ntripClient_CasterUserPW);

      systemPrint("10) Set Mountpoint: ");
      systemPrintln(settings.ntripClient_MountPoint);

      systemPrint("11) Set Mountpoint PW: ");
      systemPrintln(settings.ntripClient_MountPointPW);

      systemPrint("12) Toggle sending GGA Location to Caster: ");
      if (settings.ntripClient_TransmitGGA == true) systemPrintln("Enabled");
      else systemPrintln("Disabled");

      systemPrintf("13) Minimum elevation for a GNSS satellite to be used in fix (degrees): %d\r\n", settings.minElev);
    }
    else
    {
      systemPrintf("6) Minimum elevation for a GNSS satellite to be used in fix (degrees): %d\r\n", settings.minElev);
    }

    systemPrintln("x) Exit");

    int incoming = getNumber(); //Returns EXIT, TIMEOUT, or long

    if (incoming == 1)
    {
      systemPrint("Enter GNSS measurement rate in Hz: ");
      double rate = getDouble();
      if (rate < 0.00012 || rate > 20.0) //20Hz limit with all constellations enabled
      {
        systemPrintln("Error: Measurement rate out of range");
      }
      else
      {
        setRate(1.0 / rate); //Convert Hz to seconds. This will set settings.measurementRate, settings.navigationRate, and GSV message
        //Settings recorded to NVM and file at main menu exit
      }
    }
    else if (incoming == 2)
    {
      systemPrint("Enter GNSS measurement rate in seconds between measurements: ");
      float rate = getDouble();
      if (rate < 0.0 || rate > 8255.0) //Limit of 127 (navRate) * 65000ms (measRate) = 137 minute limit.
      {
        systemPrintln("Error: Measurement rate out of range");
      }
      else
      {
        setRate(rate); //This will set settings.measurementRate, settings.navigationRate, and GSV message
        //Settings recorded to NVM and file at main menu exit
      }
    }
    else if (incoming == 3)
    {
      systemPrintln("Enter the dynamic model to use: ");
      systemPrintln("1) Portable");
      systemPrintln("2) Stationary");
      systemPrintln("3) Pedestrian");
      systemPrintln("4) Automotive");
      systemPrintln("5) Sea");
      systemPrintln("6) Airborne 1g");
      systemPrintln("7) Airborne 2g");
      systemPrintln("8) Airborne 4g");
      systemPrintln("9) Wrist");
      systemPrintln("10) Bike");
      //F9R versions starting at 1.21 have Mower and E-Scooter dynamic models
      if (zedFirmwareVersionInt >= 121)
      {
        systemPrintln("11) Mower");
        systemPrintln("12) E-Scooter");

      }

      int dynamicModel = getNumber(); //Returns EXIT, TIMEOUT, or long
      if ((dynamicModel != INPUT_RESPONSE_GETNUMBER_EXIT) && (dynamicModel != INPUT_RESPONSE_GETNUMBER_TIMEOUT))
      {
        uint8_t maxModel = DYN_MODEL_BIKE;
        //F9R versions starting at 1.21 have Mower and E-Scooter dynamic models
        if (zedFirmwareVersionInt >= 121)
          maxModel = DYN_MODEL_ESCOOTER;

        if (dynamicModel < 1 || dynamicModel > maxModel)
          systemPrintln("Error: Dynamic model out of range");
        else
        {
          if (dynamicModel == 1)
            settings.dynamicModel = DYN_MODEL_PORTABLE; //The enum starts at 0 and skips 1.
          else
            settings.dynamicModel = dynamicModel; //Recorded to NVM and file at main menu exit

          theGNSS.setVal8(UBLOX_CFG_NAVSPG_DYNMODEL, (dynModel)settings.dynamicModel); //Set dynamic model
        }
      }
    }
    else if (incoming == 4)
    {
      menuConstellations();
    }
    else if (incoming == 5)
    {
      settings.enableNtripClient ^= 1;
      restartRover = true;
    }
    else if (incoming == 6 && settings.enableNtripClient == true)
    {
      systemPrint("Enter new Caster Address: ");
      getString(settings.ntripClient_CasterHost, sizeof(settings.ntripClient_CasterHost));
      restartRover = true;
    }
    else if (incoming == 7 && settings.enableNtripClient == true)
    {
      systemPrint("Enter new Caster Port: ");

      int ntripClient_CasterPort = getNumber(); //Returns EXIT, TIMEOUT, or long
      if ((ntripClient_CasterPort != INPUT_RESPONSE_GETNUMBER_EXIT) && (ntripClient_CasterPort != INPUT_RESPONSE_GETNUMBER_TIMEOUT))
      {
        if (ntripClient_CasterPort < 1 || ntripClient_CasterPort > 99999) //Arbitrary 99k max port #
          systemPrintln("Error: Caster port out of range");
        else
          settings.ntripClient_CasterPort = ntripClient_CasterPort; //Recorded to NVM and file at main menu exit
        restartRover = true;
      }
    }
    else if (incoming == 8 && settings.enableNtripClient == true)
    {
      systemPrintf("Enter user name for %s: ", settings.ntripClient_CasterHost);
      getString(settings.ntripClient_CasterUser, sizeof(settings.ntripClient_CasterUser));
      restartRover = true;
    }
    else if (incoming == 9 && settings.enableNtripClient == true)
    {
      systemPrintf("Enter user password for %s: ", settings.ntripClient_CasterHost);
      getString(settings.ntripClient_CasterUserPW, sizeof(settings.ntripClient_CasterUserPW));
      restartRover = true;
    }
    else if (incoming == 10 && settings.enableNtripClient == true)
    {
      systemPrint("Enter new Mount Point: ");
      getString(settings.ntripClient_MountPoint, sizeof(settings.ntripClient_MountPoint));
      restartRover = true;
    }
    else if (incoming == 11 && settings.enableNtripClient == true)
    {
      systemPrintf("Enter password for Mount Point %s: ", settings.ntripClient_MountPoint);
      getString(settings.ntripClient_MountPointPW, sizeof(settings.ntripClient_MountPointPW));
      restartRover = true;
    }
    else if (incoming == 12 && settings.enableNtripClient == true)
    {
      settings.ntripClient_TransmitGGA ^= 1;
      restartRover = true;
    }
    else if ( (incoming == 13 && settings.enableNtripClient == true)
              || incoming == 6 && settings.enableNtripClient == false)
    {
      systemPrint("Enter minimum elevation in degrees: ");

      int minElev = getNumber(); //Returns EXIT, TIMEOUT, or long
      if ((minElev != INPUT_RESPONSE_GETNUMBER_EXIT) && (minElev != INPUT_RESPONSE_GETNUMBER_TIMEOUT))
      {
        if (minElev <= 0 || minElev > 90) //Arbitrary 90 degree max
          systemPrintln("Error: Minimum elevation out of range");
        else
        {
          settings.minElev = minElev; //Recorded to NVM and file at main menu exit

          theGNSS.setVal8(UBLOX_CFG_NAVSPG_INFIL_MINELEV, settings.minElev); //Set minimum elevation
        }
        restartRover = true;
      }
    }
    else if (incoming == INPUT_RESPONSE_GETNUMBER_EXIT)
      break;
    else if (incoming == INPUT_RESPONSE_GETNUMBER_TIMEOUT)
      break;
    else
      printUnknown(incoming);
  }

  //Error check for RTK2Go without email in user name
  //First force tolower the host name
  char lowerHost[51];
  strncpy(lowerHost, settings.ntripClient_CasterHost, sizeof(lowerHost) - 1);
  for (int x = 0 ; x < 50 ; x++)
  {
    if (lowerHost[x] == '\0') break;
    if (lowerHost[x] >= 'A' && lowerHost[x] <= 'Z')
      lowerHost[x] = lowerHost[x] - 'A' + 'a';
  }

  if (strncmp(lowerHost, "rtk2go.com", strlen("rtk2go.com")) == 0
      || strncmp(lowerHost, "www.rtk2go.com", strlen("www.rtk2go.com")) == 0
     )
  {
    //Rudamentary user name length check
    if (strlen(settings.ntripClient_CasterUser) == 0)
    {
      systemPrintln("WARNING: RTK2Go requires that you use your email address as the mountpoint user name");
      delay(2000);
    }
  }

  clearBuffer(); //Empty buffer of any newline chars
}

//Controls the constellations that are used to generate a fix and logged
void menuConstellations()
{
  while (1)
  {
    systemPrintln();
    systemPrintln("Menu: Constellations");

    for (int x = 0 ; x < MAX_CONSTELLATIONS ; x++)
    {
      systemPrintf("%d) Constellation %s: ", x + 1, settings.ubxConstellations[x].textName);
      if (settings.ubxConstellations[x].enabled == true)
        systemPrint("Enabled");
      else
        systemPrint("Disabled");
      systemPrintln();
    }

    systemPrintln("x) Exit");

    int incoming = getNumber(); //Returns EXIT, TIMEOUT, or long

    if (incoming >= 1 && incoming <= MAX_CONSTELLATIONS)
    {
      incoming--; //Align choice to constallation array of 0 to 5

      settings.ubxConstellations[incoming].enabled ^= 1;

      //3.10.6: To avoid cross-correlation issues, it is recommended that GPS and QZSS are always both enabled or both disabled.
      if (incoming == SFE_UBLOX_GNSS_ID_GPS || incoming == 4) //QZSS ID is 5 but array location is 4
      {
        settings.ubxConstellations[SFE_UBLOX_GNSS_ID_GPS].enabled = settings.ubxConstellations[incoming].enabled; //GPS ID is 0 and array location is 0
        settings.ubxConstellations[4].enabled = settings.ubxConstellations[incoming].enabled; //QZSS ID is 5 but array location is 4
      }
    }
    else if (incoming == INPUT_RESPONSE_GETNUMBER_EXIT)
      break;
    else if (incoming == INPUT_RESPONSE_GETNUMBER_TIMEOUT)
      break;
    else
      printUnknown(incoming);
  }

  //Apply current settings to module
  setConstellations(true); //Apply newCfg and sendCfg values to batch

  clearBuffer(); //Empty buffer of any newline chars
}

//Given the number of seconds between desired solution reports, determine measurementRate and navigationRate
//measurementRate > 25 & <= 65535
//navigationRate >= 1 && <= 127
//We give preference to limiting a measurementRate to 30s or below due to reported problems with measRates above 30.
bool setRate(double secondsBetweenSolutions)
{
  uint16_t measRate = 0; //Calculate these locally and then attempt to apply them to ZED at completion
  uint16_t navRate = 0;

  //If we have more than an hour between readings, increase mesaurementRate to near max of 65,535
  if (secondsBetweenSolutions > 3600.0)
  {
    measRate = 65000;
  }

  //If we have more than 30s, but less than 3600s between readings, use 30s measurement rate
  else if (secondsBetweenSolutions > 30.0)
  {
    measRate = 30000;
  }

  //User wants measurements less than 30s (most common), set measRate to match user request
  //This will make navRate = 1.
  else
  {
    measRate = secondsBetweenSolutions * 1000.0;
  }

  navRate = secondsBetweenSolutions * 1000.0 / measRate; //Set navRate to nearest int value
  measRate = secondsBetweenSolutions * 1000.0 / navRate; //Adjust measurement rate to match actual navRate

  //systemPrintf("measurementRate / navRate: %d / %d\r\n", measRate, navRate);

  bool response = true;
  response &= theGNSS.newCfgValset();
  response &= theGNSS.addCfgValset(UBLOX_CFG_RATE_MEAS, measRate);
  response &= theGNSS.addCfgValset(UBLOX_CFG_RATE_NAV, navRate);

  int gsvRecordNumber = getMessageNumberByName("UBX_NMEA_GSV");
  
  //If enabled, adjust GSV NMEA to be reported at 1Hz to avoid swamping SPP connection
<<<<<<< HEAD
  float measurementFrequency = (1000.0 / measRate) / navRate;
  if (measurementFrequency < 1.0) measurementFrequency = 1.0;

  if (settings.ubxMessages[8].msgRate > 0)
=======
  if (settings.ubxMessageRates[gsvRecordNumber] > 0)
>>>>>>> d63ab784
  {
    log_d("Adjusting GSV setting to %f", measurementFrequency);

    setMessageRateByName("UBX_NMEA_GSV", measurementFrequency); //Update GSV setting in file
    response &= theGNSS.addCfgValset(ubxMessages[gsvRecordNumber].msgConfigKey, settings.ubxMessageRates[gsvRecordNumber]); //Update rate on module
  }

  response &= theGNSS.sendCfgValset(); //Closing value - max 4 pairs

  //If we successfully set rates, only then record to settings
  if (response == true)
  {
    settings.measurementRate = measRate;
    settings.navigationRate = navRate;
  }
  else
  {
    systemPrintln("Failed to set measurement and navigation rates");
    return (false);
  }

  return (true);
}

//Print the module type and firmware version
void printZEDInfo()
{
  if (zedModuleType == PLATFORM_F9P)
    systemPrintf("ZED-F9P firmware: %s\r\n", zedFirmwareVersion);
  else if (zedModuleType == PLATFORM_F9R)
    systemPrintf("ZED-F9R firmware: %s\r\n", zedFirmwareVersion);
  else
    systemPrintf("Unknown module with firmware: %s\r\n", zedFirmwareVersion);
}


//Print the NEO firmware version
void printNEOInfo()
{
  if (productVariant == RTK_FACET_LBAND)
    systemPrintf("NEO-D9S firmware: %s\r\n", neoFirmwareVersion);
}<|MERGE_RESOLUTION|>--- conflicted
+++ resolved
@@ -375,15 +375,11 @@
   int gsvRecordNumber = getMessageNumberByName("UBX_NMEA_GSV");
   
   //If enabled, adjust GSV NMEA to be reported at 1Hz to avoid swamping SPP connection
-<<<<<<< HEAD
-  float measurementFrequency = (1000.0 / measRate) / navRate;
-  if (measurementFrequency < 1.0) measurementFrequency = 1.0;
-
-  if (settings.ubxMessages[8].msgRate > 0)
-=======
   if (settings.ubxMessageRates[gsvRecordNumber] > 0)
->>>>>>> d63ab784
-  {
+  {
+    float measurementFrequency = (1000.0 / measRate) / navRate;
+    if (measurementFrequency < 1.0) measurementFrequency = 1.0;
+
     log_d("Adjusting GSV setting to %f", measurementFrequency);
 
     setMessageRateByName("UBX_NMEA_GSV", measurementFrequency); //Update GSV setting in file
