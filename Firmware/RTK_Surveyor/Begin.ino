//Initial startup functions for GNSS, SD, display, radio, etc

//Based on hardware features, determine if this is RTK Surveyor or RTK Express hardware
//Must be called after Wire.begin so that we can do I2C tests
void beginBoard()
{
  //Use ADC to check resistor divider
  int pin_adc_rtk_facet = 35;
  uint16_t idValue = analogReadMilliVolts(pin_adc_rtk_facet);
  log_d("Board ADC ID: %d", idValue);

  if (idValue > (3300 / 2 * 0.9) && idValue < (3300 / 2 * 1.1))
  {
    productVariant = RTK_FACET;
  }
  else if (idValue > (3300 * 2 / 3 * 0.9) && idValue < (3300 * 2 / 3 * 1.1))
  {
    productVariant = RTK_FACET_LBAND;
  }
  else if (idValue > (3300 * 3.3 / 13.3 * 0.9) && idValue < (3300 * 3.3 / 13.3 * 1.1))
  {
    productVariant = RTK_EXPRESS;
  }
  else if (idValue > (3300 * 10 / 13.3 * 0.9) && idValue < (3300 * 10 / 13.3 * 1.1))
  {
    productVariant = RTK_EXPRESS_PLUS;
  }
  else if (isConnected(0x19) == true) //Check for accelerometer
  {
    if (zedModuleType == PLATFORM_F9P) productVariant = RTK_EXPRESS;
    else if (zedModuleType == PLATFORM_F9R) productVariant = RTK_EXPRESS_PLUS;
  }
  else
  {
    productVariant = RTK_SURVEYOR;
  }

  //Setup hardware pins
  if (productVariant == RTK_SURVEYOR)
  {
    pin_batteryLevelLED_Red = 32;
    pin_batteryLevelLED_Green = 33;
    pin_positionAccuracyLED_1cm = 2;
    pin_positionAccuracyLED_10cm = 15;
    pin_positionAccuracyLED_100cm = 13;
    pin_baseStatusLED = 4;
    pin_bluetoothStatusLED = 12;
    pin_setupButton = 5;
    pin_microSD_CS = 25;
    pin_zed_tx_ready = 26;
    pin_zed_reset = 27;
    pin_batteryLevel_alert = 36;

    //Bug in ZED-F9P v1.13 firmware causes RTK LED to not light when RTK Floating with SBAS on.
    //The following changes the POR default but will be overwritten by settings in NVM or settings file
    settings.ubxConstellations[1].enabled = false;

    strcpy(platformFilePrefix, "SFE_Surveyor");
    strcpy(platformPrefix, "Surveyor");
  }
  else if (productVariant == RTK_EXPRESS || productVariant == RTK_EXPRESS_PLUS)
  {
    pin_muxA = 2;
    pin_muxB = 4;
    pin_powerSenseAndControl = 13;
    pin_setupButton = 14;
    pin_microSD_CS = 25;
    pin_dac26 = 26;
    pin_powerFastOff = 27;
    pin_adc39 = 39;

    pinMode(pin_powerSenseAndControl, INPUT_PULLUP);
    pinMode(pin_powerFastOff, INPUT);

    if (esp_reset_reason() == ESP_RST_POWERON)
    {
      powerOnCheck(); //Only do check if we POR start
    }

    pinMode(pin_setupButton, INPUT_PULLUP);

    setMuxport(settings.dataPortChannel); //Set mux to user's choice: NMEA, I2C, PPS, or DAC

    if (productVariant == RTK_EXPRESS)
    {
      strcpy(platformFilePrefix, "SFE_Express");
      strcpy(platformPrefix, "Express");
    }
    else if (productVariant == RTK_EXPRESS_PLUS)
    {
      strcpy(platformFilePrefix, "SFE_Express_Plus");
      strcpy(platformPrefix, "Express Plus");
    }
  }
  else if (productVariant == RTK_FACET || productVariant == RTK_FACET_LBAND)
  {
    //v11
    pin_muxA = 2;
    pin_muxB = 0;
    pin_powerSenseAndControl = 13;
    pin_peripheralPowerControl = 14;
    pin_microSD_CS = 25;
    pin_dac26 = 26;
    pin_powerFastOff = 27;
    pin_adc39 = 39;

    pin_radio_rx = 33;
    pin_radio_tx = 32;
    pin_radio_rst = 15;
    pin_radio_pwr = 4;
    pin_radio_cts = 5;
    //pin_radio_rts = 255; //Not implemented

    pinMode(pin_powerSenseAndControl, INPUT_PULLUP);
    pinMode(pin_powerFastOff, INPUT);

    if (esp_reset_reason() == ESP_RST_POWERON)
    {
      powerOnCheck(); //Only do check if we POR start
    }

    pinMode(pin_peripheralPowerControl, OUTPUT);
    digitalWrite(pin_peripheralPowerControl, HIGH); //Turn on SD, ZED, etc

    setMuxport(settings.dataPortChannel); //Set mux to user's choice: NMEA, I2C, PPS, or DAC

    //CTS is active low. ESP32 pin 5 has pullup at POR. We must drive it low.
    pinMode(pin_radio_cts, OUTPUT);
    digitalWrite(pin_radio_cts, LOW);

    if (productVariant == RTK_FACET)
    {
      strcpy(platformFilePrefix, "SFE_Facet");
      strcpy(platformPrefix, "Facet");
    }
    else if (productVariant == RTK_FACET_LBAND)
    {
      strcpy(platformFilePrefix, "SFE_Facet_LBand");
      strcpy(platformPrefix, "Facet L-Band");
    }
  }

  Serial.printf("SparkFun RTK %s v%d.%d-%s\r\n", platformPrefix, FIRMWARE_VERSION_MAJOR, FIRMWARE_VERSION_MINOR, __DATE__);

  //Get unit MAC address
  esp_read_mac(unitMACAddress, ESP_MAC_WIFI_STA);
  unitMACAddress[5] += 2; //Convert MAC address to Bluetooth MAC (add 2): https://docs.espressif.com/projects/esp-idf/en/latest/esp32/api-reference/system/system.html#mac-address

  //For all boards, check reset reason. If reset was due to wdt or panic, append last log
  loadSettingsPartial(); //Get resetCount
  if (esp_reset_reason() == ESP_RST_POWERON)
  {
    reuseLastLog = false; //Start new log
    settings.resetCount = 0;
  }
  else
  {
    reuseLastLog = true; //Attempt to reuse previous log
    settings.resetCount++;

    Serial.print("Reset reason: ");
    switch (esp_reset_reason())
    {
      case ESP_RST_UNKNOWN: Serial.println("ESP_RST_UNKNOWN"); break;
      case ESP_RST_POWERON : Serial.println("ESP_RST_POWERON"); break;
      case ESP_RST_SW : Serial.println("ESP_RST_SW"); break;
      case ESP_RST_PANIC : Serial.println("ESP_RST_PANIC"); break;
      case ESP_RST_INT_WDT : Serial.println("ESP_RST_INT_WDT"); break;
      case ESP_RST_TASK_WDT : Serial.println("ESP_RST_TASK_WDT"); break;
      case ESP_RST_WDT : Serial.println("ESP_RST_WDT"); break;
      case ESP_RST_DEEPSLEEP : Serial.println("ESP_RST_DEEPSLEEP"); break;
      case ESP_RST_BROWNOUT : Serial.println("ESP_RST_BROWNOUT"); break;
      case ESP_RST_SDIO : Serial.println("ESP_RST_SDIO"); break;
      default : Serial.println("Unknown");
    }
  }

  recordSystemSettings(); //Record resetCount to NVM
}

void beginSD()
{
  bool gotSemaphore;

  online.microSD = false;
  gotSemaphore = false;
  while (settings.enableSD == true)
  {
    //Setup SD card access semaphore
    if (sdCardSemaphore == NULL)
      sdCardSemaphore = xSemaphoreCreateMutex();
    else if (xSemaphoreTake(sdCardSemaphore, fatSemaphore_shortWait_ms) != pdPASS)
    {
      //This is OK since a retry will occur next loop
      log_d("sdCardSemaphore failed to yield, Begin.ino line %d", __LINE__);
      break;
    }
    gotSemaphore = true;

    pinMode(pin_microSD_CS, OUTPUT);
    digitalWrite(pin_microSD_CS, HIGH); //Be sure SD is deselected

    //Allocate the data structure that manages the microSD card
    if (!sd)
    {
      sd = new SdFat();
      if (!sd)
      {
        log_d("Failed to allocate the SdFat structure!");
        break;
      }
    }

    //Do a quick test to see if a card is present
    int tries = 0;
    int maxTries = 5;
    while (tries < maxTries)
    {
      if (sdPresent() == true) break;
      //log_d("SD present failed. Trying again %d out of %d", tries + 1, maxTries);

      //Max power up time is 250ms: https://www.kingston.com/datasheets/SDCIT-specsheet-64gb_en.pdf
      //Max current is 200mA average across 1s, peak 300mA
      delay(10);
      tries++;
    }
    if (tries == maxTries) break;

    //If an SD card is present, allow SdFat to take over
    log_d("SD card detected");

    if (settings.spiFrequency > 16)
    {
      Serial.println("Error: SPI Frequency out of range. Default to 16MHz");
      settings.spiFrequency = 16;
    }

    if (sd->begin(SdSpiConfig(pin_microSD_CS, SHARED_SPI, SD_SCK_MHZ(settings.spiFrequency))) == false)
    {
      tries = 0;
      maxTries = 1;
      for ( ; tries < maxTries ; tries++)
      {
        log_d("SD init failed. Trying again %d out of %d", tries + 1, maxTries);

        delay(250); //Give SD more time to power up, then try again
        if (sd->begin(SdSpiConfig(pin_microSD_CS, SHARED_SPI, SD_SCK_MHZ(settings.spiFrequency))) == true) break;
      }

      if (tries == maxTries)
      {
        Serial.println("SD init failed. Is card present? Formatted?");
        digitalWrite(pin_microSD_CS, HIGH); //Be sure SD is deselected
        break;
      }
    }

    //Change to root directory. All new file creation will be in root.
    if (sd->chdir() == false)
    {
      Serial.println("SD change directory failed");
      break;
    }

    if (createTestFile() == false)
    {
      Serial.println("Failed to create test file. Format SD card with 'SD Card Formatter'.");
      displaySDFail(5000);
      break;
    }

    //Load firmware file from the microSD card if it is present
    scanForFirmware();

    Serial.println("microSD: Online");
    online.microSD = true;
    break;
  }

  //Free the semaphore
  if (sdCardSemaphore && gotSemaphore)
    xSemaphoreGive(sdCardSemaphore);  //Make the file system available for use
}

void endSD(bool alreadyHaveSemaphore, bool releaseSemaphore)
{
  //Disable logging
  endLogging(alreadyHaveSemaphore, false);

  //Done with the SD card
  if (online.microSD)
  {
    sd->end();
    online.microSD = false;
    Serial.println("microSD: Offline");
  }

  //Free the caches for the microSD card
  if (sd)
  {
    delete sd;
    sd = NULL;
  }

  //Release the semaphore
  if (releaseSemaphore)
    xSemaphoreGive(sdCardSemaphore);
}

//We want the UART2 interrupts to be pinned to core 0 to avoid competing with I2C interrupts
//We do not start the UART2 for GNSS->BT reception here because the interrupts would be pinned to core 1
//We instead start a task that runs on core 0, that then begins serial
//See issue: https://github.com/espressif/arduino-esp32/issues/3386
void beginUART2()
{
  if (pinUART2TaskHandle == NULL) xTaskCreatePinnedToCore(
      pinUART2Task,
      "UARTStart", //Just for humans
      2000, //Stack Size
      NULL, //Task input parameter
      0, // Priority, with 3 (configMAX_PRIORITIES - 1) being the highest, and 0 being the lowest
      &pinUART2TaskHandle, //Task handle
      0); //Core where task should run, 0=core, 1=Arduino

  while (uart2pinned == false) //Wait for task to run once
    delay(1);
}

//Assign UART2 interrupts to the core 0. See: https://github.com/espressif/arduino-esp32/issues/3386
void pinUART2Task( void *pvParameters )
{
  serialGNSS.setRxBufferSize(SERIAL_SIZE_RX);
  serialGNSS.setTimeout(settings.serialTimeoutGNSS);
  serialGNSS.begin(settings.dataPortBaud); //UART2 on pins 16/17 for SPP. The ZED-F9P will be configured to output NMEA over its UART1 at the same rate.

  uart2pinned = true;

  vTaskDelete( NULL ); //Delete task once it has run once
}

//Serial Read/Write tasks for the F9P must be started after BT is up and running otherwise SerialBT.available will cause reboot
void startUART2Tasks()
{
  //Start the tasks for handling incoming and outgoing BT bytes to/from ZED-F9P
  if (F9PSerialReadTaskHandle == NULL)
    xTaskCreate(
      F9PSerialReadTask,
      "F9Read", //Just for humans
      readTaskStackSize, //Stack Size
      NULL, //Task input parameter
      F9PSerialReadTaskPriority, //Priority
      &F9PSerialReadTaskHandle); //Task handle

  if (F9PSerialWriteTaskHandle == NULL)
    xTaskCreate(
      F9PSerialWriteTask,
      "F9Write", //Just for humans
      writeTaskStackSize, //Stack Size
      NULL, //Task input parameter
      F9PSerialWriteTaskPriority, //Priority
      &F9PSerialWriteTaskHandle); //Task handle
}

//Stop tasks - useful when running firmware update or WiFi AP is running
void stopUART2Tasks()
{
  //Delete tasks if running
  if (F9PSerialReadTaskHandle != NULL)
  {
    vTaskDelete(F9PSerialReadTaskHandle);
    F9PSerialReadTaskHandle = NULL;
  }
  if (F9PSerialWriteTaskHandle != NULL)
  {
    vTaskDelete(F9PSerialWriteTaskHandle);
    F9PSerialWriteTaskHandle = NULL;
  }

  //Give the other CPU time to finish
  //Eliminates CPU bus hang condition
  delay(100);
}

void beginFS()
{
  if (online.fs == false)
  {
    if (LittleFS.begin(true) == false) //Format LittleFS if begin fails
    {
      Serial.println("Error: LittleFS not online");
    }
    else
    {
      Serial.println("LittleFS Started");
      online.fs = true;
    }
  }
}

//Connect to ZED module and identify particulars
void beginGNSS()
{
  if (i2cGNSS.begin() == false)
  {
    log_d("GNSS Failed to begin. Trying again.");

    //Try again with power on delay
    delay(1000); //Wait for ZED-F9P to power up before it can respond to ACK
    if (i2cGNSS.begin() == false)
    {
      displayGNSSFail(1000);
      return;
    }
  }

  //Increase transactions to reduce transfer time
  i2cGNSS.i2cTransactionSize = 128;

  //Check the firmware version of the ZED-F9P. Based on Example21_ModuleInfo.
  if (i2cGNSS.getModuleInfo(1100) == true) // Try to get the module info
  {
    //i2cGNSS.minfo.extension[1] looks like 'FWVER=HPG 1.12'
    strcpy(zedFirmwareVersion, i2cGNSS.minfo.extension[1]);

    //Remove 'FWVER='. It's extraneous and = causes settings file parsing issues
    char *ptr = strstr(zedFirmwareVersion, "FWVER=");
    if (ptr != NULL)
      strcpy(zedFirmwareVersion, ptr + strlen("FWVER="));

    //Convert version to a uint8_t
    if (strstr(zedFirmwareVersion, "1.00") != NULL)
      zedFirmwareVersionInt = 100;
    else if (strstr(zedFirmwareVersion, "1.12") != NULL)
      zedFirmwareVersionInt = 112;
    else if (strstr(zedFirmwareVersion, "1.13") != NULL)
      zedFirmwareVersionInt = 113;
    else if (strstr(zedFirmwareVersion, "1.20") != NULL) //Mostly for F9R HPS 1.20, but also F9P HPG v1.20 Spartan future support
      zedFirmwareVersionInt = 120;
    else if (strstr(zedFirmwareVersion, "1.21") != NULL) //Future F9R HPS v1.21
      zedFirmwareVersionInt = 121;
    else if (strstr(zedFirmwareVersion, "1.30") != NULL) //ZED-F9P released Dec, 2021
      zedFirmwareVersionInt = 130;
    else if (strstr(zedFirmwareVersion, "1.32") != NULL) //ZED-F9P released May, 2022
      zedFirmwareVersionInt = 132;
    else
    {
      Serial.printf("Unknown firmware version: %s\n\r", zedFirmwareVersion);
      zedFirmwareVersionInt = 99; //0.99 invalid firmware version
    }

    //Determine if we have a ZED-F9P (Express/Facet) or an ZED-F9R (Express Plus/Facet Plus)
    if (strstr(i2cGNSS.minfo.extension[3], "ZED-F9P") != NULL)
      zedModuleType = PLATFORM_F9P;
    else if (strstr(i2cGNSS.minfo.extension[3], "ZED-F9R") != NULL)
      zedModuleType = PLATFORM_F9R;
    else
    {
      Serial.printf("Unknown ZED module: %s\n\r", i2cGNSS.minfo.extension[3]);
      zedModuleType = PLATFORM_F9P;
    }

    printZEDInfo(); //Print module type and firmware version
  }

  online.gnss = true;
}

//Configuration can take >1s so configure during splash
void configureGNSS()
{
  if (online.gnss == false) return;

  i2cGNSS.setAutoPVTcallbackPtr(&storePVTdata); // Enable automatic NAV PVT messages with callback to storePVTdata
  i2cGNSS.setAutoHPPOSLLHcallbackPtr(&storeHPdata); // Enable automatic NAV HPPOSLLH messages with callback to storeHPdata

  //Configuring the ZED can take more than 2000ms. We save configuration to
  //ZED so there is no need to update settings unless user has modified
  //the settings file or internal settings.
  if (settings.updateZEDSettings == false)
  {
    log_d("Skipping ZED configuration");
    return;
  }

  bool response = configureUbloxModule();
  if (response == false)
  {
    //Try once more
    Serial.println("Failed to configure GNSS module. Trying again.");
    delay(1000);
    response = configureUbloxModule();

    if (response == false)
    {
      Serial.println("Failed to configure GNSS module.");
      displayGNSSFail(1000);
      online.gnss = false;
      return;
    }
  }

  Serial.println("GNSS configuration complete");
}

//Set LEDs for output and configure PWM
void beginLEDs()
{
  if (productVariant == RTK_SURVEYOR)
  {
    pinMode(pin_positionAccuracyLED_1cm, OUTPUT);
    pinMode(pin_positionAccuracyLED_10cm, OUTPUT);
    pinMode(pin_positionAccuracyLED_100cm, OUTPUT);
    pinMode(pin_baseStatusLED, OUTPUT);
    pinMode(pin_bluetoothStatusLED, OUTPUT);
    pinMode(pin_setupButton, INPUT_PULLUP); //HIGH = rover, LOW = base

    digitalWrite(pin_positionAccuracyLED_1cm, LOW);
    digitalWrite(pin_positionAccuracyLED_10cm, LOW);
    digitalWrite(pin_positionAccuracyLED_100cm, LOW);
    digitalWrite(pin_baseStatusLED, LOW);
    digitalWrite(pin_bluetoothStatusLED, LOW);

    ledcSetup(ledRedChannel, pwmFreq, pwmResolution);
    ledcSetup(ledGreenChannel, pwmFreq, pwmResolution);
    ledcSetup(ledBTChannel, pwmFreq, pwmResolution);

    ledcAttachPin(pin_batteryLevelLED_Red, ledRedChannel);
    ledcAttachPin(pin_batteryLevelLED_Green, ledGreenChannel);
    ledcAttachPin(pin_bluetoothStatusLED, ledBTChannel);

    ledcWrite(ledRedChannel, 0);
    ledcWrite(ledGreenChannel, 0);
    ledcWrite(ledBTChannel, 0);
  }
}

//Configure the on board MAX17048 fuel gauge
void beginFuelGauge()
{
  // Set up the MAX17048 LiPo fuel gauge
  if (lipo.begin() == false)
  {
    Serial.println("Fuel gauge not detected.");
    return;
  }

  online.battery = true;

  //Always use hibernate mode
  if (lipo.getHIBRTActThr() < 0xFF) lipo.setHIBRTActThr((uint8_t)0xFF);
  if (lipo.getHIBRTHibThr() < 0xFF) lipo.setHIBRTHibThr((uint8_t)0xFF);

  Serial.println("MAX17048 configuration complete");

  checkBatteryLevels(); //Force check so you see battery level immediately at power on

  //Check to see if we are dangerously low
  if (battLevel < 5 && battChangeRate < 0.5) //5% and not charging
  {
    Serial.println("Battery too low. Please charge. Shutting down...");

    if (online.display == true)
      displayMessage("Charge Battery", 0);

    delay(2000);

    powerDown(false); //Don't display 'Shutting Down'
  }

}

//Begin accelerometer if available
void beginAccelerometer()
{
  if (accel.begin() == false)
  {
    online.accelerometer = false;

    displayAccelFail(1000);

    return;
  }

  //The larger the avgAmount the faster we should read the sensor
  //accel.setDataRate(LIS2DH12_ODR_100Hz); //6 measurements a second
  accel.setDataRate(LIS2DH12_ODR_400Hz); //25 measurements a second

  Serial.println("Accelerometer configuration complete");

  online.accelerometer = true;
}

//Depending on platform and previous power down state, set system state
void beginSystemState()
{
  if (productVariant == RTK_SURVEYOR)
  {
    //If the rocker switch was moved while off, force module settings
    //When switch is set to '1' = BASE, pin will be shorted to ground
    if (settings.lastState == STATE_ROVER_NOT_STARTED && digitalRead(pin_setupButton) == LOW) settings.updateZEDSettings = true;
    else if (settings.lastState == STATE_BASE_NOT_STARTED && digitalRead(pin_setupButton) == HIGH) settings.updateZEDSettings = true;

    if (online.lband == false)
      systemState = STATE_ROVER_NOT_STARTED; //Assume Rover. ButtonCheckTask() will correct as needed.
    else
      systemState = STATE_KEYS_STARTED; //Begin process for getting new keys

    setupBtn = new Button(pin_setupButton); //Create the button in memory
  }
  else if (productVariant == RTK_EXPRESS || productVariant == RTK_EXPRESS_PLUS)
  {
    if (online.lband == false)
      systemState = settings.lastState; //Return to either Rover or Base Not Started. The last state previous to power down.
    else
      systemState = STATE_KEYS_STARTED; //Begin process for getting new keys

    if (systemState > STATE_SHUTDOWN)
    {
      Serial.println("Unknown state - factory reset");
      factoryReset();
    }

    setupBtn = new Button(pin_setupButton); //Create the button in memory
    powerBtn = new Button(pin_powerSenseAndControl); //Create the button in memory
  }
  else if (productVariant == RTK_FACET || productVariant == RTK_FACET_LBAND)
  {
    if (online.lband == false)
      systemState = settings.lastState; //Return to either Rover or Base Not Started. The last state previous to power down.
    else
      systemState = STATE_KEYS_STARTED; //Begin process for getting new keys

    if (systemState > STATE_SHUTDOWN)
    {
      Serial.println("Unknown state - factory reset");
      factoryReset();
    }

    firstRoverStart = true; //Allow user to enter test screen during first rover start
    if (systemState == STATE_BASE_NOT_STARTED)
      firstRoverStart = false;

    powerBtn = new Button(pin_powerSenseAndControl); //Create the button in memory
  }

  //Starts task for monitoring button presses
  if (ButtonCheckTaskHandle == NULL)
    xTaskCreate(
      ButtonCheckTask,
      "BtnCheck", //Just for humans
      buttonTaskStackSize, //Stack Size
      NULL, //Task input parameter
      ButtonCheckTaskPriority,
      &ButtonCheckTaskHandle); //Task handle
}

//Setup the timepulse output on the PPS pin for external triggering
//Setup TM2 time stamp input as need
bool beginExternalTriggers()
{
  if (online.gnss == false) return (false);

  //If our settings haven't changed, trust ZED's settings
  if (settings.updateZEDSettings == false)
  {
    log_d("Skipping ZED Trigger configuration");
    return (true);
  }

  UBX_CFG_TP5_data_t timePulseParameters;

  if (i2cGNSS.getTimePulseParameters(&timePulseParameters) == false)
    log_e("getTimePulseParameters failed!");

  timePulseParameters.tpIdx = 0; // Select the TIMEPULSE pin

  // While the module is _locking_ to GNSS time, turn off pulse
  timePulseParameters.freqPeriod = 1000000; //Set the period between pulses in us
  timePulseParameters.pulseLenRatio = 0; //Set the pulse length in us

  // When the module is _locked_ to GNSS time, make it generate 1kHz
  timePulseParameters.freqPeriodLock = settings.externalPulseTimeBetweenPulse_us; //Set the period between pulses is us
  timePulseParameters.pulseLenRatioLock = settings.externalPulseLength_us; //Set the pulse length in us

  timePulseParameters.flags.bits.active = settings.enableExternalPulse; //Make sure the active flag is set to enable the time pulse. (Set to 0 to disable.)
  timePulseParameters.flags.bits.lockedOtherSet = 1; //Tell the module to use freqPeriod while locking and freqPeriodLock when locked to GNSS time
  timePulseParameters.flags.bits.isFreq = 0; //Tell the module that we want to set the period
  timePulseParameters.flags.bits.isLength = 1; //Tell the module that pulseLenRatio is a length (in us)
  timePulseParameters.flags.bits.polarity = (uint8_t)settings.externalPulsePolarity; //Rising or failling edge type pulse

  if (i2cGNSS.setTimePulseParameters(&timePulseParameters, 1000) == false)
    log_e("setTimePulseParameters failed!");

  if (settings.enableExternalHardwareEventLogging == true)
    i2cGNSS.setAutoTIMTM2callback(&eventTriggerReceived); //Enable automatic TIM TM2 messages with callback to eventTriggerReceived
  else
    i2cGNSS.setAutoTIMTM2callback(NULL);

  bool response = i2cGNSS.saveConfiguration(); //Save the current settings to flash and BBR
  if (response == false)
    Serial.println("Module failed to save.");

  return (response);
}

<<<<<<< HEAD
=======
//Check if NEO-D9S is connected. Configure if available.
void beginLBand()
{
  if (settings.enablePointPerfectCorrections == false) return; //If user has turned off PointPerfect, skip everything

  if (i2cLBand.begin(Wire, 0x43) == false) //Connect to the u-blox NEO-D9S using Wire port. The D9S default I2C address is 0x43 (not 0x42)
  {
    log_d("L-Band not detected");
    return;
  }

  //Check the firmware version of the NEO-D9S. Based on Example21_ModuleInfo.
  if (i2cLBand.getModuleInfo(1100) == true) // Try to get the module info
  {
    //i2cLBand.minfo.extension[1] looks like 'FWVER=HPG 1.12'
    strcpy(neoFirmwareVersion, i2cLBand.minfo.extension[1]);

    //Remove 'FWVER='. It's extraneous and = causes settings file parsing issues
    char *ptr = strstr(neoFirmwareVersion, "FWVER=");
    if (ptr != NULL)
      strcpy(neoFirmwareVersion, ptr + strlen("FWVER="));

    printNEOInfo(); //Print module firmware version
  }

  if (online.gnss == true)
  {
    i2cGNSS.checkUblox(); //Regularly poll to get latest data and any RTCM
    i2cGNSS.checkCallbacks(); //Process any callbacks: ie, eventTriggerReceived
  }

  //If we have a fix, check which frequency to use
  if (fixType == 2 || fixType == 3 || fixType == 4 || fixType == 5) //2D, 3D, 3D+DR, or Time
  {
    if ( (longitude > -125 && longitude < -67) && (latitude > -90 && latitude < 90))
    {
      log_d("Setting L-Band to US");
      settings.LBandFreq = 1556290000; //We are in US band
    }
    else if ( (longitude > -25 && longitude < 70) && (latitude > -90 && latitude < 90))
    {
      log_d("Setting L-Band to EU");
      settings.LBandFreq = 1545260000; //We are in EU band
    }
    else
    {
      Serial.println("Unknown band area");
      settings.LBandFreq = 1556290000; //Default to US
    }
    recordSystemSettings();
  }
  else
    log_d("No fix available for L-Band frequency determination");

  bool response = true;
  response &= i2cLBand.setVal32(UBLOX_CFG_PMP_CENTER_FREQUENCY,   settings.LBandFreq); // Default 1539812500 Hz
  response &= i2cLBand.setVal16(UBLOX_CFG_PMP_SEARCH_WINDOW,      2200);        // Default 2200 Hz
  response &= i2cLBand.setVal8(UBLOX_CFG_PMP_USE_SERVICE_ID,      0);           // Default 1
  response &= i2cLBand.setVal16(UBLOX_CFG_PMP_SERVICE_ID,         21845);       // Default 50821
  response &= i2cLBand.setVal16(UBLOX_CFG_PMP_DATA_RATE,          2400);        // Default 2400 bps
  response &= i2cLBand.setVal8(UBLOX_CFG_PMP_USE_DESCRAMBLER,     1);           // Default 1
  response &= i2cLBand.setVal16(UBLOX_CFG_PMP_DESCRAMBLER_INIT,   26969);       // Default 23560
  response &= i2cLBand.setVal8(UBLOX_CFG_PMP_USE_PRESCRAMBLING,   0);           // Default 0
  response &= i2cLBand.setVal64(UBLOX_CFG_PMP_UNIQUE_WORD,        16238547128276412563ull);
  response &= i2cLBand.setVal(UBLOX_CFG_MSGOUT_UBX_RXM_PMP_I2C,   1); // Ensure UBX-RXM-PMP is enabled on the I2C port
  response &= i2cLBand.setVal(UBLOX_CFG_MSGOUT_UBX_RXM_PMP_UART1, 1); // Output UBX-RXM-PMP on UART1
  response &= i2cLBand.setVal(UBLOX_CFG_UART2OUTPROT_UBX, 1);         // Enable UBX output on UART2
  response &= i2cLBand.setVal(UBLOX_CFG_MSGOUT_UBX_RXM_PMP_UART2, 1); // Output UBX-RXM-PMP on UART2
  response &= i2cLBand.setVal32(UBLOX_CFG_UART1_BAUDRATE,         38400); // match baudrate with ZED default
  response &= i2cLBand.setVal32(UBLOX_CFG_UART2_BAUDRATE,         38400); // match baudrate with ZED default

  if (response == false)
    Serial.println("L-Band failed to configure");

  i2cLBand.softwareResetGNSSOnly(); // Do a restart

  i2cLBand.setRXMPMPmessageCallbackPtr(&pushRXMPMP); // Call pushRXMPMP when new PMP data arrives. Push it to the GNSS

  i2cGNSS.setRXMCORcallbackPtr(&checkRXMCOR); // Check if the PMP data is being decrypted successfully

  log_d("L-Band online");

  online.lband = true;
}

>>>>>>> 4b24eeb4
void beginIdleTasks()
{
  if (settings.enablePrintIdleTime == true)
  {
    char taskName[32];

    for (int index = 0; index < MAX_CPU_CORES; index++)
    {
      sprintf(taskName, "IdleTask%d", index);
      if (idleTaskHandle[index] == NULL)
        xTaskCreatePinnedToCore(
          idleTask,
          taskName, //Just for humans
          2000, //Stack Size
          NULL, //Task input parameter
          0, // Priority, with 3 (configMAX_PRIORITIES - 1) being the highest, and 0 being the lowest
          &idleTaskHandle[index], //Task handle
          index); //Core where task should run, 0=core, 1=Arduino
    }
  }
}

void beginI2C()
{
  Wire.begin(); //Start I2C on core 1
  //Wire.setClock(400000);

  //begin/end wire transmission to see if bus is responding correctly
  //All good: 0ms, response 2
  //SDA/SCL shorted: 1000ms timeout, response 5
  //SCL/VCC shorted: 14ms, response 5
  //SCL/GND shorted: 1000ms, response 5
  //SDA/VCC shorted: 1000ms, reponse 5
  //SDA/GND shorted: 14ms, response 5
  Wire.beginTransmission(0x15); //Dummy address
  int endValue = Wire.endTransmission();
  if (endValue == 2)
    online.i2c = true;
  else
    Serial.println("Error: I2C Bus Not Responding");
}

//Depending on radio selection, begin hardware
void radioStart()
{
#ifdef COMPILE_ESPNOW
  if (settings.radioType == RADIO_EXTERNAL)
  {
    espnowStop();

    //Nothing to start. UART2 of ZED is connected to external Radio port and is configured at configureUbloxModule()
  }
  else if (settings.radioType == RADIO_ESPNOW)
  {
    espnowStart();
  }
#endif
}<|MERGE_RESOLUTION|>--- conflicted
+++ resolved
@@ -703,94 +703,6 @@
   return (response);
 }
 
-<<<<<<< HEAD
-=======
-//Check if NEO-D9S is connected. Configure if available.
-void beginLBand()
-{
-  if (settings.enablePointPerfectCorrections == false) return; //If user has turned off PointPerfect, skip everything
-
-  if (i2cLBand.begin(Wire, 0x43) == false) //Connect to the u-blox NEO-D9S using Wire port. The D9S default I2C address is 0x43 (not 0x42)
-  {
-    log_d("L-Band not detected");
-    return;
-  }
-
-  //Check the firmware version of the NEO-D9S. Based on Example21_ModuleInfo.
-  if (i2cLBand.getModuleInfo(1100) == true) // Try to get the module info
-  {
-    //i2cLBand.minfo.extension[1] looks like 'FWVER=HPG 1.12'
-    strcpy(neoFirmwareVersion, i2cLBand.minfo.extension[1]);
-
-    //Remove 'FWVER='. It's extraneous and = causes settings file parsing issues
-    char *ptr = strstr(neoFirmwareVersion, "FWVER=");
-    if (ptr != NULL)
-      strcpy(neoFirmwareVersion, ptr + strlen("FWVER="));
-
-    printNEOInfo(); //Print module firmware version
-  }
-
-  if (online.gnss == true)
-  {
-    i2cGNSS.checkUblox(); //Regularly poll to get latest data and any RTCM
-    i2cGNSS.checkCallbacks(); //Process any callbacks: ie, eventTriggerReceived
-  }
-
-  //If we have a fix, check which frequency to use
-  if (fixType == 2 || fixType == 3 || fixType == 4 || fixType == 5) //2D, 3D, 3D+DR, or Time
-  {
-    if ( (longitude > -125 && longitude < -67) && (latitude > -90 && latitude < 90))
-    {
-      log_d("Setting L-Band to US");
-      settings.LBandFreq = 1556290000; //We are in US band
-    }
-    else if ( (longitude > -25 && longitude < 70) && (latitude > -90 && latitude < 90))
-    {
-      log_d("Setting L-Band to EU");
-      settings.LBandFreq = 1545260000; //We are in EU band
-    }
-    else
-    {
-      Serial.println("Unknown band area");
-      settings.LBandFreq = 1556290000; //Default to US
-    }
-    recordSystemSettings();
-  }
-  else
-    log_d("No fix available for L-Band frequency determination");
-
-  bool response = true;
-  response &= i2cLBand.setVal32(UBLOX_CFG_PMP_CENTER_FREQUENCY,   settings.LBandFreq); // Default 1539812500 Hz
-  response &= i2cLBand.setVal16(UBLOX_CFG_PMP_SEARCH_WINDOW,      2200);        // Default 2200 Hz
-  response &= i2cLBand.setVal8(UBLOX_CFG_PMP_USE_SERVICE_ID,      0);           // Default 1
-  response &= i2cLBand.setVal16(UBLOX_CFG_PMP_SERVICE_ID,         21845);       // Default 50821
-  response &= i2cLBand.setVal16(UBLOX_CFG_PMP_DATA_RATE,          2400);        // Default 2400 bps
-  response &= i2cLBand.setVal8(UBLOX_CFG_PMP_USE_DESCRAMBLER,     1);           // Default 1
-  response &= i2cLBand.setVal16(UBLOX_CFG_PMP_DESCRAMBLER_INIT,   26969);       // Default 23560
-  response &= i2cLBand.setVal8(UBLOX_CFG_PMP_USE_PRESCRAMBLING,   0);           // Default 0
-  response &= i2cLBand.setVal64(UBLOX_CFG_PMP_UNIQUE_WORD,        16238547128276412563ull);
-  response &= i2cLBand.setVal(UBLOX_CFG_MSGOUT_UBX_RXM_PMP_I2C,   1); // Ensure UBX-RXM-PMP is enabled on the I2C port
-  response &= i2cLBand.setVal(UBLOX_CFG_MSGOUT_UBX_RXM_PMP_UART1, 1); // Output UBX-RXM-PMP on UART1
-  response &= i2cLBand.setVal(UBLOX_CFG_UART2OUTPROT_UBX, 1);         // Enable UBX output on UART2
-  response &= i2cLBand.setVal(UBLOX_CFG_MSGOUT_UBX_RXM_PMP_UART2, 1); // Output UBX-RXM-PMP on UART2
-  response &= i2cLBand.setVal32(UBLOX_CFG_UART1_BAUDRATE,         38400); // match baudrate with ZED default
-  response &= i2cLBand.setVal32(UBLOX_CFG_UART2_BAUDRATE,         38400); // match baudrate with ZED default
-
-  if (response == false)
-    Serial.println("L-Band failed to configure");
-
-  i2cLBand.softwareResetGNSSOnly(); // Do a restart
-
-  i2cLBand.setRXMPMPmessageCallbackPtr(&pushRXMPMP); // Call pushRXMPMP when new PMP data arrives. Push it to the GNSS
-
-  i2cGNSS.setRXMCORcallbackPtr(&checkRXMCOR); // Check if the PMP data is being decrypted successfully
-
-  log_d("L-Band online");
-
-  online.lband = true;
-}
-
->>>>>>> 4b24eeb4
 void beginIdleTasks()
 {
   if (settings.enablePrintIdleTime == true)
